--- conflicted
+++ resolved
@@ -22,11 +22,6 @@
 from neural_compressor.utils.utility import LazyImport
 from torch.quantization import QuantStub, DeQuantStub
 from packaging.version import Version
-try:
-    import intel_extension_for_pytorch as ipex
-    IPEX = True
-except:
-    IPEX = False
 
 
 # improve lazy import UT coverage
@@ -454,11 +449,7 @@
 
 def build_pytorch_fx_yaml():
     if PT_VERSION >= Version("1.9.0").release:
-<<<<<<< HEAD
-      fake_fx_ptq_yaml = fake_ptq_yaml_for_fx
-=======
         fake_fx_ptq_yaml = fake_ptq_yaml_for_fx
->>>>>>> 564ca23a
     else:
         fake_fx_ptq_yaml = fake_ptq_yaml.replace("pytorch", "pytorch_fx")
     with open("fx_ptq_yaml.yaml", "w", encoding="utf-8") as f:
@@ -829,8 +820,6 @@
                              type(common_model._model.linear))
             shutil.rmtree("./saved", ignore_errors=True)
 
-<<<<<<< HEAD
-=======
     def test_quantization_new_API(self):
         for fake_yaml in ["dynamic", "qat", "static"]:
             model = M()
@@ -859,7 +848,6 @@
             saved_model = load("./saved", model)
             shutil.rmtree("./saved", ignore_errors=True)
 
->>>>>>> 564ca23a
     @unittest.skipIf(IPEX, "this function is affected by IPEX, Fixing now.")
     def test_non_quant_module(self):
         for fake_yaml in ["qat_yaml.yaml", "ptq_yaml.yaml"]:
@@ -967,19 +955,11 @@
             model, dataloader, op_list=["conv1.0", "layer1.0.conv1.0"],
             iteration_list=[1, 2], inspect_type="all", save_to_disk=True)
         load_array = lambda *a, **k: np.load(*a, allow_pickle=True, **k)
-<<<<<<< HEAD
-        a = load_array('saved/dump_tensor/activation_iter1.npz')
-        w = load_array('saved/dump_tensor/weight.npz')
-        if PT_VERSION >= Version("1.8.0").release:
-          self.assertTrue(w['conv1.0'].item()['conv1.0.weight'].shape[0] ==
-                          a['conv1.0'].item()['conv1.0.output0'].shape[1])
-=======
         a = load_array("saved/dump_tensor/activation_iter1.npz")
         w = load_array("saved/dump_tensor/weight.npz")
         if PT_VERSION >= Version("1.8.0").release:
           self.assertTrue(w["conv1.0"].item()["conv1.0.weight"].shape[0] ==
                           a["conv1.0"].item()["conv1.0.output0"].shape[1])
->>>>>>> 564ca23a
         else:
           self.assertTrue(w["conv1.0"].item()["conv1.0.weight"].shape[0] ==
                           a["conv1.0"].item()["conv1.1.output0"].shape[1])
@@ -1093,26 +1073,6 @@
     def test_fx_quant(self):
         for fake_yaml in ["qat", "static"]:
             model_origin = resnet18()
-<<<<<<< HEAD
-            # run fx_quant in neural_compressor and save the quantized GraphModule
-            quantizer = Quantization(fake_yaml)
-            dataset = quantizer.dataset('dummy', (10, 3, 224, 224), label=True)
-            quantizer.eval_func = eval_func
-            if fake_yaml == 'fx_qat_yaml.yaml':
-                quantizer.q_func = q_func
-            else:
-                quantizer.calib_func = eval_func
-            dataloader = common.DataLoader(dataset)
-            quantizer.calib_dataloader = dataloader
-            quantizer.model = common.Model(model_origin,
-                            **{'prepare_custom_config_dict': \
-                                    {'non_traceable_module_name': ['a']},
-                               'convert_custom_config_dict': \
-                                    {'preserved_attributes': []}
-                              })          
-            q_model = quantizer.fit()
-            q_model.save('./saved')
-=======
             model = common.Model(model_origin,
                                  **{"prepare_custom_config_dict": \
                                          {"non_traceable_module_name": ["a"]},
@@ -1140,7 +1100,6 @@
                                            calib_func=eval_func,
                                            options=options)
             q_model.save("./saved")
->>>>>>> 564ca23a
             # Load configure and weights with neural_compressor.utils
             model_fx = load("./saved", model_origin,
                             **{"prepare_custom_config_dict": \
@@ -1360,27 +1319,6 @@
         t2 = T1([t1])
         t1.add(t2)
 
-<<<<<<< HEAD
-    def test_deepcopy_failure(self):
-        def eval_func(model):
-            return 1
-
-        # To build an object t2, which will fail on deepcopy.
-        class T1():
-            def __init__(self, t1) -> None:
-                self.t1 = t1
-                self.j = 1
-
-            # required for usage with set in T1
-            def __hash__(self):
-                return hash(self.j)
-
-        t1 = set()
-        t2 = T1([t1])
-        t1.add(t2)
-
-=======
->>>>>>> 564ca23a
         for fake_yaml in ['fx_ptq_yaml.yaml']:
             model_origin = M()
             model_origin.tmp = t2
