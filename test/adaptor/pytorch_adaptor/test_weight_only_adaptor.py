--- conflicted
+++ resolved
@@ -1,11 +1,4 @@
 import copy
-<<<<<<< HEAD
-import sys
-
-sys.path.insert(0, "./")
-# sys.path.append("./")
-=======
->>>>>>> 7c3f3593
 import os
 import shutil
 import unittest
