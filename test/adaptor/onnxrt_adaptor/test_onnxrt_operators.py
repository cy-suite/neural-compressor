import os
import shutil
import unittest
import copy
import onnx
import numpy as np
from collections import Counter
from onnx import helper, TensorProto, numpy_helper, onnx_pb
from neural_compressor.adaptor.ox_utils.operators import QOPERATORS
from neural_compressor.adaptor.ox_utils.quantizer import Quantizer
from neural_compressor.adaptor.ox_utils.util import QuantizedInitializer, QuantizedValue, QuantizationMode
import onnxruntime as ort
from neural_compressor.config import ONNXQlinear2QDQConfig
from neural_compressor.utils.utility import CpuInfo

def build_model():
    initializers = []
    input = helper.make_tensor_value_info('input', TensorProto.FLOAT, [1, 3, 15, 15])
    output = helper.make_tensor_value_info('add_out_2', TensorProto.FLOAT, [88, 11])
    
    add_node = onnx.helper.make_node('Add', ['input', 'add_init'], ['add_out'], name='add')

    conv1_weight_initializer = numpy_helper.from_array(
        np.random.randint(-1, 2, [3, 3, 3, 3]).astype(np.float32), name='conv1_weight')
    conv1_node = helper.make_node('Conv', ['add_out', 'conv1_weight'], ['conv1_output'], name='conv1')

    conv2_weight_initializer = numpy_helper.from_array(
        np.random.randint(-1, 2, [5, 3, 3, 3]).astype(np.float32), name='conv2_weight')
    conv2_node = helper.make_node('Conv', ['add_out', 'conv2_weight'], ['conv2_output'], name='conv2')

    # 1, 8, 13, 13
    concat_node = helper.make_node('Concat', ['conv1_output', 'conv2_output'], [
                                        'concat_output'], name='Concat', axis=1)
    # 1, 8, 11, 11
    avg_args = {'kernel_shape': [3, 3]}
    avgpool_node = helper.make_node('AveragePool', ['concat_output'], ['avg_output'], name='AveragePool', **avg_args)
    reshape_node = onnx.helper.make_node('Reshape', ['avg_output', 'shape'], ['reshape_output'], name='Reshape')

    add_node_2 = onnx.helper.make_node('Add', ['reshape_output', 'add_init_2'], ['add_out_2'], name='add_2')

    initializers = [conv1_weight_initializer, conv2_weight_initializer]
    initializers.append(onnx.numpy_helper.from_array(np.array([88, 11], dtype=np.int64), name='shape'))
    initializers.append(onnx.numpy_helper.from_array(np.zeros((1, 3, 15, 15)).astype('float32'), name='add_init'))
    initializers.append(onnx.numpy_helper.from_array(np.zeros((88, 11)).astype('float32'), name='add_init_2'))
 
    graph = helper.make_graph([conv1_node, conv2_node, concat_node, avgpool_node, reshape_node, add_node, add_node_2],
                              'test', [input], [output], initializer=initializers)
    model = helper.make_model(graph, opset_imports=[helper.make_opsetid("", 13)])
    return model

class TestAdaptorONNXRT(unittest.TestCase):

    qlinear_backend = QuantizationMode.QLinearOps
    qdq_backend = 'qdq'
    integer_backend = QuantizationMode.IntegerOps
    static_q_config = {"weight":{'dtype': 3, 
                          'algorithm': 'minmax', 
                          'scheme':'sym', 
                          'granularity': 'per_tensor'},
                       'activation':{'dtype': 2, 
                                     'algorithm': 'minmax', 
                                     'scheme':'asym', 
                                     'granularity':'per_tensor',
                                     'quant_mode': 'static'}
                       }
    dynamic_q_config = {"weight":{'dtype': 3, 
                          'algorithm': 'minmax', 
                          'scheme':'sym', 
                          'granularity': 'per_tensor'},
                        'activation':{'dtype': 2, 
                                      'algorithm': 'minmax', 
                                      'scheme':'asym', 
                                      'granularity':'per_tensor',
                                      'quant_mode': 'dynamic'}
                        }

    @classmethod
    def setUpClass(cls):
        os.makedirs('./onnxrt_test')

    @classmethod
    def tearDownClass(cls):
        shutil.rmtree("./onnxrt_test", ignore_errors=True)

    def qlinear_test(self, model, q_config, quantize_params, quantizable_op_types, **kwargs):
        quantizer = Quantizer(copy.deepcopy(model),
            q_config,
            self.qlinear_backend,
            True,
            quantize_params,
            quantizable_op_types,
            **kwargs)
        quantizer.quantize_model()
        assert quantizer.model.model
        return quantizer.model

    def qdq_test(self, model, q_config, quantize_params, quantizable_op_types, **kwargs):
        quantizer = Quantizer(copy.deepcopy(model),
            q_config,
            self.qdq_backend,
            True,
            quantize_params,
            quantizable_op_types,
            **kwargs)
        quantizer.quantize_model()
        assert quantizer.model.model
        return quantizer.model

    def dynamic_test(self, model, q_config, quantize_params, quantizable_op_types):
        quantizer = Quantizer(copy.deepcopy(model),
            q_config,
            self.integer_backend,
            False,
            quantize_params,
            quantizable_op_types)
        quantizer.quantize_model()
        assert quantizer.model.model
        return quantizer.model

    def test_resize(self):
        input_tensor = helper.make_tensor_value_info('input', TensorProto.FLOAT, [1, 2, 26, 42])

        conv_weight_arr = np.random.randint(-1, 2, [3, 2, 3, 3]).astype(np.float32)
        conv_weight_initializer = onnx.numpy_helper.from_array(conv_weight_arr, name='conv1_weight')
        conv_node = onnx.helper.make_node('Conv', ['input', 'conv1_weight'], ['conv_output'], name='conv_node')

        initializers = [conv_weight_initializer]

        output_tensor = helper.make_tensor_value_info('output', TensorProto.FLOAT, [1, 3, 48, 80])
        resize_inputs = ['conv_output']  # resize_roi_name, resize_scales_name, resize_sizes_name]
        resize_attrs = {'coordinate_transformation_mode': 'asymmetric', 'mode': 'nearest', 'nearest_mode': 'floor'}
        resize_node = helper.make_node('Resize', resize_inputs, ['output'], name='resize_node', **resize_attrs)
        resize_roi = [0.0, 0.0, 0.0, 0.0, 1.0, 1.0, 1.0, 1.0]
        resize_roi_name = 'resize_roi'
        resize_roi_initializer = helper.make_tensor(resize_roi_name, TensorProto.FLOAT, [len(resize_roi)], resize_roi)
        initializers.extend([resize_roi_initializer])
        resize_node.input.extend([resize_roi_name])

        resize_scales = [1.0, 1.0, 2.0, 2.0]
        resize_scales_name = 'resize_scales'
        resize_scales_initializer = helper.make_tensor(resize_scales_name, TensorProto.FLOAT, [
                                                       len(resize_scales)], resize_scales)
        initializers.extend([resize_scales_initializer])
        resize_node.input.extend([resize_scales_name])

        graph = helper.make_graph([conv_node, resize_node], 'TestOpQuantizerResize_test_model',
                                  [input_tensor], [output_tensor], initializer=initializers)
        model = helper.make_model(graph, opset_imports=[helper.make_opsetid("", 13)])
        model.ir_version = 7 # use stable onnx ir version
        
        q_config = {'conv_node': self.static_q_config,
                    'resize_node': self.static_q_config}
        quantize_params = {'input': [np.uint8(0), np.float32(10.)],
                           'conv1_weight': [np.uint8(0), np.float32(10.)],
                           'conv_output': [np.uint8(0), np.float32(10.)],
                           'output': [np.uint8(0), np.float32(10.)],
                           }
        
        q_model = self.qlinear_test(model, q_config, quantize_params, ['Resize', 'Conv'])
        self.assertEqual(Counter([node.op_type for node in q_model.model.graph.node])['DequantizeLinear'], 1)
        self.assertEqual(Counter([node.op_type for node in q_model.model.graph.node])['QuantizeLinear'], 1)
        
        q_model = self.qdq_test(model, q_config, quantize_params, ['Resize', 'Conv'])
        self.assertEqual(Counter([node.op_type for node in q_model.model.graph.node])['DequantizeLinear'], 4)
        self.assertEqual(Counter([node.op_type for node in q_model.model.graph.node])['QuantizeLinear'], 3)

        # test opset version 10
        model = helper.make_model(graph, opset_imports=[helper.make_opsetid("", 10)])
        model.ir_version = 7 # use stable onnx ir version

        q_model = self.qlinear_test(model, q_config, quantize_params, ['Resize', 'Conv'])
        self.assertEqual(Counter([node.op_type for node in q_model.model.graph.node])['DequantizeLinear'], 1)
        self.assertEqual(Counter([node.op_type for node in q_model.model.graph.node])['QuantizeLinear'], 1)

        q_model = self.qdq_test(model, q_config, quantize_params, ['Resize', 'Conv'])
        self.assertEqual(Counter([node.op_type for node in q_model.model.graph.node])['DequantizeLinear'], 3)
        self.assertEqual(Counter([node.op_type for node in q_model.model.graph.node])['QuantizeLinear'], 2)
        
    def test_argmax(self):
        input_name = "input"
        output_name = "output"
        input_shape = [1, 256, 128, 128]
        output_shape = [1, 32, 128]
        initializers = []

        # make Conv node
        conv_weight_name = "conv_weight"
        conv_weight_arr = np.random.randint(-1, 2, [32, 256, 1, 1]).astype(np.float32)
        conv_weight_initializer = onnx.numpy_helper.from_array(conv_weight_arr, name=conv_weight_name)
        conv_output_name = "conv_output"
        conv_inputs = [input_name, conv_weight_name]
        conv_outputs = [conv_output_name]
        conv_name = "conv_node"
        conv_node = onnx.helper.make_node(
            "Conv",
            conv_inputs,
            conv_outputs,
            dilations=[1, 1],
            kernel_shape=[1, 1],
            pads=[0, 0, 0, 0],
            strides=[1, 1],
            name=conv_name,
        )

        # make ArgMax node
        argmax_inputs = [conv_output_name]
        argmax_outputs = [output_name]
        argmax_name = "argmax_node"
        argmax_node = onnx.helper.make_node(
            "ArgMax",
            argmax_inputs,
            argmax_outputs,
            axis=3,
            keepdims=0,
            name=argmax_name,
        )

        initializers = [conv_weight_initializer]

        # make graph
        input_tensor = helper.make_tensor_value_info(input_name, TensorProto.FLOAT, input_shape)
        output_tensor = helper.make_tensor_value_info(output_name, TensorProto.INT64, output_shape)
        graph_name = "ArgMax_Quant_Test"
        graph = helper.make_graph(
            [conv_node, argmax_node],
            graph_name,
            [input_tensor],
            [output_tensor],
            initializer=initializers,
        )
        model = helper.make_model(graph, opset_imports=[helper.make_opsetid("", 13)])
        model.ir_version = 7  # use stable onnx ir version
        q_config = {'conv_node': self.static_q_config,
                    'argmax_node': self.static_q_config}
        quantize_params = {'input': [np.uint8(0), np.float32(10.)],
                           'conv_weight': [np.uint8(0),np.float32(10.)],
                           'conv_output': [np.uint8(0), np.float32(10.)],
                           'output': [np.uint8(0), np.float32(10.)],
                           }
        q_model = self.qlinear_test(model, q_config, quantize_params, ['Conv', 'ArgMax'])
        self.assertEqual(Counter([node.op_type for node in q_model.model.graph.node])['DequantizeLinear'], 1)
        self.assertEqual(Counter([node.op_type for node in q_model.model.graph.node])['QuantizeLinear'], 1)

    def test_gemm(self):
        input_name = "input"
        output_name = "output"
        initializers = []
        weight_shape = [100, 10]
        weight_name = "linear1.weight"
        bias_shape = [100]
        bias_name = "linear1.bias"
        node_name = "gemm"

        weight_data = np.random.normal(0, 0.1, weight_shape).astype(np.float32)
        initializers.append(onnx.numpy_helper.from_array(weight_data, name=weight_name))

        bias_data = np.random.normal(0, 0.1, bias_shape).astype(np.float32)
        initializers.append(onnx.numpy_helper.from_array(bias_data, name=bias_name))

        gemm1_node =  onnx.helper.make_node(
            "Gemm",
            [input_name, weight_name, bias_name],
            [output_name],
            alpha=1.0,
            beta=1.0,
            transB=1,
            name=node_name
        )

        gemm1_output_name = "gemm1_output"
        input_tensor = helper.make_tensor_value_info(input_name, TensorProto.FLOAT, [-1, 10])
        output_tensor = helper.make_tensor_value_info(output_name, TensorProto.FLOAT, [-1, 100])
        graph_name = "gemm_test"
        graph = helper.make_graph(
            [gemm1_node],
            graph_name,
            [input_tensor],
            [output_tensor],
            initializer=initializers,
        )
        model = helper.make_model(graph, opset_imports=[helper.make_opsetid("", 13)])
        model.ir_version = 7  # use stable onnx ir version
        q_config = {'gemm': self.static_q_config}
        quantize_params = {'input': [np.uint8(0), np.float32(10.)],
                           'linear1.weight': [np.uint8(0), np.float32(10.)],
                           'linear1.bias': [np.uint8(0), np.float32(10.)],
                           'output': [np.uint8(0), np.float32(10.)],
                           }
        q_model = self.qlinear_test(model, q_config, quantize_params, ['Gemm'])
        self.assertEqual(Counter([node.op_type for node in q_model.model.graph.node])['DequantizeLinear'], 1)
        self.assertEqual(Counter([node.op_type for node in q_model.model.graph.node])['QuantizeLinear'], 1)
        q_model = self.qdq_test(model, q_config, quantize_params, ['Gemm'])
        self.assertEqual(Counter([node.op_type for node in q_model.model.graph.node])['DequantizeLinear'], 4)
        self.assertEqual(Counter([node.op_type for node in q_model.model.graph.node])['QuantizeLinear'], 2)

        # test gemm with non-constant bias
        bias_tensor = helper.make_tensor_value_info(bias_name, TensorProto.FLOAT, [100])
        gemm2_node =  onnx.helper.make_node(
            "Gemm",
            [input_name, weight_name, bias_name],
            [output_name],
            alpha=1.0,
            beta=1.0,
            transB=1,
            name=node_name
        )
        initializers = []
        initializers.append(onnx.numpy_helper.from_array(weight_data, name=weight_name))
        graph_name = "gemm_test"
        graph = helper.make_graph(
            [gemm2_node],
            graph_name,
            [input_tensor, bias_tensor],
            [output_tensor],
            initializer=initializers,
        )
        model = helper.make_model(graph, opset_imports=[helper.make_opsetid("", 13)])
        model.ir_version = 7
        q_model = self.qlinear_test(model, q_config, quantize_params, ['Gemm'])
        self.assertEqual(Counter([node.op_type for node in q_model.model.graph.node])['DequantizeLinear'], 0)
        self.assertEqual(Counter([node.op_type for node in q_model.model.graph.node])['QuantizeLinear'], 0)
        q_model = self.qdq_test(model, q_config, quantize_params, ['Gemm'])
        self.assertEqual(Counter([node.op_type for node in q_model.model.graph.node])['DequantizeLinear'], 3)
        self.assertEqual(Counter([node.op_type for node in q_model.model.graph.node])['QuantizeLinear'], 2)

    def test_embed(self):
        input_ids_shape = [1, 4]
        input_ids_tensor = helper.make_tensor_value_info('input_ids', TensorProto.INT32, input_ids_shape)

        segment_ids_shape = [1, 4]
        segment_ids_tensor = helper.make_tensor_value_info('segment_ids', TensorProto.INT32, segment_ids_shape)

        # EmbedLayerNormalization Node Constants and Weights:
        word_embed_shape = [32, 4]
        word_embed_weights = np.random.random_sample(word_embed_shape).astype(dtype='float32')
        word_embed_initializer = onnx.numpy_helper.from_array(word_embed_weights, name='word_embed')

        pos_embed_shape = [16, 4]
        pos_embed_weights = np.random.random_sample(pos_embed_shape).astype(dtype='float32')
        pos_embed_initializer = onnx.numpy_helper.from_array(pos_embed_weights, name='pos_embed')

        seg_embed_shape = [2, 4]
        seg_embed_weights = np.random.random_sample(seg_embed_shape).astype(dtype='float32')
        seg_embed_initializer = onnx.numpy_helper.from_array(seg_embed_weights, name='seg_embed')

        gamma_shape = [4]
        gamma = np.random.random_sample(gamma_shape).astype(dtype='float32')
        gamma_initializer = onnx.numpy_helper.from_array(gamma, name='gamma')

        beta_shape = [4]
        beta = np.random.random_sample(beta_shape).astype(dtype='float32')
        beta_initializer = onnx.numpy_helper.from_array(beta, name='beta')

        # EmbedLayerNormalization Outputs:
        layernorm_out_shape = [1, 4, 4]
        layernorm_out_tensor = helper.make_tensor_value_info('layernorm_out', TensorProto.FLOAT, layernorm_out_shape)

        mask_index_out_shape = [1]
        mask_index_out_tensor = helper.make_tensor_value_info('mask_index_out', TensorProto.INT32, mask_index_out_shape)

        # EmbedLayerNormalization Node:
        embed_layer_norm_inputs = [
            'input_ids', 'segment_ids', 'word_embed', 'pos_embed', 'seg_embed', 'gamma', 'beta'
        ]
        embed_layer_norm_outputs = ['layernorm_out', 'mask_index_out']
        embed_layer_norm_node = helper.make_node('EmbedLayerNormalization',
                                                 embed_layer_norm_inputs,
                                                 embed_layer_norm_outputs,
                                                 domain='com.microsoft',
                                                 name='Embed')

        # Construct the Graph and Model:
        nodes = [embed_layer_norm_node]
        graph_name = 'embed_layernorm_graph'
        inputs = [input_ids_tensor, segment_ids_tensor]
        outputs = [layernorm_out_tensor, mask_index_out_tensor]
        initializers = [
            word_embed_initializer, pos_embed_initializer, seg_embed_initializer, gamma_initializer, beta_initializer
        ]

        graph = helper.make_graph(nodes, graph_name, inputs, outputs, initializer=initializers)
        model = helper.make_model(graph, 
            opset_imports=[helper.make_opsetid("com.microsoft", 14), helper.make_opsetid("ai.onnx", 14)])
        model.ir_version = 7 # use stable onnx ir version
        
        q_config = {'Embed': self.static_q_config}
        quantize_params = {'word_embed': [np.uint8(10.), np.float32(0)],
                           'pos_embed': [np.uint8(10.), np.float32(0)],
                           'seg_embed': [np.uint8(10.), np.float32(0)],
                           'gamma': [np.uint8(10.), np.float32(0)],
                           'beta': [np.uint8(10.), np.float32(0)],
                           'layernorm_out': [np.uint8(10.), np.float32(0)],
                           'mask_index_out': [np.uint8(10.), np.float32(0)],
                           'input_ids': [np.uint8(10.), np.float32(0)],
                           } 
        q_model = self.qlinear_test(model, q_config, quantize_params, ['EmbedLayerNormalization'])
        self.assertEqual(Counter([node.op_type for node in q_model.model.graph.node])['QEmbedLayerNormalization'], 1)
        converter = QOPERATORS["QEmbedLayerNormalization"]([i for i in q_model.nodes() if i.op_type == "QEmbedLayerNormalization"][0],
                None, q_model.initializer())
        done, add_node, init = converter.convert()
        self.assertTrue("EmbedLayerNormalization" in [i.op_type for i in add_node])

        q_model = self.qdq_test(model, q_config, quantize_params, ['EmbedLayerNormalization'])
        self.assertEqual(Counter([node.op_type for node in q_model.model.graph.node])['DequantizeLinear'], 5)
        self.assertEqual(Counter([node.op_type for node in q_model.model.graph.node])['EmbedLayerNormalization'], 1)

    def test_LSTM(self):
        input_shape = [1, 1, 200]
        input_tensor = helper.make_tensor_value_info('input', TensorProto.FLOAT, input_shape)

        w_shape = [2, 400, 200]
        w_weights = np.random.random_sample(w_shape).astype(dtype='float32')
        w_init = onnx.numpy_helper.from_array(w_weights, name='w')

        r_shape = [2, 400, 100]
        r_weights = np.random.random_sample(r_shape).astype(dtype='float32')
        r_init = onnx.numpy_helper.from_array(r_weights, name='r')

        b_shape = [2, 800]
        b_weights = np.random.random_sample(b_shape).astype(dtype='float32')
        b_init = onnx.numpy_helper.from_array(b_weights, name='b')

        out_shape = [1, 2, 1, 100]
        out_tensor = helper.make_tensor_value_info('out', TensorProto.FLOAT, out_shape)

        kwargs = {}
        kwargs['direction'] = "bidirectional"
        kwargs['activations'] = ["Sigmoid", "Tanh", "Tanh", "Sigmoid", "Tanh", "Tanh"]
        kwargs['hidden_size'] = 100
        kwargs['input_forget'] = 0

        lstm_node = helper.make_node('LSTM',
                                     ['input', 'w', 'r', 'b'],
                                     ['out'],
                                     name='lstm',
                                     domain='',
                                     **kwargs)
        graph = helper.make_graph([lstm_node], 'test', [input_tensor], [out_tensor], initializer=[w_init, r_init, b_init])
        model = helper.make_model(graph, 
            opset_imports=[helper.make_opsetid("", 11)])
        model.ir_version = 7 # use stable onnx ir version
        
        q_config = {'lstm': self.dynamic_q_config}
        q_model = self.dynamic_test(model, q_config, None, ['LSTM'])
        self.assertEqual(Counter([node.op_type for node in q_model.model.graph.node])['DynamicQuantizeLSTM'], 1)
        
    def test_concat_reshape_pooling(self):
        model = build_model()
 
        q_config = {'Reshape':self.static_q_config, 'conv1':self.static_q_config, 'conv2':self.static_q_config, \
                    'Concat':self.static_q_config, 'AveragePool':self.static_q_config, 'add':self.static_q_config}
        quantize_params = {'input': [np.uint8(10.), np.float32(0)],
                           'conv1_weight': [np.uint8(10.), np.float32(0)],
                           'conv1_output': [np.uint8(10.), np.float32(0)],
                           'conv2_weight': [np.uint8(10.), np.float32(0)],
                           'conv2_output': [np.uint8(10.), np.float32(0)],
                           'concat_output': [np.uint8(10.), np.float32(0)],
                           'avg_output': [np.uint8(10.), np.float32(0)],
                           'add_out': [np.uint8(10.), np.float32(0)],
                           'add_init': [np.uint8(10.), np.float32(0)],
                           'shape': [np.uint8(10.), np.float32(0)],
                           'reshape_output': [np.uint8(10.), np.float32(0)],
                           'add_init_2': [np.uint8(10.), np.float32(0)],
                           'add_out_2': [np.uint8(10.), np.float32(0)]}
        quantizable_op_types = ['Reshape', 'Conv', 'Concat', 'AveragePool', 'Add']
        q_model = self.qlinear_test(model, q_config, quantize_params, quantizable_op_types, **{'dedicated_qdq_pair': True})
        self.assertEqual(len(q_model.model.graph.node), 9)

        q_model.export('test.onnx', ONNXQlinear2QDQConfig())
        export_model = onnx.load('test.onnx')
        self.assertEqual(len(export_model.graph.node), 20)
        os.remove('test.onnx')
 
        q_model = self.qdq_test(model, q_config, quantize_params, quantizable_op_types, **{'dedicated_qdq_pair': True})
        self.assertEqual(len(q_model.model.graph.node), 23)

        q_config = {'Reshape':self.static_q_config, 'conv1':'fp32', 'conv2':self.static_q_config, \
                    'Concat':self.static_q_config, 'AveragePool':self.static_q_config}
        q_model = self.qlinear_test(model, q_config, quantize_params, quantizable_op_types)
        self.assertEqual(len(q_model.model.graph.node), 9)
        q_model = self.qdq_test(model, q_config, quantize_params, quantizable_op_types)
        self.assertEqual(len(q_model.model.graph.node), 12)

        q_config = {'Reshape':self.static_q_config, 'conv1':'fp32', 'conv2':'fp32', \
                    'Concat':self.static_q_config, 'AveragePool':self.static_q_config}
        q_model = self.qlinear_test(model, q_config, quantize_params, quantizable_op_types)
        self.assertEqual(len(q_model.model.graph.node), 7)
        q_model = self.qdq_test(model, q_config, quantize_params, quantizable_op_types)
        self.assertEqual(len(q_model.model.graph.node), 7)

        q_config = {'Reshape':self.static_q_config, 'conv1':self.static_q_config, 'conv2':self.static_q_config, \
                    'Concat':self.static_q_config, 'AveragePool':'fp32'}
        q_model = self.qlinear_test(model, q_config, quantize_params, quantizable_op_types)
        self.assertEqual(len(q_model.model.graph.node), 9)
        q_model = self.qdq_test(model, q_config, quantize_params, quantizable_op_types)
        self.assertEqual(len(q_model.model.graph.node), 17)
 
        quantize_params = {'input': [np.uint8(10.), np.float32(0)],
                           'conv1_weight': [np.uint8(10.), np.float32(0)],
                           'conv1_output': [np.uint8(10.), np.float32(0)],
                           'conv2_weight': [np.uint8(10.), np.float32(0)],
                           'conv2_output': [np.uint8(10.), np.float32(0)],
                           'concat_output': [np.uint8(10.), np.float32(0)],
                           'avg_output': [np.uint8(10.), np.float32(0)],
                           'shape': [np.uint8(10.), np.float32(0)],
                           'add_out': [np.uint8(10.), np.float32(0)],
                           'add_init': [np.uint8(10.), np.float32(0)],
                           'reshape_output': [np.uint8(10.), np.float32(0)]}
        q_config = {'Reshape':self.static_q_config, 'conv1':self.static_q_config, 'conv2':self.static_q_config, \
                    'Concat':self.static_q_config, 'AveragePool':self.static_q_config}
        q_model = self.qlinear_test(model, q_config, quantize_params, quantizable_op_types)
        self.assertEqual(len(q_model.model.graph.node), 9)
        q_model = self.qdq_test(model, q_config, quantize_params, quantizable_op_types)
        self.assertEqual(len(q_model.model.graph.node), 21)
 
    def test_conv(self):
        for op in ['Conv', 'FusedConv']:
            A = helper.make_tensor_value_info('A', TensorProto.FLOAT, [1, 5, 5, 1])
            B = helper.make_tensor_value_info('B', TensorProto.FLOAT, [1, 3, 3, 1])
            C = helper.make_tensor('C', TensorProto.FLOAT, [1, 5, 5, 1], np.random.random((1, 5 ,5, 1)).reshape(25).tolist())
            D = helper.make_tensor_value_info('D', TensorProto.FLOAT, [1, 1, 5, 1])
            conv_node = onnx.helper.make_node(op, ['A', 'B', 'C'], ['D'], 
                                              name=op, 
                                              kernel_shape=[3, 3], 
                                              pads=[1, 1, 1, 1])
            initializers = [C]
            graph = helper.make_graph([conv_node], 'test_graph_1', [A, B], [D], initializer=initializers)
            model = helper.make_model(graph)
            q_config = {op: self.static_q_config}
            quantize_params = {"A": [np.uint8(10.), np.float32(0)],
                               "B": [np.uint8(10.), np.float32(0)],
                               "C": [np.uint8(10.), np.float32(0)],
                               "D": [np.uint8(10.), np.float32(0)]}       
            quantizable_op_types = [op]
            q_model = self.qlinear_test(model, q_config, quantize_params, quantizable_op_types)
            self.assertEqual(Counter([node.op_type for node in q_model.model.graph.node])['DequantizeLinear'], 1)
            self.assertEqual(Counter([node.op_type for node in q_model.model.graph.node])['QuantizeLinear'], 2)
            q_model = self.qdq_test(model, q_config, quantize_params, quantizable_op_types)
            self.assertEqual(Counter([node.op_type for node in q_model.model.graph.node])['DequantizeLinear'], 4)
            self.assertEqual(Counter([node.op_type for node in q_model.model.graph.node])['QuantizeLinear'], 3)

    def test_matmul(self):
        A = helper.make_tensor_value_info('A', TensorProto.FLOAT, [1, 1, 5, 5])
        B_init = helper.make_tensor('B', TensorProto.FLOAT, [1, 1, 5, 1], np.random.random((1, 1, 5, 1)).reshape(5).tolist())
        C = helper.make_tensor_value_info('C', TensorProto.FLOAT, [1, 1, 5, 1])
        matmul_node = onnx.helper.make_node('MatMul', ['A', 'B'], ['C'], name='Matmul')
        graph = helper.make_graph([matmul_node], 'test_graph_1', [A], [C], [B_init])
        model = helper.make_model(graph)
        q_config = {"Matmul": self.static_q_config}
        quantize_params = {"A": [np.uint8(10.), np.float32(0)],
                           "B": [np.uint8(10.), np.float32(0)],
                           "C": [np.uint8(10.), np.float32(0)]}
        quantizable_op_types = ["Matmul"]
        q_model = self.qlinear_test(model, q_config, quantize_params, quantizable_op_types)
        self.assertEqual(Counter([node.op_type for node in q_model.model.graph.node])['DequantizeLinear'], 1)
        self.assertEqual(Counter([node.op_type for node in q_model.model.graph.node])['QuantizeLinear'], 1)
        q_model = self.qdq_test(model, q_config, quantize_params, quantizable_op_types)
        self.assertEqual(Counter([node.op_type for node in q_model.model.graph.node])['DequantizeLinear'], 3)
        self.assertEqual(Counter([node.op_type for node in q_model.model.graph.node])['QuantizeLinear'], 2)

        q_config = {"Matmul": self.dynamic_q_config}
        q_model = self.dynamic_test(model, q_config, None, quantizable_op_types)
        self.assertEqual(Counter([node.op_type for node in q_model.model.graph.node])['DynamicQuantizeLinear'], 1)
        self.assertEqual(Counter([node.op_type for node in q_model.model.graph.node])['MatMulInteger'], 1)

        quantize_params = {"A": [np.float32(10.)],
                           "B": [np.float32(10.)],
                           "C": [np.float32(10.)]}
        with self.assertRaises(ValueError):
            self.qlinear_test(model, q_config, quantize_params, quantizable_op_types)
        with self.assertRaises(ValueError):
            self.qdq_test(model, q_config, quantize_params, quantizable_op_types)
 
        q_config = {"Matmul": {"weight":{'dtype': 3,
                               'algorithm': 'minmax',
                               'scheme':'sym',
                               'granularity': 'per_tensor'},
                     'activation':{'dtype': 2,
                                   'algorithm': 'minmax',
                                   'scheme':'asym',
                                   'granularity':'per_tensor',
                                   'quant_mode': 'dynamic'}}}
        quantize_params = {}
        q_model = self.dynamic_test(model, q_config, quantize_params, quantizable_op_types)
        self.assertEqual(Counter([node.op_type for node in q_model.model.graph.node])['DynamicQuantizeLinear'], 1)
        self.assertEqual(Counter([node.op_type for node in q_model.model.graph.node])['MatMulInteger'], 1)

    def test_attention(self):
        A = helper.make_tensor_value_info('A', TensorProto.FLOAT, [1, 1, 5, 5])
        B = helper.make_tensor_value_info('B', TensorProto.FLOAT, [1, 1, 5, 5])
        C = helper.make_tensor_value_info('C', TensorProto.FLOAT, [1, 1, 5, 5])
        D = helper.make_tensor_value_info('D', TensorProto.FLOAT, [1, 1, 5, 5])
        node = onnx.helper.make_node('Attention', ['A', 'B', 'C'], ['D'], name='Attention')
        graph = helper.make_graph([node], 'test_graph_1', [A, B, C], [D])
        model = helper.make_model(graph)
        q_config = {"Attention": self.static_q_config}
        quantize_params = {"A": [np.uint8(0), np.float32(0.5)],
                           "B": [np.uint8(0), np.float32(0.5)],
                           "C": [np.uint8(0), np.float32(0.5)],
                           "D": [np.uint8(0), np.float32(0.5)]}
        quantizable_op_types = ["Attention"]

        q_model = self.qlinear_test(model, q_config, quantize_params, quantizable_op_types)
        self.assertEqual(Counter([node.op_type for node in q_model.model.graph.node])['QAttention'], 1)
        self.assertEqual(Counter([node.op_type for node in q_model.model.graph.node])['QuantizeLinear'], 3)
        self.assertEqual(Counter([node.op_type for node in q_model.model.graph.node])['DequantizeLinear'], 1)

        converter = QOPERATORS["QAttention"]([i for i in q_model.nodes() if i.op_type == "QAttention"][0],
                None, q_model.initializer())
        done, add_node, init = converter.convert()
        self.assertTrue("Attention" in [i.op_type for i in add_node])

        self.qdq_test(model, q_config, quantize_params, quantizable_op_types)
        q_config = {"Attention": self.dynamic_q_config}
        q_model = self.dynamic_test(model, q_config, quantize_params, quantizable_op_types)
        self.assertEqual(Counter([node.op_type for node in q_model.model.graph.node])['DynamicQuantizeLinear'], 3)

        E = helper.make_tensor_value_info('E', TensorProto.INT32, [1, 1, 5, 5])
        F = helper.make_tensor_value_info('F', TensorProto.FLOAT, [1, 1, 5, 5])
        node = onnx.helper.make_node('Attention', ['A', 'B', 'C', 'F', 'E'], ['D'], name='Attention')
        graph = helper.make_graph([node], 'test_graph_1', [A, B, C, F, E], [D])
        model = helper.make_model(graph)
        q_config = {"Attention": self.static_q_config}
        quantize_params = {"A": [np.uint8(0), np.float32(0.5)],
                           "B": [np.uint8(0), np.float32(0.5)],
                           "C": [np.uint8(0), np.float32(0.5)],
                           "D": [np.uint8(0), np.float32(0.5)]}
        quantizable_op_types = ["Attention"]

        q_model = self.qlinear_test(model, q_config, quantize_params, quantizable_op_types)
        self.assertEqual(Counter([node.op_type for node in q_model.model.graph.node])['QuantizeLinear'], 3)
        self.assertEqual(Counter([node.op_type for node in q_model.model.graph.node])['DequantizeLinear'], 1)

        q_model = self.qdq_test(model, q_config, quantize_params, quantizable_op_types)
        self.assertEqual(Counter([node.op_type for node in q_model.model.graph.node])['QuantizeLinear'], 3)
        self.assertEqual(Counter([node.op_type for node in q_model.model.graph.node])['DequantizeLinear'], 3)

        q_config = {"Attention": self.dynamic_q_config}
        q_model = self.dynamic_test(model, q_config, quantize_params, quantizable_op_types)
        self.assertEqual(Counter([node.op_type for node in q_model.model.graph.node])['DynamicQuantizeLinear'], 3)

    def test_gather(self):
        input_tensor = helper.make_tensor_value_info('input', TensorProto.FLOAT, [3, 2])

        matmul_weight = helper.make_tensor('matmul_weight', TensorProto.FLOAT, [2, 3], np.random.random((2, 3)).reshape(6).tolist())
        matmul_output = helper.make_tensor_value_info('matmul_output', TensorProto.FLOAT, [3, 3])
        matmul_node = onnx.helper.make_node('MatMul', ['input', 'matmul_weight'], ['matmul_output'], name='MatMul')

        gather_indices = helper.make_tensor('gather_indices', TensorProto.INT64, [1, 2], [0, 2])
        gather_output = helper.make_tensor_value_info('gather_output', TensorProto.FLOAT, [1, 2, 3])
        gather_node = onnx.helper.make_node('Gather', ['matmul_output', 'gather_indices'], ['gather_output'], name='Gather')

        initializers = [matmul_weight, gather_indices]
        graph = helper.make_graph([matmul_node, gather_node], 
                                  'TestGather_test_model',
                                  [input_tensor], [gather_output], initializer=initializers)
        model = helper.make_model(graph, opset_imports=[helper.make_opsetid("", 13)])
        model.ir_version = 7
        
        q_config = {'Gather': self.static_q_config, "MatMul": self.static_q_config} 
        quantize_params = {"input": [np.uint8(10.), np.float32(0)],
                           "matmul_weight": [np.uint8(10.), np.float32(0)],
                           "matmul_output": [np.uint8(10.), np.float32(0)],
                           "gather_output": [np.uint8(10.), np.float32(0)]}
        quantizable_op_types = ["Gather", "MatMul"]
        q_model = self.qlinear_test(model, q_config, quantize_params, quantizable_op_types)
        self.assertEqual(Counter([node.op_type for node in q_model.model.graph.node])['QuantizeLinear'], 1)
        self.assertEqual(Counter([node.op_type for node in q_model.model.graph.node])['DequantizeLinear'], 1)

        q_model = self.qdq_test(model, q_config, quantize_params, quantizable_op_types)
        self.assertEqual(Counter([node.op_type for node in q_model.model.graph.node])['QuantizeLinear'], 3)
        self.assertEqual(Counter([node.op_type for node in q_model.model.graph.node])['DequantizeLinear'], 4)

        q_config = {'Gather': self.dynamic_q_config, "MatMul": self.dynamic_q_config} 
        q_model = self.dynamic_test(model, q_config, quantize_params, quantizable_op_types)
        self.assertEqual(len(q_model.model.graph.node), 6)

    def test_split(self):
        D = helper.make_tensor_value_info('D', TensorProto.FLOAT, [100, 2])
        e_value = np.random.randn(2, 2).astype(np.float32)
        E_init = helper.make_tensor('E', TensorProto.FLOAT, [2, 2],
                                    e_value.reshape(4).tolist())
 
        matmul_node = onnx.helper.make_node('MatMul', ['D', 'E'], ['A'], name='Matmul')
 
        B = helper.make_tensor_value_info('B', TensorProto.FLOAT, [50, 2])
        C = helper.make_tensor_value_info('C', TensorProto.FLOAT, [50, 2])
        node = onnx.helper.make_node('Split', ['A'], ['B', 'C'], name='Split', **{'num_outputs': 2})
        graph = helper.make_graph([matmul_node, node], 'test_graph_1', [D], [B, C], [E_init])
        model = helper.make_model(graph)
        q_config = {'Split': {"weight":{'dtype': 3,
                                         'algorithm': 'minmax',
                                         'scheme':'sym',
                                         'granularity': 'per_tensor'},
                              'activation':{'dtype': 2,
                                         'algorithm': 'minmax',
                                         'scheme':'asym',
                                         'granularity':'per_tensor',
                                         'quant_mode': 'static'}
                        },
                    'Matmul': {"weight":{'dtype': 3,
                                         'algorithm': 'minmax',
                                         'scheme':'sym',
                                         'granularity': 'per_tensor'},
                              'activation':{'dtype': 2,
                                         'algorithm': 'minmax',
                                         'scheme':'asym',
                                         'granularity':'per_tensor',
                                         'quant_mode': 'static'}
                        },
 
                    }
        quantize_params = {"A": [np.uint8(0), np.float32(0.5)],
                           "B": [np.uint8(0), np.float32(0.5)],
                           "C": [np.uint8(0), np.float32(0.5)],
                           "D": [np.uint8(0), np.float32(0.5)],
                           "E": [np.uint8(0), np.float32(0.5)],
                           }
        quantizable_op_types = ["Split", "MatMul"]
        q_model = self.qlinear_test(model, q_config, quantize_params, quantizable_op_types)
        self.assertEqual(Counter([node.op_type for node in q_model.model.graph.node])['DequantizeLinear'], 2)
        self.assertEqual(Counter([node.op_type for node in q_model.model.graph.node])['QuantizeLinear'], 1)

        q_model.export('test.onnx', ONNXQlinear2QDQConfig())
        export_model = onnx.load('test.onnx')
        self.assertEqual(len(export_model.graph.node), 11)
        os.remove('test.onnx')

        q_model = self.qdq_test(model, q_config, quantize_params, quantizable_op_types)
        self.assertEqual(Counter([node.op_type for node in q_model.model.graph.node])['DequantizeLinear'], 5)
        self.assertEqual(Counter([node.op_type for node in q_model.model.graph.node])['QuantizeLinear'], 4)
 
    def test_pad(self):
        b_value = np.array([0, 1, 1, 0, 1, 1]).astype(np.int64)
        B_init = helper.make_tensor('B', TensorProto.INT64, [6],
                                    b_value.reshape(6).tolist())
        B = helper.make_tensor_value_info('B', TensorProto.INT64, [6])
        C = helper.make_tensor_value_info('C', TensorProto.FLOAT, [1, 7, 7])

        d_value = np.random.randn(1).astype(np.float32)
        D_init = helper.make_tensor('D', TensorProto.FLOAT, [1],
                                    d_value.reshape(1).tolist())
        D = helper.make_tensor_value_info('D', TensorProto.FLOAT, [1])

        e_value = np.random.randn(1, 5, 5).astype(np.float32)
        E_init = helper.make_tensor('E', TensorProto.FLOAT, [1, 1, 5, 5],
                                    e_value.reshape(25).tolist())
        E = helper.make_tensor_value_info('E', TensorProto.FLOAT, [1, 1, 5, 5])
        f_value = np.random.randn(1, 3, 3).astype(np.float32)
        F_init = helper.make_tensor('F', TensorProto.FLOAT, [1, 1, 3, 3],
                                    f_value.reshape(9).tolist())
        F = helper.make_tensor_value_info('F', TensorProto.FLOAT, [1, 1, 3, 3])
        for mode in ["constant", "edge", "reflect", "constant_value", "constant_value_wo_init"]:
            conv_node = onnx.helper.make_node('Conv', ['E', 'F'], ['A'], 
                                              name='Conv', 
                                              kernel=[3, 3],
                                              padding=[1, 1, 1, 1])
            if mode == "constant_value":
                node = onnx.helper.make_node('Pad', ['A', 'B', 'D'], ['C'], name='Pad', mode="constant")
                graph = helper.make_graph([conv_node, node], 'test_graph_1', [E, F, B, D], [C], [E_init, F_init, B_init, D_init])
            elif mode == "constant_value_wo_init":
                node = onnx.helper.make_node('Pad', ['A', 'B', 'D'], ['C'], name='Pad', mode="constant")
                graph = helper.make_graph([conv_node, node], 'test_graph_1', [E, F, B, D], [C], [E_init, F_init, B_init])
            else:
                node = onnx.helper.make_node('Pad', ['A', 'B'], ['C'], name='Pad', mode=mode)
                graph = helper.make_graph([conv_node, node], 'test_graph_1', [E, F, B], [C], [E_init, F_init, B_init])
            model = helper.make_model(graph)
            pad_config = {"weight":{'dtype': 3,
                                    'algorithm': 'minmax',
                                    'scheme':'sym',
                                    'granularity': 'per_tensor'},
                         'activation':{'dtype': 2,
                                    'algorithm': 'minmax',
                                    'scheme':'asym',
                                    'granularity':'per_tensor',
                                    'quant_mode': 'static'}}
            conv_config = {"weight":{'dtype': 3,
                                    'algorithm': 'minmax',
                                    'scheme':'sym',
                                    'granularity': 'per_channel'},
                         'activation':{'dtype': 2,
                                    'algorithm': 'minmax',
                                    'scheme':'asym',
                                    'granularity':'per_tensor',
                                    'quant_mode': 'static'}}
            q_config = {'Conv': conv_config,
                        'Pad': pad_config}
            quantize_params = {"A": [np.uint8(10.), np.float32(1)],
                               "C": [np.uint8(10.), np.float32(1)],
                               "D": [np.uint8(10.), np.float32(1)],
                               "E": [np.uint8(10.), np.float32(1)],
                               "F": [np.uint8(10.), np.float32(1)]}
            quantizable_op_types = ["Conv", "Pad"]
            q_model = self.qlinear_test(model, q_config, quantize_params, quantizable_op_types)
            self.assertEqual(Counter([node.op_type for node in q_model.model.graph.node])['DequantizeLinear'], 1)
            q_model = self.qdq_test(model, q_config, quantize_params, quantizable_op_types, **{'dedicated_qdq_pair': True})
            self.assertEqual(Counter([node.op_type for node in q_model.model.graph.node])['DequantizeLinear'], 4)

        node = onnx.helper.make_node('Pad', ['E', 'B', 'D'], ['C'], name='Pad', mode="constant")
        graph = helper.make_graph([node], 'test_graph_1', [E, B, D], [C], [E_init, B_init, D_init])
        model = helper.make_model(graph)
        q_config = {'Pad': {'activation':{'dtype': 2,
                                         'algorithm': 'minmax',
                                         'scheme':'asym',
                                         'granularity':'per_tensor',
                                         'quant_mode': 'static'}
                  }}
        quantize_params = {"C": [np.uint8(10.), np.float32(0)],
                           "E": [np.uint8(10.), np.float32(0)]}
        quantizable_op_types = ["Pad"]
        self.qlinear_test(model, pad_config, quantize_params, quantizable_op_types)
        self.qdq_test(model, pad_config, quantize_params, quantizable_op_types)

    def test_binary(self):
        for op in ['Mul', 'Add']:
            A = helper.make_tensor_value_info('A', TensorProto.FLOAT, [1, 10])
            B = helper.make_tensor_value_info('B', TensorProto.FLOAT, [1])
            C = helper.make_tensor_value_info('C', TensorProto.FLOAT, [1, 10])
            node = onnx.helper.make_node(op, ['A', 'B'], ['C'], name=op)
            graph = helper.make_graph([node], 'test_graph_1', [A, B], [C])
            model = helper.make_model(graph)
            q_config = {op: self.static_q_config}
            quantize_params = {"A": [np.uint8(10.), np.float32(0)],
                               "B": [np.uint8(10.), np.float32(0)],
                               "C": [np.uint8(10.), np.float32(0)]}
            quantizable_op_types = [op]
            self.qlinear_test(model, q_config, quantize_params, quantizable_op_types)
            self.qlinear_test(model, q_config, {}, quantizable_op_types)
            self.qdq_test(model, q_config, quantize_params, quantizable_op_types)
            self.qdq_test(model, q_config, {}, quantizable_op_types)
    
    def test_relu(self):
        A = helper.make_tensor_value_info('A', TensorProto.FLOAT, [1, 1, 5, 5])
        B = helper.make_tensor_value_info('B', TensorProto.FLOAT, [1, 1, 3, 3])
        D = helper.make_tensor_value_info('D', TensorProto.FLOAT, [1, 1, 5, 5])
        E = helper.make_tensor_value_info('E', TensorProto.FLOAT, [1, 1, 5, 5])
        F = helper.make_tensor_value_info('F', TensorProto.FLOAT, [1, 1, 5, 5])
  
        conv_node = onnx.helper.make_node('Conv', ['A', 'B'], ['C'], 
                                          name='Conv', 
                                          kernel_shape=[3, 3], 
                                          pads=[1, 1, 1, 1])
        relu_node = onnx.helper.make_node('Relu', ['C'], ['D'], name='Relu')
        add_node = onnx.helper.make_node('Add', ['D', 'E'], ['F'], name='Add')
        graph = helper.make_graph([conv_node, relu_node], 'test_graph_1', [A, B], [D])
        model = helper.make_model(graph, **{'opset_imports': [helper.make_opsetid('', 13)]})
        sess_options = ort.SessionOptions()
        sess_options.graph_optimization_level = ort.GraphOptimizationLevel.ORT_ENABLE_EXTENDED
        sess_options.optimized_model_filepath = "./onnxrt_test/optimized_model.onnx"  
        session = ort.InferenceSession(model.SerializeToString(), sess_options, providers=ort.get_available_providers())
        tmp_model = onnx.load(sess_options.optimized_model_filepath)
 
        q_config = {"Conv": self.static_q_config, "Relu": self.static_q_config}
        quantize_params = {"A": [np.uint8(10.), np.float32(0)],
                           "B": [np.uint8(10.), np.float32(0)],
                           "C": [np.uint8(10.), np.float32(0)],
                           "D": [np.uint8(10.), np.float32(0)]}
        quantizable_op_types = ["Conv", "Relu"]
        q_model = self.qlinear_test(tmp_model, q_config, quantize_params, quantizable_op_types)
        self.assertEqual(len(q_model.model.graph.node), 4)
        q_model = self.qdq_test(tmp_model, q_config, quantize_params, quantizable_op_types)
        self.assertEqual(len(q_model.model.graph.node), 7)
        
        sess_options.graph_optimization_level = ort.GraphOptimizationLevel.ORT_ENABLE_BASIC
        session = ort.InferenceSession(model.SerializeToString(), sess_options, providers=ort.get_available_providers())
        tmp_model = onnx.load(sess_options.optimized_model_filepath)
        q_model = self.qlinear_test(tmp_model, q_config, quantize_params, quantizable_op_types)
        self.assertEqual(len(q_model.model.graph.node), 5)
        q_model = self.qdq_test(tmp_model, q_config, quantize_params, quantizable_op_types)
        self.assertEqual(len(q_model.model.graph.node), 8)

        graph = helper.make_graph([conv_node, relu_node, add_node], 'test_graph_2', [A, B, E], [F])
        model = helper.make_model(graph, **{'opset_imports': [helper.make_opsetid('', 13)]})
        sess_options.graph_optimization_level = ort.GraphOptimizationLevel.ORT_ENABLE_BASIC
        session = ort.InferenceSession(model.SerializeToString(), sess_options, providers=ort.get_available_providers())
        tmp_model = onnx.load(sess_options.optimized_model_filepath)
        q_model = self.qlinear_test(tmp_model, q_config, quantize_params, quantizable_op_types)
        self.assertEqual(len(q_model.model.graph.node), 5)
        q_model = self.qdq_test(tmp_model, q_config, quantize_params, quantizable_op_types)
        self.assertEqual(len(q_model.model.graph.node), 8)

    def test_clip(self):
        A = helper.make_tensor_value_info('A', TensorProto.FLOAT, [1, 1, 5, 5])
        B = helper.make_tensor_value_info('B', TensorProto.FLOAT, [1, 1, 3, 3])
        D = helper.make_tensor_value_info('D', TensorProto.FLOAT, [1, 1, 5, 5])
        conv_node = onnx.helper.make_node('Conv', ['A', 'B'], ['C'],
                                          name='Conv',
                                          kernel_shape=[3, 3],
                                          pads=[1, 1, 1, 1])
        clip_node = onnx.helper.make_node('Clip', ['C'], ['D'], name='Clip')
        graph = helper.make_graph([conv_node, clip_node], 'test_graph_1', [A, B], [D])
        model = helper.make_model(graph, **{'opset_imports': [helper.make_opsetid('', 13)]})

        sess_options = ort.SessionOptions()
        sess_options.graph_optimization_level = ort.GraphOptimizationLevel.ORT_ENABLE_EXTENDED
        sess_options.optimized_model_filepath = "./onnxrt_test/optimized_model.onnx"
        session = ort.InferenceSession(model.SerializeToString(), sess_options, providers=ort.get_available_providers())
        model = onnx.load(sess_options.optimized_model_filepath)

        q_config = {"Conv": self.static_q_config, "Clip": self.static_q_config}
        quantize_params = {"A": [np.uint8(10.), np.float32(0)],
                           "B": [np.uint8(10.), np.float32(0)],
                           "C": [np.uint8(10.), np.float32(0)],
                           "D": [np.uint8(10.), np.float32(0)]}
        quantizable_op_types = ["Conv", "Clip"]
        q_model = self.qlinear_test(model, q_config, quantize_params, quantizable_op_types)
        self.assertEqual(Counter([node.op_type for node in q_model.model.graph.node])['DequantizeLinear'], 1)
        self.assertEqual(Counter([node.op_type for node in q_model.model.graph.node])['QuantizeLinear'], 2)
        q_model = self.qdq_test(model, q_config, quantize_params, quantizable_op_types)
        self.assertEqual(Counter([node.op_type for node in q_model.model.graph.node])['DequantizeLinear'], 3)
        self.assertEqual(Counter([node.op_type for node in q_model.model.graph.node])['QuantizeLinear'], 3)

    def test_activation(self):
        for op in ["Relu", "LeakyRelu", "Sigmoid"]:
            B = helper.make_tensor_value_info('B', TensorProto.FLOAT, [1, 10])
            A = helper.make_tensor_value_info('A', TensorProto.FLOAT, [1, 10])
            node = onnx.helper.make_node(op, ['A'], ['B'], name=op)
            graph = helper.make_graph([node], 'test_graph_1', [A], [B])
            model = helper.make_model(graph)
            q_config = {op: self.static_q_config}
            quantize_params = {"A": [np.uint8(10.), np.float32(0)],
                               "B": [np.uint8(10.), np.float32(0)]}
            quantizable_op_types = [op]
            self.qlinear_test(model, q_config, quantize_params, quantizable_op_types)
            self.qdq_test(model, q_config, quantize_params, quantizable_op_types)

            a_value = np.random.randn(1, 10).astype(np.float32)
            A_init = helper.make_tensor('A', TensorProto.FLOAT, [1, 10],
                                        a_value.reshape(10).tolist())
            graph = helper.make_graph([node], 'test_graph_1', [A], [B], [A_init])
            model = helper.make_model(graph)
            self.qlinear_test(model, q_config, quantize_params, quantizable_op_types)
            self.qdq_test(model, q_config, quantize_params, quantizable_op_types)
            self.qlinear_test(model, q_config, {}, quantizable_op_types)
            self.qdq_test(model, q_config, {}, quantizable_op_types)

    def test_pooling(self):
        op = "MaxPool"
        B = helper.make_tensor_value_info('B', TensorProto.FLOAT, [1, 5, 5, 1])
        A = helper.make_tensor_value_info('A', TensorProto.FLOAT, [1, 5, 5, 1])
        node = onnx.helper.make_node(op, ['A'], ['B'], 
                                     name=op,
                                     kernel_shape=[3, 3],
                                     pads=[1, 1, 1, 1])
        graph = helper.make_graph([node], 'test_graph_1', [A], [B]) 
        q_config = {op: self.static_q_config}
        quantize_params = {"A": [np.uint8(10.), np.float32(0)],
                           "B": [np.uint8(10.), np.float32(0)]}
        quantizable_op_types = [op]
        for opset_version in [12, 13]:
            opset = onnx.OperatorSetIdProto()
            opset.version = opset_version
            model = helper.make_model(graph, opset_imports=[opset])
            self.qlinear_test(model, q_config, quantize_params, quantizable_op_types)
            self.qdq_test(model, q_config, quantize_params, quantizable_op_types)

        A = helper.make_tensor_value_info('A', TensorProto.FLOAT, [1, 1, 5, 5])
        B = helper.make_tensor_value_info('B', TensorProto.FLOAT, [1, 1, 3, 3])
        D = helper.make_tensor_value_info('D', TensorProto.FLOAT, [1, 1, 5, 5])
        conv_node = onnx.helper.make_node('Conv', ['A', 'B'], ['C'],
                                          name='Conv',
                                          kernel_shape=[3, 3],
                                          pads=[1, 1, 1, 1])
        pool_node = onnx.helper.make_node(op, ['C'], ['D'], name=op)
        graph = helper.make_graph([conv_node, pool_node], 'test_graph_1', [A, B], [D])
        model = helper.make_model(graph)
 
        q_config = {"Conv": self.static_q_config, op: self.static_q_config}
        quantize_params = {"A": [np.uint8(10.), np.float32(0)],
                           "B": [np.uint8(10.), np.float32(0)],
                           "C": [np.uint8(10.), np.float32(0)],
                           "D": [np.uint8(10.), np.float32(0)]}
        quantizable_op_types = ["Conv", op]
        q_model = self.qlinear_test(model, q_config, quantize_params, quantizable_op_types)
        self.assertEqual(Counter([node.op_type for node in q_model.model.graph.node])['DequantizeLinear'], 1)
        self.assertEqual(Counter([node.op_type for node in q_model.model.graph.node])['QuantizeLinear'], 2)
        q_model = self.qdq_test(model, q_config, quantize_params, quantizable_op_types)
        self.assertEqual(Counter([node.op_type for node in q_model.model.graph.node])['DequantizeLinear'], 4)
        self.assertEqual(Counter([node.op_type for node in q_model.model.graph.node])['QuantizeLinear'], 4)

        op = "GlobalAveragePool"
        B = helper.make_tensor_value_info('B', TensorProto.FLOAT, [1, 5, 1, 1])
        A = helper.make_tensor_value_info('A', TensorProto.FLOAT, [1, 5, 5, 1])
        node = onnx.helper.make_node(op, ['A'], ['B'], 
                                     name=op,
                                     kernel_shape=[3, 3],
                                     pads=[1, 1, 1, 1])
        graph = helper.make_graph([node], 'test_graph_1', [A], [B]) 
        q_config = {op: self.static_q_config}
        quantize_params = {"A": [np.uint8(10.), np.float32(0)],
                           "B": [np.uint8(10.), np.float32(0)]}
        quantizable_op_types = [op]
        for opset_version in [12, 13]:
            opset = onnx.OperatorSetIdProto()
            opset.version = opset_version
            model = helper.make_model(graph, opset_imports=[opset])
            q_model = self.qlinear_test(model, q_config, quantize_params, quantizable_op_types)
            self.assertEqual(Counter([node.op_type for node in q_model.model.graph.node])['DequantizeLinear'], 1)
            self.assertEqual(Counter([node.op_type for node in q_model.model.graph.node])['QuantizeLinear'], 1)
            q_model = self.qdq_test(model, q_config, quantize_params, quantizable_op_types)
            self.assertEqual(Counter([node.op_type for node in q_model.model.graph.node])['DequantizeLinear'], 2)
            self.assertEqual(Counter([node.op_type for node in q_model.model.graph.node])['QuantizeLinear'], 2)

        A = helper.make_tensor_value_info('A', TensorProto.FLOAT, [1, 1, 5, 5])
        B = helper.make_tensor_value_info('B', TensorProto.FLOAT, [1, 1, 3, 3])
        D = helper.make_tensor_value_info('D', TensorProto.FLOAT, [1, 1, 1, 1])
        conv_node = onnx.helper.make_node('Conv', ['A', 'B'], ['C'],
                                          name='Conv',
                                          kernel_shape=[3, 3],
                                          pads=[1, 1, 1, 1])
        pool_node = onnx.helper.make_node(op, ['C'], ['D'], name=op)
        graph = helper.make_graph([conv_node, pool_node], 'test_graph_1', [A, B], [D])
        model = helper.make_model(graph)
 
        q_config = {"Conv": self.static_q_config, op: self.static_q_config}
        quantize_params = {"A": [np.uint8(10.), np.float32(0)],
                           "B": [np.uint8(10.), np.float32(0)],
                           "C": [np.uint8(10.), np.float32(0)],
                           "D": [np.uint8(10.), np.float32(0)]}
        quantizable_op_types = ["Conv", op]
        q_model = self.qlinear_test(model, q_config, quantize_params, quantizable_op_types)
        self.assertEqual(Counter([node.op_type for node in q_model.model.graph.node])['DequantizeLinear'], 1)
        self.assertEqual(Counter([node.op_type for node in q_model.model.graph.node])['QuantizeLinear'], 2)

        q_model = self.qdq_test(model, q_config, quantize_params, quantizable_op_types)
        self.assertEqual(Counter([node.op_type for node in q_model.model.graph.node])['DequantizeLinear'], 4)
        self.assertEqual(Counter([node.op_type for node in q_model.model.graph.node])['QuantizeLinear'], 4)


    def test_exclude_node(self):
        A = helper.make_tensor_value_info('A', TensorProto.FLOAT, [1, 5, 5, 1])
        B = helper.make_tensor_value_info('B', TensorProto.FLOAT, [3, 3, 1, 1])
        D = helper.make_tensor_value_info('D', TensorProto.FLOAT, [1, 1, 3, 3])
        conv_node = onnx.helper.make_node('Conv', ['A', 'B'], ['C'],
                                          name='Conv',
                                          kernel_shape=[3, 3],
                                          pads=[1, 1, 1, 1])
        pool_node = onnx.helper.make_node("MaxPool", ['C'], ['D'], name="MaxPool")
        graph = helper.make_graph([conv_node, pool_node], 'test_graph_1', [A, B], [D])
        model = helper.make_model(graph)

        q_config = {"Conv": self.static_q_config, "MaxPool": "fp32"}
        quantize_params = {"A": [np.uint8(10.), np.float32(0)],
                           "B": [np.uint8(10.), np.float32(0)],
                           "C": [np.uint8(10.), np.float32(0)],
                           "D": [np.uint8(10.), np.float32(0)]}
        quantizable_op_types = ["Conv", "MaxPool"]
        self.qlinear_test(model, q_config, quantize_params, quantizable_op_types)
        self.qdq_test(model, q_config, quantize_params, quantizable_op_types)
    
    def test_more_direct8bit_nodes(self):
        # test direct q8 nodes: MatMul-Flatten-Abs-Sign-ShrinK-MatMul
        input_tensor = helper.make_tensor_value_info('input', TensorProto.FLOAT, [1, 32])

        matmul1_weight = helper.make_tensor('matmul1_weight', TensorProto.FLOAT, [32, 64], np.random.random((32, 64)).reshape(2048).tolist())
        matmul1_output = helper.make_tensor_value_info('matmul1_output', TensorProto.FLOAT, [1, 64])
        matmul1_node = onnx.helper.make_node('MatMul', ['input', 'matmul1_weight'], ['matmul1_output'], name='Matmul_0')

        flatten_output = helper.make_tensor_value_info('flatten_output', TensorProto.FLOAT, [1, 64])
        flatten_node = onnx.helper.make_node("Flatten", inputs=["matmul1_output"], outputs=["flatten_output"], axis=1, name='Flatten_1')

        abs_output = helper.make_tensor_value_info('abs_output', TensorProto.FLOAT, [1, 64])
        abs_node = onnx.helper.make_node("Abs", inputs=["flatten_output"], outputs=["abs_output"], name='Abs_2')

        sign_output = helper.make_tensor_value_info('sign_output', TensorProto.FLOAT, [1, 64])
        sign_node = onnx.helper.make_node("Sign", inputs=["abs_output"], outputs=["sign_output"], name="Sign_3")

        shrink_output = helper.make_tensor_value_info('shrink_output', TensorProto.FLOAT, [1, 64])
        shrink_node = onnx.helper.make_node("Shrink", inputs=["sign_output"], outputs=["shrink_output"], name="Shrink_4")

        matmul2_weight = helper.make_tensor('matmul2_weight', TensorProto.FLOAT, [64, 2], np.random.random((64, 2)).reshape(128).tolist())
        matmul2_output = helper.make_tensor_value_info('matmul2_output', TensorProto.FLOAT, [1, 2])
        matmul2_node = onnx.helper.make_node('MatMul', ['shrink_output', 'matmul2_weight'], ['matmul2_output'], name='Matmul_5')

        initializers = [matmul1_weight, matmul2_weight]
        graph = helper.make_graph([matmul1_node, flatten_node, abs_node, sign_node, shrink_node, matmul2_node], 
                                  'TestMoreDirect8_test_model',
                                  [input_tensor], [matmul2_output], initializer=initializers)
        model = helper.make_model(graph, opset_imports=[helper.make_opsetid("", 13)])
        model.ir_version = 7

        q_config = {'Matmul_0':self.static_q_config, 'Flatten_1':self.static_q_config, 'Abs_2':self.static_q_config, \
            'Sign_3':self.static_q_config, 'Shrink_4':self.static_q_config, 'Matmul_5':self.static_q_config}
        quantize_params = {'input': [np.uint8(10.), np.float32(0)],
                           'matmul1_weight': [np.uint8(10.), np.float32(0)],
                           'matmul1_output': [np.uint8(10.), np.float32(0)],
                           'flatten_output': [np.uint8(10.), np.float32(0)],
                           'abs_output': [np.uint8(10.), np.float32(0)],
                           'sign_output': [np.uint8(10.), np.float32(0)],
                           'shrink_output': [np.uint8(10.), np.float32(0)],
                           'matmul2_weight': [np.uint8(10.), np.float32(0)],
                           'matmul2_output': [np.uint8(10.), np.float32(0)]}
        quantizable_op_types = ['MatMul', 'Flatten', 'Abs', 'Sign', 'Shrink']
        q_model = self.qlinear_test(model, q_config, quantize_params, quantizable_op_types)
        self.assertEqual(Counter([node.op_type for node in q_model.model.graph.node])['DequantizeLinear'], 1)
        self.assertEqual(Counter([node.op_type for node in q_model.model.graph.node])['QuantizeLinear'], 1)
        session = ort.InferenceSession(q_model.model.SerializeToString(), providers=['CPUExecutionProvider'])
        self.assertIsNotNone(session)
        
        q_model = self.qdq_test(model, q_config, quantize_params, quantizable_op_types)
        self.assertEqual(Counter([node.op_type for node in q_model.model.graph.node])['DequantizeLinear'], 9)
        self.assertEqual(Counter([node.op_type for node in q_model.model.graph.node])['QuantizeLinear'], 7)
        session = ort.InferenceSession(q_model.model.SerializeToString(), providers=['CPUExecutionProvider'])
        self.assertIsNotNone(session)


    def test_expand(self):
        # test expand nodes: MatMul-Expand-MatMul
        input_tensor = helper.make_tensor_value_info('input', TensorProto.FLOAT, [3, 2])

        matmul1_weight = helper.make_tensor('matmul1_weight', TensorProto.FLOAT, [2, 1], np.random.random((2, 1)).reshape(2).tolist())
        matmul1_output = helper.make_tensor_value_info('matmul1_output', TensorProto.FLOAT, [3, 1])
        matmul1_node = onnx.helper.make_node('MatMul', ['input', 'matmul1_weight'], ['matmul1_output'], name='Matmul_0')

        expand_new_shape = helper.make_tensor('expand_new_shape', TensorProto.INT64, [2], [3, 4])
        expand_output = helper.make_tensor_value_info('expand_output', TensorProto.FLOAT, [3, 4])
        expand_node = onnx.helper.make_node('Expand', ['matmul1_output', 'expand_new_shape'], ['expand_output'], name='Expand_1')

        matmul2_weight = helper.make_tensor('matmul2_weight', TensorProto.FLOAT, [4, 2], np.random.random((4, 2)).reshape(8).tolist())
        matmul2_output = helper.make_tensor_value_info('matmul2_output', TensorProto.FLOAT, [3, 2])
        matmul2_node = onnx.helper.make_node('MatMul', ['expand_output', 'matmul2_weight'], ['matmul2_output'], name='Matmul_2')

<<<<<<< HEAD
=======
    
    def test_more_direct8bit_nodes(self):
        # test direct q8 nodes: MatMul-Flatten-Abs-Sign-ShrinK-MatMul
        input_tensor = helper.make_tensor_value_info('input', TensorProto.FLOAT, [1, 32])

        matmul1_weight = helper.make_tensor('matmul1_weight', TensorProto.FLOAT, [32, 64], np.random.random((32, 64)).reshape(2048).tolist())
        matmul1_output = helper.make_tensor_value_info('matmul1_output', TensorProto.FLOAT, [1, 64])
        matmul1_node = onnx.helper.make_node('MatMul', ['input', 'matmul1_weight'], ['matmul1_output'], name='Matmul_0')

        flatten_output = helper.make_tensor_value_info('flatten_output', TensorProto.FLOAT, [1, 64])
        flatten_node = onnx.helper.make_node("Flatten", inputs=["matmul1_output"], outputs=["flatten_output"], axis=1, name='Flatten_1')

        abs_output = helper.make_tensor_value_info('abs_output', TensorProto.FLOAT, [1, 64])
        abs_node = onnx.helper.make_node("Abs", inputs=["flatten_output"], outputs=["abs_output"], name='Abs_2')

        sign_output = helper.make_tensor_value_info('sign_output', TensorProto.FLOAT, [1, 64])
        sign_node = onnx.helper.make_node("Sign", inputs=["abs_output"], outputs=["sign_output"], name="Sign_3")

        shrink_output = helper.make_tensor_value_info('shrink_output', TensorProto.FLOAT, [1, 64])
        shrink_node = onnx.helper.make_node("Shrink", inputs=["sign_output"], outputs=["shrink_output"], name="Shrink_4")

        matmul2_weight = helper.make_tensor('matmul2_weight', TensorProto.FLOAT, [64, 2], np.random.random((64, 2)).reshape(128).tolist())
        matmul2_output = helper.make_tensor_value_info('matmul2_output', TensorProto.FLOAT, [1, 2])
        matmul2_node = onnx.helper.make_node('MatMul', ['shrink_output', 'matmul2_weight'], ['matmul2_output'], name='Matmul_5')

        initializers = [matmul1_weight, matmul2_weight]
        graph = helper.make_graph([matmul1_node, flatten_node, abs_node, sign_node, shrink_node, matmul2_node], 
                                  'TestMoreDirect8_test_model',
                                  [input_tensor], [matmul2_output], initializer=initializers)
        model = helper.make_model(graph, opset_imports=[helper.make_opsetid("", 13)])
        model.ir_version = 7

        q_config = {'Matmul_0':self.static_q_config, 'Flatten_1':self.static_q_config, 'Abs_2':self.static_q_config, \
            'Sign_3':self.static_q_config, 'Shrink_4':self.static_q_config, 'Matmul_5':self.static_q_config}
        quantize_params = {'input': [np.uint8(10.), np.float32(0)],
                           'matmul1_weight': [np.uint8(10.), np.float32(0)],
                           'matmul1_output': [np.uint8(10.), np.float32(0)],
                           'flatten_output': [np.uint8(10.), np.float32(0)],
                           'abs_output': [np.uint8(10.), np.float32(0)],
                           'sign_output': [np.uint8(10.), np.float32(0)],
                           'shrink_output': [np.uint8(10.), np.float32(0)],
                           'matmul2_weight': [np.uint8(10.), np.float32(0)],
                           'matmul2_output': [np.uint8(10.), np.float32(0)]}
        quantizable_op_types = ['MatMul', 'Flatten', 'Abs', 'Sign', 'Shrink']
        q_model = self.qlinear_test(model, q_config, quantize_params, quantizable_op_types)
        self.assertEqual(Counter([node.op_type for node in q_model.model.graph.node])['DequantizeLinear'], 1)
        self.assertEqual(Counter([node.op_type for node in q_model.model.graph.node])['QuantizeLinear'], 1)
        session = ort.InferenceSession(q_model.model.SerializeToString(), providers=['CPUExecutionProvider'])
        self.assertIsNotNone(session)
        

        q_model = self.qdq_test(model, q_config, quantize_params, quantizable_op_types)
        q_model.save('qdq.onnx')
        self.assertEqual(Counter([node.op_type for node in q_model.model.graph.node])['DequantizeLinear'], 9)
        self.assertEqual(Counter([node.op_type for node in q_model.model.graph.node])['QuantizeLinear'], 7)
        session = ort.InferenceSession(q_model.model.SerializeToString(), providers=['CPUExecutionProvider'])
        self.assertIsNotNone(session)


    def test_expand(self):
        # test expand nodes: MatMul-Expand-MatMul
        input_tensor = helper.make_tensor_value_info('input', TensorProto.FLOAT, [3, 2])

        matmul1_weight = helper.make_tensor('matmul1_weight', TensorProto.FLOAT, [2, 1], np.random.random((2, 1)).reshape(2).tolist())
        matmul1_output = helper.make_tensor_value_info('matmul1_output', TensorProto.FLOAT, [3, 1])
        matmul1_node = onnx.helper.make_node('MatMul', ['input', 'matmul1_weight'], ['matmul1_output'], name='Matmul_0')

        expand_new_shape = helper.make_tensor('expand_new_shape', TensorProto.INT64, [2], [3, 4])
        expand_output = helper.make_tensor_value_info('expand_output', TensorProto.FLOAT, [3, 4])
        expand_node = onnx.helper.make_node('Expand', ['matmul1_output', 'expand_new_shape'], ['expand_output'], name='Expand_1')

        matmul2_weight = helper.make_tensor('matmul2_weight', TensorProto.FLOAT, [4, 2], np.random.random((4, 2)).reshape(8).tolist())
        matmul2_output = helper.make_tensor_value_info('matmul2_output', TensorProto.FLOAT, [3, 2])
        matmul2_node = onnx.helper.make_node('MatMul', ['expand_output', 'matmul2_weight'], ['matmul2_output'], name='Matmul_2')

>>>>>>> 8dc4ac7c
        initializers = [matmul1_weight, matmul2_weight, expand_new_shape]
        graph = helper.make_graph([matmul1_node, expand_node, matmul2_node], 
                                  'TestExpand_test_model',
                                  [input_tensor], [matmul2_output], initializer=initializers)
        model = helper.make_model(graph, opset_imports=[helper.make_opsetid("", 13)])
        model.ir_version = 7
        
        q_config = {'Matmul_0':self.static_q_config, 'Expand_1':self.static_q_config, 'Matmul_2':self.static_q_config}
        quantize_params = {'input': [np.uint8(10.), np.float32(0)],
                           'matmul1_weight': [np.uint8(10.), np.float32(0)],
                           'matmul1_output': [np.uint8(10.), np.float32(0)],
                           'matmul2_weight': [np.uint8(10.), np.float32(0)],
                           'matmul2_output': [np.uint8(10.), np.float32(0)],
                           'expand_output': [np.uint8(10.), np.float32(0)],
                           }
        quantizable_op_types = ['MatMul', 'Expand']
        q_model = self.qlinear_test(model, q_config, quantize_params, quantizable_op_types)
        self.assertEqual(Counter([node.op_type for node in q_model.model.graph.node])['DequantizeLinear'], 1)
        self.assertEqual(Counter([node.op_type for node in q_model.model.graph.node])['QuantizeLinear'], 1)
        session = ort.InferenceSession(q_model.model.SerializeToString(), providers=['CPUExecutionProvider'])
        self.assertIsNotNone(session)

        q_model = self.qdq_test(model, q_config, quantize_params, quantizable_op_types)
        self.assertEqual(Counter([node.op_type for node in q_model.model.graph.node])['DequantizeLinear'], 6)
        self.assertEqual(Counter([node.op_type for node in q_model.model.graph.node])['QuantizeLinear'], 4)
        session = ort.InferenceSession(q_model.model.SerializeToString(), providers=['CPUExecutionProvider'])
        self.assertIsNotNone(session)

    def test_slice(self):
        # test slice nodes: MatMul-Slice-MatMul
        input_tensor = helper.make_tensor_value_info('input', TensorProto.FLOAT, [5, 4, 1])

        matmul1_weight = helper.make_tensor('matmul1_weight', TensorProto.FLOAT, [1, 3], np.random.random((1, 3)).reshape(3).tolist())
        matmul1_output = helper.make_tensor_value_info('matmul1_output', TensorProto.FLOAT, [5, 4, 3])
        matmul1_node = onnx.helper.make_node('MatMul', ['input', 'matmul1_weight'], ['matmul1_output'], name='Matmul_0')

        slice_starts = helper.make_tensor('slice_starts', TensorProto.INT64, [2], [0, 0])
        slice_ends = helper.make_tensor('slice_ends', TensorProto.INT64, [2], [3, 4])
        slice_axes = helper.make_tensor('slice_axes', TensorProto.INT64, [2], [0, 1])
        slice_steps = helper.make_tensor('slice_steps', TensorProto.INT64, [2], [1, 1])
        slice_output = helper.make_tensor_value_info('slice_output', TensorProto.FLOAT, [3, 4, 3])
        slice_node = onnx.helper.make_node('Slice', 
                                            ['matmul1_output', 'slice_starts', 'slice_ends', 'slice_axes', 'slice_steps'], 
                                            ['slice_output'], name='Slice_1')

        matmul2_weight = helper.make_tensor('matmul2_weight', TensorProto.FLOAT, [3, 2], np.random.random((3, 2)).reshape(6).tolist())
        matmul2_output = helper.make_tensor_value_info('matmul2_output', TensorProto.FLOAT, [3, 4, 2])
        matmul2_node = onnx.helper.make_node('MatMul', ['slice_output', 'matmul2_weight'], ['matmul2_output'], name='Matmul_2')

        initializers = [matmul1_weight, matmul2_weight, slice_starts, slice_ends, slice_axes, slice_steps]
        graph = helper.make_graph([matmul1_node, slice_node, matmul2_node], 
                                  'TestSlice_test_model',
                                  [input_tensor], [matmul2_output], initializer=initializers)
        model = helper.make_model(graph, opset_imports=[helper.make_opsetid("", 13)])
        model.ir_version = 7

        q_config = {'Matmul_0':self.static_q_config, 'Slice_1':self.static_q_config, 'Matmul_2':self.static_q_config}
        quantize_params = {'input': [np.uint8(10.), np.float32(0)],
                           'matmul1_weight': [np.uint8(10.), np.float32(0)],
                           'matmul1_output': [np.uint8(10.), np.float32(0)],
                           'matmul2_weight': [np.uint8(10.), np.float32(0)],
                           'matmul2_output': [np.uint8(10.), np.float32(0)],
                           'slice_output': [np.uint8(10.), np.float32(0)],
                           }
        quantizable_op_types = ['MatMul', 'Slice']
        q_model = self.qlinear_test(model, q_config, quantize_params, quantizable_op_types)
        self.assertEqual(Counter([node.op_type for node in q_model.model.graph.node])['DequantizeLinear'], 1)
        self.assertEqual(Counter([node.op_type for node in q_model.model.graph.node])['QuantizeLinear'], 1)
        session = ort.InferenceSession(q_model.model.SerializeToString(), providers=['CPUExecutionProvider'])
        self.assertIsNotNone(session)

        q_model = self.qdq_test(model, q_config, quantize_params, quantizable_op_types)
        self.assertEqual(Counter([node.op_type for node in q_model.model.graph.node])['DequantizeLinear'], 6)
        self.assertEqual(Counter([node.op_type for node in q_model.model.graph.node])['QuantizeLinear'], 4)
        session = ort.InferenceSession(q_model.model.SerializeToString(), providers=['CPUExecutionProvider'])
        self.assertIsNotNone(session)

    def test_mod(self):
        # test mode nodes: MatMul-Mod-MatMul
        #                  MatMul-/
        input_tensor = helper.make_tensor_value_info('input', TensorProto.FLOAT, [2, 3])

        matmul1_weight = helper.make_tensor('matmul1_weight', TensorProto.FLOAT, [3, 4], np.random.random((3, 4)).reshape(12).tolist())
        matmul1_output = helper.make_tensor_value_info('matmul1_output', TensorProto.FLOAT, [2, 4])
        matmul1_node = onnx.helper.make_node('MatMul', ['input', 'matmul1_weight'], ['matmul1_output'], name='Matmul_0')

        matmul2_weight = helper.make_tensor('matmul2_weight', TensorProto.FLOAT, [3, 4], np.random.random((3, 4)).reshape(12).tolist())
        matmul2_output = helper.make_tensor_value_info('matmul2_output', TensorProto.FLOAT, [2, 4])
        matmul2_node = onnx.helper.make_node('MatMul', ['input', 'matmul2_weight'], ['matmul2_output'], name='Matmul_1')

        mod_output = helper.make_tensor_value_info('mod_output', TensorProto.FLOAT, [2, 4])
        mod_node = onnx.helper.make_node('Mod', ['matmul1_output', 'matmul2_output'], ['mod_output'], name='Mod_2')

        matmul3_weight = helper.make_tensor('matmul3_weight', TensorProto.FLOAT, [4, 2], np.random.random((4, 2)).reshape(8).tolist())
        matmul3_output = helper.make_tensor_value_info('matmul3_output', TensorProto.FLOAT, [2, 2])
        matmul3_node = onnx.helper.make_node('MatMul', ['mod_output', 'matmul3_weight'], ['matmul3_output'], name='Matmul_3')

        initializers = [matmul1_weight, matmul2_weight, matmul3_weight]
        graph = helper.make_graph([matmul1_node, matmul2_node, mod_node, matmul3_node], 
                                  'TestMod_test_model',
                                  [input_tensor], [matmul3_output], initializer=initializers)
        model = helper.make_model(graph, opset_imports=[helper.make_opsetid("", 14)])
        model.ir_version = 7

        q_config = {'Matmul_0':self.static_q_config, 'Matmul_1':self.static_q_config, 'Mod_2':self.static_q_config,
                    'Matmul_3':self.static_q_config}
        quantize_params = {'input': [np.uint8(10.), np.float32(0)],
                           'matmul1_weight': [np.uint8(10.), np.float32(0)],
                           'matmul1_output': [np.uint8(10.), np.float32(0)],
                           'matmul2_weight': [np.uint8(10.), np.float32(0)],
                           'matmul2_output': [np.uint8(10.), np.float32(0)],
                           'mod_output': [np.uint8(10.), np.float32(0)],
                           'matmul3_weight': [np.uint8(10.), np.float32(0)],
                           'matmul3_output': [np.uint8(10.), np.float32(0)],
                           }
        quantizable_op_types = ['MatMul', 'Mod']
        q_model = self.qlinear_test(model, q_config, quantize_params, quantizable_op_types)
        self.assertEqual(Counter([node.op_type for node in q_model.model.graph.node])['DequantizeLinear'], 1)
        self.assertEqual(Counter([node.op_type for node in q_model.model.graph.node])['QuantizeLinear'], 1)
        session = ort.InferenceSession(q_model.model.SerializeToString(), providers=['CPUExecutionProvider'])
        self.assertIsNotNone(session)


        q_model = self.qdq_test(model, q_config, quantize_params, quantizable_op_types)
        self.assertEqual(Counter([node.op_type for node in q_model.model.graph.node])['DequantizeLinear'], 8)
        self.assertEqual(Counter([node.op_type for node in q_model.model.graph.node])['QuantizeLinear'], 5)
        session = ort.InferenceSession(q_model.model.SerializeToString(), providers=['CPUExecutionProvider'])
        self.assertIsNotNone(session)

    def test_reducemin_reducemax(self):
        # MatMul-ReduceMin-MatMul
        input_tensor = helper.make_tensor_value_info('input', TensorProto.FLOAT, [3, 2, 3])

        matmul1_weight = helper.make_tensor('matmul1_weight', TensorProto.FLOAT, [3, 2], np.random.random((3, 2)).reshape(6).tolist())
        matmul1_output = helper.make_tensor_value_info('matmul1_output', TensorProto.FLOAT, [3, 2, 2])
        matmul1_node = onnx.helper.make_node('MatMul', ['input', 'matmul1_weight'], ['matmul1_output'], name='Matmul_0')

        reducemin_output = helper.make_tensor_value_info('reducemin_output', TensorProto.FLOAT, [3, 1, 2])
        reducemin_node = onnx.helper.make_node("ReduceMin", inputs=['matmul1_output'], 
                                               outputs=['reducemin_output'], axes=[1], keepdims=1, name='Reducemin_1')
        
        matmul2_weight = helper.make_tensor('matmul2_weight', TensorProto.FLOAT, [2, 3], np.random.random((2, 3)).reshape(6).tolist())
        matmul2_output = helper.make_tensor_value_info('matmul2_output', TensorProto.FLOAT, [3, 1, 3])
        matmul2_node = onnx.helper.make_node('MatMul', ['reducemin_output', 'matmul2_weight'], ['matmul2_output'], name='Matmul_2')

        initializers = [matmul1_weight, matmul2_weight]
        graph = helper.make_graph([matmul1_node, reducemin_node, matmul2_node], 
                                  'TestReduceMin_test_model',
                                  [input_tensor], [matmul2_output], initializer=initializers)
        model = helper.make_model(graph, opset_imports=[helper.make_opsetid("", 13)])
        model.ir_version = 7

        q_config = {'Matmul_0':self.static_q_config, 'Reducemin_1':self.static_q_config, 'Matmul_2':self.static_q_config}
        quantize_params = {'input': [np.uint8(10.), np.float32(0)],
                           'matmul1_weight': [np.uint8(10.), np.float32(0)],
                           'matmul1_output': [np.uint8(10.), np.float32(0)],
                           'reducemin_output': [np.uint8(10.), np.float32(0)],
                           'matmul2_weight': [np.uint8(10.), np.float32(0)],
                           'matmul2_output': [np.uint8(10.), np.float32(0)]}
<<<<<<< HEAD
        quantizable_op_types = ['MatMul', 'ReduceMin']
=======
        quantizable_op_types = ['MatMul', 'ReduceMin', 'Shrink']
>>>>>>> 8dc4ac7c
        q_model = self.qlinear_test(model, q_config, quantize_params, quantizable_op_types)
        self.assertEqual(Counter([node.op_type for node in q_model.model.graph.node])['DequantizeLinear'], 1)
        self.assertEqual(Counter([node.op_type for node in q_model.model.graph.node])['QuantizeLinear'], 1)
        session = ort.InferenceSession(q_model.model.SerializeToString(), providers=['CPUExecutionProvider'])
        self.assertIsNotNone(session)

        q_model = self.qdq_test(model, q_config, quantize_params, quantizable_op_types)
        self.assertEqual(Counter([node.op_type for node in q_model.model.graph.node])['DequantizeLinear'], 6)
        self.assertEqual(Counter([node.op_type for node in q_model.model.graph.node])['QuantizeLinear'], 4)
        session = ort.InferenceSession(q_model.model.SerializeToString(), providers=['CPUExecutionProvider'])
        self.assertIsNotNone(session)

        # MatMul-ReduceMax-MatMul
        input_tensor = helper.make_tensor_value_info('input', TensorProto.FLOAT, [3, 2, 3])

        matmul1_weight = helper.make_tensor('matmul1_weight', TensorProto.FLOAT, [3, 2], np.random.random((3, 2)).reshape(6).tolist())
        matmul1_output = helper.make_tensor_value_info('matmul1_output', TensorProto.FLOAT, [3, 2, 2])
        matmul1_node = onnx.helper.make_node('MatMul', ['input', 'matmul1_weight'], ['matmul1_output'], name='Matmul_0')

        reducemax_output = helper.make_tensor_value_info('reducemax_output', TensorProto.FLOAT, [3, 1, 2])
        reducemax_node = onnx.helper.make_node("ReduceMax", inputs=['matmul1_output'], 
                                               outputs=['reducemax_output'], axes=[1], keepdims=1, name='Reducemax_1')
        
        matmul2_weight = helper.make_tensor('matmul2_weight', TensorProto.FLOAT, [2, 3], np.random.random((2, 3)).reshape(6).tolist())
        matmul2_output = helper.make_tensor_value_info('matmul2_output', TensorProto.FLOAT, [3, 1, 3])
        matmul2_node = onnx.helper.make_node('MatMul', ['reducemax_output', 'matmul2_weight'], ['matmul2_output'], name='Matmul_2')

        initializers = [matmul1_weight, matmul2_weight]
        graph = helper.make_graph([matmul1_node, reducemax_node, matmul2_node], 
                                  'TestReduceMax_test_model',
                                  [input_tensor], [matmul2_output], initializer=initializers)
        model = helper.make_model(graph, opset_imports=[helper.make_opsetid("", 13)])
        model.ir_version = 7

        q_config = {'Matmul_0':self.static_q_config, 'Reducemax_1':self.static_q_config, 'Matmul_2':self.static_q_config}
        quantize_params = {'input': [np.uint8(10.), np.float32(0)],
                           'matmul1_weight': [np.uint8(10.), np.float32(0)],
                           'matmul1_output': [np.uint8(10.), np.float32(0)],
                           'reducemax_output': [np.uint8(10.), np.float32(0)],
                           'matmul2_weight': [np.uint8(10.), np.float32(0)],
                           'matmul2_output': [np.uint8(10.), np.float32(0)]}
<<<<<<< HEAD
        quantizable_op_types = ['MatMul', 'ReduceMax']
=======
        quantizable_op_types = ['MatMul', 'ReduceMax', 'Shrink']
>>>>>>> 8dc4ac7c
        q_model = self.qlinear_test(model, q_config, quantize_params, quantizable_op_types)
        self.assertEqual(Counter([node.op_type for node in q_model.model.graph.node])['DequantizeLinear'], 1)
        self.assertEqual(Counter([node.op_type for node in q_model.model.graph.node])['QuantizeLinear'], 1)
        session = ort.InferenceSession(q_model.model.SerializeToString(), providers=['CPUExecutionProvider'])

        q_model = self.qdq_test(model, q_config, quantize_params, quantizable_op_types)
        self.assertEqual(Counter([node.op_type for node in q_model.model.graph.node])['DequantizeLinear'], 6)
        self.assertEqual(Counter([node.op_type for node in q_model.model.graph.node])['QuantizeLinear'], 4)
        session = ort.InferenceSession(q_model.model.SerializeToString(), providers=['CPUExecutionProvider'])
<<<<<<< HEAD

=======
>>>>>>> 8dc4ac7c
        
class TestCastONNXRT(unittest.TestCase):

    @classmethod
    def tearDownClass(cls):
        shutil.rmtree("./nc_workspace", ignore_errors=True)

    def build_model(self, inps, outs, weights, node_infos):
        inputs = []
        for name, type, shape in inps:
            inputs.append(helper.make_tensor_value_info(name, type, shape))
        outputs = []
        for name, type, shape in outs:
            outputs.append(helper.make_tensor_value_info(name, type, shape))
        inits = []
        if len(weights) > 0:
            for name, type, shape, data in weights:
                inits.append(helper.make_tensor(name, type, shape, data.tolist()))
        nodes = []
        if len(node_infos) > 0 and len(node_infos[0]) == 4:
            for name, in_name, out_name, type in node_infos:
                nodes.append(onnx.helper.make_node(type, in_name, out_name, name=name))
        if len(node_infos) > 0 and len(node_infos[0]) == 5:
            for name, in_name, out_name, type, domain in node_infos:
                nodes.append(onnx.helper.make_node(type, in_name, out_name, name=name, domain=domain))

        graph = helper.make_graph(nodes, 'test', inputs, outputs, inits)
        model = helper.make_model(graph)
        model = helper.make_model(graph, **{'opset_imports': [helper.make_opsetid('', 15)]})
        return model

    def build_test_data(self, names, shapes, dtypes):
        ort_input = {}
        for name, shape, dtype in zip(names, shapes, dtypes):
            ort_input[name] = np.random.random(shape).astype(dtype)
        return ort_input

    def get_fp16_mixed_precision_model(self, model):
        from neural_compressor import MixedPrecisionConfig
        from neural_compressor.mix_precision import fit
        config = MixedPrecisionConfig(backend='onnxrt_cuda_ep', device='gpu', precision='fp16')
        converted_model = fit(model, config)
        return converted_model

    @unittest.skipIf('CUDAExecutionProvider' not in ort.get_all_providers(),
        "skip since CUDAExecutionProvider is not supported")
    def test_fp16(self):
        optypes = ['Sum', 'Sub', 'Div', 'Pow', 'Add']
        for optype in optypes:
            inps = [['input1', TensorProto.FLOAT, (1,2)]]
            outs = [['output', TensorProto.FLOAT, (1,2)]]
            weights = [['input2', TensorProto.FLOAT, (1,2), np.random.random((2))]]
            node_infos = [['test', ['input1', 'input2'], ['output'], optype]]
            model = self.build_model(inps, outs, weights, node_infos)
            input_data = self.build_test_data(['input1'], [(1,2)], ['float32'])
            convert_model = self.get_fp16_mixed_precision_model(model)
            self.assertTrue('Cast' in set([i.op_type for i in convert_model.nodes()]))
            self.assertTrue(10 in set([i.attribute[0].i for i in convert_model.nodes() if i.op_type == 'Cast']))
            session = ort.InferenceSession(convert_model.model.SerializeToString(), providers=['CUDAExecutionProvider'])
            outputs = session.run(None, input_data)

        optypes = ['Equal', 'Greater', 'GreaterOrEqual', 'Less', 'LessOrEqual']
        for optype in optypes:
            inps = [['input1', TensorProto.FLOAT, (1,2)]]
            outs = [['output', TensorProto.BOOL, (1,2)]]
            weights = [['input2', TensorProto.FLOAT, (1,2), np.random.random((2))]]
            node_infos = [['test', ['input1', 'input2'], ['output'], optype]]
            model = self.build_model(inps, outs, weights, node_infos)
            input_data = self.build_test_data(['input1'], [(1,2)], ['float32'])
            convert_model = self.get_fp16_mixed_precision_model(model)
            self.assertTrue('Cast' in set([i.op_type for i in convert_model.nodes()]))
            self.assertTrue(10 in set([i.attribute[0].i for i in convert_model.nodes() if i.op_type == 'Cast']))
            session = ort.InferenceSession(convert_model.model.SerializeToString(), providers=['CUDAExecutionProvider'])
            outputs = session.run(None, input_data)

        optypes = ['Abs', 'Exp', 'Log', 'Round', 'Sqrt', 'Softmax', 'Exp', 'Tanh', 'Sigmoid', 'LeakyRelu', 'Round']
        for optype in optypes:
            inps = [['input1', TensorProto.FLOAT, (1,2)]]
            outs = [['output', TensorProto.FLOAT, (1,2)]]
            node_infos = [['test', ['input1'], ['output'], optype]]
            model = self.build_model(inps, outs, [], node_infos)
            input_data = self.build_test_data(['input1'], [(1,2)], ['float32'])
            convert_model = self.get_fp16_mixed_precision_model(model)
            self.assertTrue('Cast' in set([i.op_type for i in convert_model.nodes()]))
            self.assertTrue(10 in set([i.attribute[0].i for i in convert_model.nodes() if i.op_type == 'Cast']))
            session = ort.InferenceSession(convert_model.model.SerializeToString(), providers=['CUDAExecutionProvider'])
            outputs = session.run(None, input_data)

        optypes = ['ReduceMean', 'ReduceL1', 'ReduceL2', 'ReduceLogSum', 'ReduceLogSumExp', 'ReduceMax', 'ReduceProd', \
                   'ReduceSum', 'ReduceSumSquare']
        for optype in optypes:
            inps = [['input1', TensorProto.FLOAT, (1,2)]]
            outs = [['output', TensorProto.FLOAT, (1,1)]]
            node_infos = [['test', ['input1'], ['output'], optype]]
            model = self.build_model(inps, outs, [], node_infos)
            input_data = self.build_test_data(['input1'], [(1,2)], ['float32'])
            convert_model = self.get_fp16_mixed_precision_model(model)
            self.assertTrue('Cast' in set([i.op_type for i in convert_model.nodes()]))
            self.assertTrue(10 in set([i.attribute[0].i for i in convert_model.nodes() if i.op_type == 'Cast']))
            session = ort.InferenceSession(convert_model.model.SerializeToString(), providers=['CUDAExecutionProvider'])
            outputs = session.run(None, input_data)

        optypes = ['Gelu']
        for optype in optypes:
            inps = [['input1', TensorProto.FLOAT, (1,2)]]
            outs = [['output', TensorProto.FLOAT, (1,2)]]
            node_infos = [['test', ['input1'], ['output'], optype, 'com.microsoft']]
            model = self.build_model(inps, outs, [], node_infos)
            input_data = self.build_test_data(['input1'], [(1,2)], ['float32'])
            convert_model = self.get_fp16_mixed_precision_model(model)
            self.assertTrue('Cast' in set([i.op_type for i in convert_model.nodes()]))
            self.assertTrue(10 in set([i.attribute[0].i for i in convert_model.nodes() if i.op_type == 'Cast']))
            session = ort.InferenceSession(convert_model.model.SerializeToString(), providers=['CUDAExecutionProvider'])
            outputs = session.run(None, input_data)

        optypes = ['BiasGelu', 'FastGelu']
        for optype in optypes:
            inps = [['input1', TensorProto.FLOAT, [2]]]
            outs = [['output', TensorProto.FLOAT, [2]]]
            weights = [['input2', TensorProto.FLOAT, [2], np.random.random((2))]]
            node_infos = [['test', ['input1', 'input2'], ['output'], optype, 'com.microsoft']]
            model = self.build_model(inps, outs, weights, node_infos)
            input_data = self.build_test_data(['input1'], [(2)], ['float32'])
            convert_model = self.get_fp16_mixed_precision_model(model)
            self.assertTrue('Cast' in set([i.op_type for i in convert_model.nodes()]))
            self.assertTrue(10 in set([i.attribute[0].i for i in convert_model.nodes() if i.op_type == 'Cast']))
            session = ort.InferenceSession(convert_model.model.SerializeToString(), providers=['CUDAExecutionProvider'])
            outputs = session.run(None, input_data)


        optypes = ['MatMul']
        for optype in optypes:
            inps = [['input1', TensorProto.FLOAT, (1,2)]]
            outs = [['output', TensorProto.FLOAT, (1,1)]]
            weights = [['input2', TensorProto.FLOAT, (2,1), np.random.random((2))]]
            node_infos = [['test', ['input1', 'input2'], ['output'], optype]]
            model = self.build_model(inps, outs, weights, node_infos)
            input_data = self.build_test_data(['input1'], [(1,2)], ['float32'])
            convert_model = self.get_fp16_mixed_precision_model(model)
            self.assertTrue('Cast' in set([i.op_type for i in convert_model.nodes()]))
            self.assertTrue(10 in set([i.attribute[0].i for i in convert_model.nodes() if i.op_type == 'Cast']))
            session = ort.InferenceSession(convert_model.model.SerializeToString(), providers=['CUDAExecutionProvider'])
            outputs = session.run(None, input_data)

        optypes = ['FusedMatMul']
        for optype in optypes:
            inps = [['input1', TensorProto.FLOAT, (1,2)]]
            outs = [['output', TensorProto.FLOAT, (1,1)]]
            weights = [['input2', TensorProto.FLOAT, (2,1), np.random.random((2))]]
            node_infos = [['test', ['input1', 'input2'], ['output'], optype, 'com.microsoft']]
            model = self.build_model(inps, outs, weights, node_infos)
            ort.InferenceSession(model.SerializeToString())
            input_data = self.build_test_data(['input1'], [(1,2)], ['float32'])
            convert_model = self.get_fp16_mixed_precision_model(model)
            self.assertTrue('Cast' in set([i.op_type for i in convert_model.nodes()]))
            self.assertTrue(10 in set([i.attribute[0].i for i in convert_model.nodes() if i.op_type == 'Cast']))
            session = ort.InferenceSession(convert_model.model.SerializeToString(), providers=['CUDAExecutionProvider'])
            outputs = session.run(None, input_data)

        optypes = ['Gemm']
        for optype in optypes:
            inps = [['input1', TensorProto.FLOAT, (1,2)]]
            outs = [['output', TensorProto.FLOAT, (1,2)]]
            weights = [['input2', TensorProto.FLOAT, (2,1), np.random.random((2))],
                        ['input3', TensorProto.FLOAT, (1,2), np.random.random((2))]]
            node_infos = [['test', ['input1', 'input2', 'input3'], ['output'], optype]]
            model = self.build_model(inps, outs, weights, node_infos)
            input_data = self.build_test_data(['input1'], [(1,2)], ['float32'])
            convert_model = self.get_fp16_mixed_precision_model(model)
            self.assertTrue('Cast' in set([i.op_type for i in convert_model.nodes()]))
            self.assertTrue(10 in set([i.attribute[0].i for i in convert_model.nodes() if i.op_type == 'Cast']))
            session = ort.InferenceSession(convert_model.model.SerializeToString(), providers=['CUDAExecutionProvider'])
            outputs = session.run(None, input_data)

        optypes = ['LayerNormalization']
        for optype in optypes:
            inps = [['input1', TensorProto.FLOAT, (1,2)]]
            outs = [['output1', TensorProto.FLOAT, (1,2)], ['output2', TensorProto.FLOAT, (1,2)], ['output3', TensorProto.FLOAT, (1,2)]]
            weights = [['input2', TensorProto.FLOAT, (2,1), np.random.random((2))],
                        ['input3', TensorProto.FLOAT, (2,1), np.random.random((2))]]
            node_infos = [['test', ['input1', 'input2', 'input3'], ['output1', 'output2', 'output3'], optype]]
            model = self.build_model(inps, outs, weights, node_infos)
            input_data = self.build_test_data(['input1'], [(1,2)], ['float32'])
            convert_model = self.get_fp16_mixed_precision_model(model)
            self.assertTrue('Cast' in set([i.op_type for i in convert_model.nodes()]))
            self.assertTrue(10 in set([i.attribute[0].i for i in convert_model.nodes() if i.op_type == 'Cast']))
            session = ort.InferenceSession(convert_model.model.SerializeToString(), providers=['CUDAExecutionProvider'])
            outputs = session.run(None, input_data)

        optypes = ['BatchNormalization']
        for optype in optypes:
            inps = [['input1', TensorProto.FLOAT, [1, 2]]]
            outs = [['output1', TensorProto.FLOAT, [1, 2]]]
            weights = [['input2', TensorProto.FLOAT, [2], np.random.random((2))],
                        ['input3', TensorProto.FLOAT, [2], np.random.random((2))],
                        ['input4', TensorProto.FLOAT, [2], np.random.random((2))],
                        ['input5', TensorProto.FLOAT, [2], np.random.random((2))],]
            node_infos = [['test', ['input1', 'input2', 'input3', 'input4', 'input5'], ['output1'], optype]]
            model = self.build_model(inps, outs, weights, node_infos)
            ort.InferenceSession(model.SerializeToString())
            input_data = self.build_test_data(['input1'], [(1,2)], ['float32'])
            convert_model = self.get_fp16_mixed_precision_model(model)
            self.assertTrue('Cast' in set([i.op_type for i in convert_model.nodes()]))
            self.assertTrue(10 in set([i.attribute[0].i for i in convert_model.nodes() if i.op_type == 'Cast']))
            session = ort.InferenceSession(convert_model.model.SerializeToString(), providers=['CUDAExecutionProvider'])
            outputs = session.run(None, input_data)

    def get_bf16_mixed_precision_model(self, model):
        from neural_compressor import MixedPrecisionConfig
        from neural_compressor.mix_precision import fit
        config = MixedPrecisionConfig(backend='onnxrt_dnnl_ep', precision='bf16')
        converted_model = fit(model, config)
        return converted_model

    @unittest.skipIf(not CpuInfo().bf16 or 'DnnlExecutionProvider' not in ort.get_all_providers(),
        "skip since DnnlExecutionProvider is not supported")
    def test_bf16(self):
        optypes = ['Sum', 'Sub', 'Div', 'Pow', 'Add']
        for optype in optypes:
            inps = [['input1', TensorProto.FLOAT, (1,2)]]
            outs = [['output', TensorProto.FLOAT, (1,2)]]
            weights = [['input2', TensorProto.FLOAT, (1,2), np.random.random((2))]]
            node_infos = [['test', ['input1', 'input2'], ['output'], optype]]
            model = self.build_model(inps, outs, weights, node_infos)
            input_data = self.build_test_data(['input1'], [(1,2)], ['float32'])
            convert_model = self.get_bf16_mixed_precision_model(model)
            self.assertTrue('Cast' in set([i.op_type for i in convert_model.nodes()]))
            self.assertTrue(16 in set([i.attribute[0].i for i in convert_model.nodes() if i.op_type == 'Cast']))
            session = ort.InferenceSession(convert_model.model.SerializeToString(), providers=['DnnlExecutionProvider'])
            outputs = session.run(None, input_data)

        optypes = ['Equal', 'Greater', 'GreaterOrEqual', 'Less', 'LessOrEqual']
        for optype in optypes:
            inps = [['input1', TensorProto.FLOAT, (1,2)]]
            outs = [['output', TensorProto.BOOL, (1,2)]]
            weights = [['input2', TensorProto.FLOAT, (1,2), np.random.random((2))]]
            node_infos = [['test', ['input1', 'input2'], ['output'], optype]]
            model = self.build_model(inps, outs, weights, node_infos)
            input_data = self.build_test_data(['input1'], [(1,2)], ['float32'])
            convert_model = self.get_bf16_mixed_precision_model(model)
            self.assertTrue('Cast' in set([i.op_type for i in convert_model.nodes()]))
            self.assertTrue(16 in set([i.attribute[0].i for i in convert_model.nodes() if i.op_type == 'Cast']))
            session = ort.InferenceSession(convert_model.model.SerializeToString(), providers=['DnnlExecutionProvider'])
            outputs = session.run(None, input_data)

        optypes = ['Abs', 'Exp', 'Log', 'Round', 'Sqrt', 'Softmax', 'Exp', 'Tanh', 'Sigmoid', 'LeakyRelu', 'Round']
        for optype in optypes:
            inps = [['input1', TensorProto.FLOAT, (1,2)]]
            outs = [['output', TensorProto.FLOAT, (1,2)]]
            node_infos = [['test', ['input1'], ['output'], optype]]
            model = self.build_model(inps, outs, [], node_infos)
            input_data = self.build_test_data(['input1'], [(1,2)], ['float32'])
            convert_model = self.get_bf16_mixed_precision_model(model)
            self.assertTrue('Cast' in set([i.op_type for i in convert_model.nodes()]))
            self.assertTrue(16 in set([i.attribute[0].i for i in convert_model.nodes() if i.op_type == 'Cast']))
            session = ort.InferenceSession(convert_model.model.SerializeToString(), providers=['DnnlExecutionProvider'])
            outputs = session.run(None, input_data)

        optypes = ['ReduceMean', 'ReduceL1', 'ReduceL2', 'ReduceLogSum', 'ReduceLogSumExp', 'ReduceMax', 'ReduceProd', \
                   'ReduceSum', 'ReduceSumSquare']
        for optype in optypes:
            inps = [['input1', TensorProto.FLOAT, (1,2)]]
            outs = [['output', TensorProto.FLOAT, (1,1)]]
            node_infos = [['test', ['input1'], ['output'], optype]]
            model = self.build_model(inps, outs, [], node_infos)
            input_data = self.build_test_data(['input1'], [(1,2)], ['float32'])
            convert_model = self.get_bf16_mixed_precision_model(model)
            self.assertTrue('Cast' in set([i.op_type for i in convert_model.nodes()]))
            self.assertTrue(16 in set([i.attribute[0].i for i in convert_model.nodes() if i.op_type == 'Cast']))
            session = ort.InferenceSession(convert_model.model.SerializeToString(), providers=['DnnlExecutionProvider'])
            outputs = session.run(None, input_data)

        optypes = ['Gelu']
        for optype in optypes:
            inps = [['input1', TensorProto.FLOAT, (1,2)]]
            outs = [['output', TensorProto.FLOAT, (1,2)]]
            node_infos = [['test', ['input1'], ['output'], optype, 'com.microsoft']]
            model = self.build_model(inps, outs, [], node_infos)
            input_data = self.build_test_data(['input1'], [(1,2)], ['float32'])
            convert_model = self.get_bf16_mixed_precision_model(model)
            self.assertTrue('Cast' in set([i.op_type for i in convert_model.nodes()]))
            self.assertTrue(16 in set([i.attribute[0].i for i in convert_model.nodes() if i.op_type == 'Cast']))
            session = ort.InferenceSession(convert_model.model.SerializeToString(), providers=['DnnlExecutionProvider'])
            outputs = session.run(None, input_data)

        optypes = ['BiasGelu', 'FastGelu']
        for optype in optypes:
            inps = [['input1', TensorProto.FLOAT, [2]]]
            outs = [['output', TensorProto.FLOAT, [2]]]
            weights = [['input2', TensorProto.FLOAT, [2], np.random.random((2))]]
            node_infos = [['test', ['input1', 'input2'], ['output'], optype, 'com.microsoft']]
            model = self.build_model(inps, outs, weights, node_infos)
            input_data = self.build_test_data(['input1'], [(2)], ['float32'])
            convert_model = self.get_bf16_mixed_precision_model(model)
            self.assertTrue('Cast' in set([i.op_type for i in convert_model.nodes()]))
            self.assertTrue(16 in set([i.attribute[0].i for i in convert_model.nodes() if i.op_type == 'Cast']))
            session = ort.InferenceSession(convert_model.model.SerializeToString(), providers=['DnnlExecutionProvider'])
            outputs = session.run(None, input_data)


        optypes = ['MatMul']
        for optype in optypes:
            inps = [['input1', TensorProto.FLOAT, (1,2)]]
            outs = [['output', TensorProto.FLOAT, (1,1)]]
            weights = [['input2', TensorProto.FLOAT, (2,1), np.random.random((2))]]
            node_infos = [['test', ['input1', 'input2'], ['output'], optype]]
            model = self.build_model(inps, outs, weights, node_infos)
            input_data = self.build_test_data(['input1'], [(1,2)], ['float32'])
            convert_model = self.get_bf16_mixed_precision_model(model)
            self.assertTrue('Cast' in set([i.op_type for i in convert_model.nodes()]))
            self.assertTrue(16 in set([i.attribute[0].i for i in convert_model.nodes() if i.op_type == 'Cast']))
            session = ort.InferenceSession(convert_model.model.SerializeToString(), providers=['DnnlExecutionProvider'])
            outputs = session.run(None, input_data)

        optypes = ['FusedMatMul']
        for optype in optypes:
            inps = [['input1', TensorProto.FLOAT, (1,2)]]
            outs = [['output', TensorProto.FLOAT, (1,1)]]
            weights = [['input2', TensorProto.FLOAT, (2,1), np.random.random((2))]]
            node_infos = [['test', ['input1', 'input2'], ['output'], optype, 'com.microsoft']]
            model = self.build_model(inps, outs, weights, node_infos)
            ort.InferenceSession(model.SerializeToString())
            input_data = self.build_test_data(['input1'], [(1,2)], ['float32'])
            convert_model = self.get_bf16_mixed_precision_model(model)
            self.assertTrue('Cast' in set([i.op_type for i in convert_model.nodes()]))
            self.assertTrue(16 in set([i.attribute[0].i for i in convert_model.nodes() if i.op_type == 'Cast']))
            session = ort.InferenceSession(convert_model.model.SerializeToString(), providers=['DnnlExecutionProvider'])
            outputs = session.run(None, input_data)

        optypes = ['Gemm']
        for optype in optypes:
            inps = [['input1', TensorProto.FLOAT, (1,2)]]
            outs = [['output', TensorProto.FLOAT, (1,2)]]
            weights = [['input2', TensorProto.FLOAT, (2,1), np.random.random((2))],
                        ['input3', TensorProto.FLOAT, [], np.random.random((1))]]
            node_infos = [['test', ['input1', 'input2', 'input3'], ['output'], optype]]
            model = self.build_model(inps, outs, weights, node_infos)
            input_data = self.build_test_data(['input1'], [(1,2)], ['float32'])
            convert_model = self.get_bf16_mixed_precision_model(model)
            self.assertTrue('Cast' in set([i.op_type for i in convert_model.nodes()]))
            self.assertTrue(16 in set([i.attribute[0].i for i in convert_model.nodes() if i.op_type == 'Cast']))
            session = ort.InferenceSession(convert_model.model.SerializeToString(), providers=['DnnlExecutionProvider'])
            outputs = session.run(None, input_data)

        optypes = ['LayerNormalization']
        for optype in optypes:
            inps = [['input1', TensorProto.FLOAT, (1,2)]]
            outs = [['output1', TensorProto.FLOAT, (1,2)], ['output2', TensorProto.FLOAT, (1,2)], ['output3', TensorProto.FLOAT, (1,2)]]
            weights = [['input2', TensorProto.FLOAT, (2,1), np.random.random((2))],
                        ['input3', TensorProto.FLOAT, (2,1), np.random.random((2))]]
            node_infos = [['test', ['input1', 'input2', 'input3'], ['output1', 'output2', 'output3'], optype]]
            model = self.build_model(inps, outs, weights, node_infos)
            input_data = self.build_test_data(['input1'], [(1,2)], ['float32'])
            convert_model = self.get_bf16_mixed_precision_model(model)
            self.assertTrue('Cast' in set([i.op_type for i in convert_model.nodes()]))
            self.assertTrue(16 in set([i.attribute[0].i for i in convert_model.nodes() if i.op_type == 'Cast']))
            session = ort.InferenceSession(convert_model.model.SerializeToString(), providers=['DnnlExecutionProvider'])
            outputs = session.run(None, input_data)

        optypes = ['BatchNormalization']
        for optype in optypes:
            inps = [['input1', TensorProto.FLOAT, [1, 2]]]
            outs = [['output1', TensorProto.FLOAT, [1, 2]]]
            weights = [['input2', TensorProto.FLOAT, [2], np.random.random((2))],
                        ['input3', TensorProto.FLOAT, [2], np.random.random((2))],
                        ['input4', TensorProto.FLOAT, [2], np.random.random((2))],
                        ['input5', TensorProto.FLOAT, [2], np.random.random((2))],]
            node_infos = [['test', ['input1', 'input2', 'input3', 'input4', 'input5'], ['output1'], optype]]
            model = self.build_model(inps, outs, weights, node_infos)
            ort.InferenceSession(model.SerializeToString())
            input_data = self.build_test_data(['input1'], [(1,2)], ['float32'])
            convert_model = self.get_bf16_mixed_precision_model(model)
            self.assertTrue('Cast' in set([i.op_type for i in convert_model.nodes()]))
            self.assertTrue(16 in set([i.attribute[0].i for i in convert_model.nodes() if i.op_type == 'Cast']))
            session = ort.InferenceSession(convert_model.model.SerializeToString(), providers=['DnnlExecutionProvider'])
            outputs = session.run(None, input_data)


if __name__ == "__main__":
    unittest.main()<|MERGE_RESOLUTION|>--- conflicted
+++ resolved
@@ -1120,8 +1120,6 @@
         matmul2_output = helper.make_tensor_value_info('matmul2_output', TensorProto.FLOAT, [3, 2])
         matmul2_node = onnx.helper.make_node('MatMul', ['expand_output', 'matmul2_weight'], ['matmul2_output'], name='Matmul_2')
 
-<<<<<<< HEAD
-=======
     
     def test_more_direct8bit_nodes(self):
         # test direct q8 nodes: MatMul-Flatten-Abs-Sign-ShrinK-MatMul
@@ -1197,7 +1195,6 @@
         matmul2_output = helper.make_tensor_value_info('matmul2_output', TensorProto.FLOAT, [3, 2])
         matmul2_node = onnx.helper.make_node('MatMul', ['expand_output', 'matmul2_weight'], ['matmul2_output'], name='Matmul_2')
 
->>>>>>> 8dc4ac7c
         initializers = [matmul1_weight, matmul2_weight, expand_new_shape]
         graph = helper.make_graph([matmul1_node, expand_node, matmul2_node], 
                                   'TestExpand_test_model',
@@ -1357,11 +1354,7 @@
                            'reducemin_output': [np.uint8(10.), np.float32(0)],
                            'matmul2_weight': [np.uint8(10.), np.float32(0)],
                            'matmul2_output': [np.uint8(10.), np.float32(0)]}
-<<<<<<< HEAD
         quantizable_op_types = ['MatMul', 'ReduceMin']
-=======
-        quantizable_op_types = ['MatMul', 'ReduceMin', 'Shrink']
->>>>>>> 8dc4ac7c
         q_model = self.qlinear_test(model, q_config, quantize_params, quantizable_op_types)
         self.assertEqual(Counter([node.op_type for node in q_model.model.graph.node])['DequantizeLinear'], 1)
         self.assertEqual(Counter([node.op_type for node in q_model.model.graph.node])['QuantizeLinear'], 1)
@@ -1403,11 +1396,7 @@
                            'reducemax_output': [np.uint8(10.), np.float32(0)],
                            'matmul2_weight': [np.uint8(10.), np.float32(0)],
                            'matmul2_output': [np.uint8(10.), np.float32(0)]}
-<<<<<<< HEAD
         quantizable_op_types = ['MatMul', 'ReduceMax']
-=======
-        quantizable_op_types = ['MatMul', 'ReduceMax', 'Shrink']
->>>>>>> 8dc4ac7c
         q_model = self.qlinear_test(model, q_config, quantize_params, quantizable_op_types)
         self.assertEqual(Counter([node.op_type for node in q_model.model.graph.node])['DequantizeLinear'], 1)
         self.assertEqual(Counter([node.op_type for node in q_model.model.graph.node])['QuantizeLinear'], 1)
@@ -1417,10 +1406,6 @@
         self.assertEqual(Counter([node.op_type for node in q_model.model.graph.node])['DequantizeLinear'], 6)
         self.assertEqual(Counter([node.op_type for node in q_model.model.graph.node])['QuantizeLinear'], 4)
         session = ort.InferenceSession(q_model.model.SerializeToString(), providers=['CPUExecutionProvider'])
-<<<<<<< HEAD
-
-=======
->>>>>>> 8dc4ac7c
         
 class TestCastONNXRT(unittest.TestCase):
 
