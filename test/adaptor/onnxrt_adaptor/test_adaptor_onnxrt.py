import os
import shutil
import unittest
import onnxruntime as ort
import torch
import torchvision
import onnx
import numpy as np
from collections import OrderedDict
from onnx import onnx_pb as onnx_proto
from onnx import helper, TensorProto, numpy_helper
from neural_compressor.adaptor import FRAMEWORKS
from neural_compressor.data import Datasets, DATALOADERS
from neural_compressor.experimental import Quantization, common
from neural_compressor.experimental import Benchmark, common
from neural_compressor.adaptor.pytorch import get_torch_version
from neural_compressor import conf
from packaging.version import Version
from neural_compressor import quantization, PostTrainingQuantConfig

def build_static_yaml():
    fake_yaml = """
        model:
          name: imagenet
          framework: onnxrt_qlinearops

        quantization:                                        
          approach: post_training_static_quant  
          calibration:
            sampling_size: 50
          op_wise: {
            'Gather_*': {
            'activation':  {'dtype': ['fp32'], 'scheme':['sym']},
            'weight': {'dtype': ['fp32'], 'scheme':['sym']}
            }
          }
 
        evaluation:
          accuracy:
            metric:
              MSE:
                compare_label: False

        tuning:
          accuracy_criterion:
            relative:  0.01
          exit_policy:
            timeout: 0
          random_seed: 9527
          workspace: 
            path: ./nc_workspace/recover/
        """
    with open("qlinear.yaml", "w", encoding="utf-8") as f:
        f.write(fake_yaml)

    fake_yaml = """
        model:
          name: imagenet
          framework: onnxrt_qdq

        quantization:                                        
          approach: post_training_static_quant  
          calibration:
            sampling_size: 50
          op_wise: {
            'Gather_*': {
            'activation':  {'dtype': ['fp32'], 'scheme':['sym']},
            'weight': {'dtype': ['fp32'], 'scheme':['sym']}
            }
          }
 
        evaluation:
          accuracy:
            metric:
              MSE:
                compare_label: False

        tuning:
          accuracy_criterion:
            relative:  0.01
          exit_policy:
            timeout: 0
          random_seed: 9527
          workspace: 
            path: ./nc_workspace/recover/
        """
    with open("qdq.yaml", "w", encoding="utf-8") as f:
        f.write(fake_yaml)

def build_benchmark_yaml():
    fake_yaml = """
        model:
          name: imagenet
          framework: onnxrt_qlinearops

        evaluation:
          performance:
            warmup: 1
            iteration: 10
            configs:
              num_of_instance: 1
            dataloader:
              batch_size: 1
              dataset:
                ImageFolder:
                  root: /path/to/evaluation/dataset/
          accuracy:
            metric:
              topk: 1

        tuning:
          accuracy_criterion:
            relative:  0.01
          exit_policy:
            timeout: 0
          random_seed: 9527
        """
    with open("benchmark.yaml", "w", encoding="utf-8") as f:
        f.write(fake_yaml)

def build_dynamic_yaml():
    fake_yaml = """
        model:
          name: imagenet
          framework: onnxrt_integerops

        quantization:                                        
          approach: post_training_dynamic_quant 
          calibration:
              sampling_size: 50

        evaluation:
          accuracy:
            metric:
              MSE:
                compare_label: False

        tuning:
          accuracy_criterion:
            relative:  0.01
          exit_policy:
            timeout: 0
          random_seed: 9527
          workspace: 
            path: ./nc_workspace/recover/
 
        """
    with open("dynamic.yaml", "w", encoding="utf-8") as f:
        f.write(fake_yaml)

def build_recipe_yaml():
    fake_yaml = """
        model:
          name: imagenet
          framework: onnxrt_qlinearops

        quantization:                                        
          approach: post_training_static_quant 
          recipes:
            first_conv_or_matmul_quantization: False
            last_conv_or_matmul_quantization: False
          calibration:
            sampling_size: 1
            dataloader:
              dataset:
                dummy_v2:
                  input_shape: [100, 4]

        evaluation:
          accuracy:
            metric:
              MSE:
                compare_label: False
            dataloader:
              dataset:
                dummy_v2:
                  input_shape: [100, 4]

        tuning:
          accuracy_criterion:
            relative:  -0.01
          exit_policy:
            timeout: 0
          random_seed: 9527
        """
    with open("recipe.yaml", "w", encoding="utf-8") as f:
        f.write(fake_yaml)

def build_recipe2_yaml():
    fake_yaml = """
        model:
          name: imagenet
          framework: onnxrt_qlinearops

        quantization:                                        
          approach: post_training_static_quant 
          recipes:
            last_conv_or_matmul_quantization: False
            pre_post_process_quantization: False
          calibration:
            sampling_size: 1
            dataloader:
              dataset:
                dummy_v2:
                  input_shape: [100, 4]

        evaluation:
          accuracy:
            metric:
              MSE:
                compare_label: False
            dataloader:
              dataset:
                dummy_v2:
                  input_shape: [100, 4]

        tuning:
          accuracy_criterion:
            relative:  -0.01
          exit_policy:
            timeout: 0
          random_seed: 9527
        """
    with open("recipe2.yaml", "w", encoding="utf-8") as f:
        f.write(fake_yaml)

def build_gather_yaml():
    fake_yaml = """
        model:
          name: imagenet
          framework: onnxrt_qlinearops

        quantization:                                        
          approach: post_training_static_quant 
          calibration:
            sampling_size: 1
            dataloader:
              dataset:
                dummy_v2:
                  input_shape: [100, 4]

        evaluation:
          accuracy:
            metric:
              MSE:
                compare_label: False
            dataloader:
              dataset:
                dummy_v2:
                  input_shape: [100, 4]

        tuning:
          accuracy_criterion:
            relative:  -0.01
          exit_policy:
            timeout: 0
          random_seed: 9527
        """
    with open("gather.yaml", "w", encoding="utf-8") as f:
        f.write(fake_yaml)

def build_rename_yaml():
    fake_yaml = """
        model:
          name: test
          framework: onnxrt_integerops

        quantization:                                        
          approach: post_training_dynamic_quant 
          calibration:
              sampling_size: 1

        evaluation:
          accuracy:
            metric:
              Accuracy: {}

        tuning:
          accuracy_criterion:
            relative:  0.01
          exit_policy:
            timeout: 0
          random_seed: 9527
        """
    with open("rename.yaml", "w", encoding="utf-8") as f:
        f.write(fake_yaml)

def build_non_MSE_yaml():
    fake_yaml = """
        model:
          name: imagenet
          framework: onnxrt_qlinearops

        quantization:
          approach: post_training_static_quant
          calibration:
              sampling_size: 50
          op_wise: {
            'Gather_*': {
            'activation':  {'dtype': ['fp32'], 'scheme':['sym']},
            'weight': {'dtype': ['fp32'], 'scheme':['sym']}
            }
          }

        evaluation:
          accuracy:
            metric:
              MSE: 
               compare_label: False
          performance:
            warmup: 5
            iteration: 10

        tuning:
          accuracy_criterion:
            relative:  0.1
          exit_policy:
            timeout: 0
          random_seed: 9527
          workspace: 
            path: ./nc_workspace/recover/
 
        """
    with open("non_MSE.yaml", "w", encoding="utf-8") as f:
        f.write(fake_yaml)

def eval_func(model):
    return 1.0


def export_onnx_model(model, path, opset=12):
    x = torch.randn(100, 3, 224, 224, requires_grad=True)
    torch_out = model(x)

    # Export the model
    torch.onnx.export(model,               # model being run
                    x,                         # model input (or a tuple for multiple inputs)
                    path,                      # where to save the model (can be a file or file-like object)
                    export_params=True,        # store the trained parameter weights inside the model file
                    opset_version=opset,          # the ONNX version to export the model to, please ensure at least 11.
                    do_constant_folding=True,  # whether to execute constant folding for optimization
                    input_names = ["input"],   # the model"s input names
                    output_names = ["output"], # the model"s output names
                    dynamic_axes={"input" : {0 : "batch_size"},    # variable length axes
                                  "output" : {0 : "batch_size"}})

def generate_input_initializer(tensor_shape, tensor_dtype, input_name):
    '''
    Helper function to generate initializers for test inputs
    '''
    tensor = np.random.ranf(tensor_shape).astype(tensor_dtype)
    init = numpy_helper.from_array(tensor, input_name)
    return init  

def build_ir3_model():
    input0 = helper.make_tensor_value_info('input0', TensorProto.FLOAT, [1, 2048])
    output = helper.make_tensor_value_info('output', TensorProto.FLOAT, [1, 1000])
    weight = helper.make_tensor_value_info('X1_weight', TensorProto.FLOAT, [1000, 2048])

    X1_weight = generate_input_initializer([1000, 2048], np.float32, 'X1_weight')
    kwargs = {'alpha':1.0, 'beta':1.0, 'transA':0, 'transB':1}
    gemm = helper.make_node('Gemm', ['input0', 'X1_weight'], ['output'], name='gemm', **kwargs)

    graph = helper.make_graph([gemm], 'test_graph_6', [input0], [output])
    graph.initializer.add().CopyFrom(X1_weight)
    graph.input.extend([weight])
    model = helper.make_model(graph)
    model = helper.make_model(graph, **{'opset_imports': [helper.make_opsetid('', 11)]})
    model.ir_version = 3
    return model

def build_matmul_model():
    A = helper.make_tensor_value_info('A', TensorProto.FLOAT, [1, 5, 5])
    C = helper.make_tensor_value_info('C', TensorProto.FLOAT, [1, 5, 2])
    D = helper.make_tensor_value_info('D', TensorProto.FLOAT, [1, 5, 2])
    H = helper.make_tensor_value_info('H', TensorProto.FLOAT, [1, 5, 2])

    e_value = np.random.randint(2, size=(10)).astype(np.float32)
    B_init = helper.make_tensor('B', TensorProto.FLOAT, [5, 2], e_value.reshape(10).tolist())
    E_init = helper.make_tensor('E', TensorProto.FLOAT, [1, 5, 2], e_value.reshape(10).tolist())

    matmul_node = onnx.helper.make_node('MatMul', ['A', 'B'], ['C'], name='Matmul')
    add = onnx.helper.make_node('Add', ['C', 'E'], ['D'], name='add')
 
    f_value = np.random.randint(2, size=(10)).astype(np.float32)
    F_init = helper.make_tensor('F', TensorProto.FLOAT, [1, 5, 2], e_value.reshape(10).tolist())
    add2 = onnx.helper.make_node('Add', ['D', 'F'], ['H'], name='add2')
 
    graph = helper.make_graph([matmul_node, add, add2], 'test_graph_1', [A], [H], [B_init, E_init, F_init])
    model = helper.make_model(graph)
    model = helper.make_model(graph, **{'opset_imports': [helper.make_opsetid('', 13)]})
    return model

def build_matmul_model2():
    A = helper.make_tensor_value_info('A', TensorProto.FLOAT, [1, 1, 5, 5])
    B = helper.make_tensor_value_info('B', TensorProto.FLOAT, [1, 1, 5, 1])
    C = helper.make_tensor_value_info('C', TensorProto.FLOAT, [1, 1, 5, 1])
    D = helper.make_tensor_value_info('D', TensorProto.FLOAT, [1, 1, 5, 1])
    H = helper.make_tensor_value_info('H', TensorProto.FLOAT, [1, 1, 5, 1])
     
    matmul_node = onnx.helper.make_node('MatMul', ['A', 'B'], ['C'], name='Matmul')
    e_value = np.random.randint(2, size=(5)).astype(np.float32)
    E_init = helper.make_tensor('E', TensorProto.FLOAT, [1, 1, 5, 1], e_value.reshape(5).tolist())
    add = onnx.helper.make_node('Add', ['C', 'E'], ['D'], name='add')
     
    f_value = np.random.randint(2, size=(5)).astype(np.float32)
    F_init = helper.make_tensor('F', TensorProto.FLOAT, [1, 1, 5, 1], e_value.reshape(5).tolist())
    add2 = onnx.helper.make_node('Add', ['D', 'F'], ['H'], name='add2')
     
    graph = helper.make_graph([matmul_node, add, add2], 'test_graph_1', [A, B], [H], [E_init, F_init])
    model = helper.make_model(graph)
    model = helper.make_model(graph, **{'opset_imports': [helper.make_opsetid('', 13)]})
    return  model

def build_model_with_gather():
    b_value = np.random.randint(2, size=(10)).astype(np.int32)
    B_init = helper.make_tensor('B', TensorProto.INT32, [10], b_value.reshape(10).tolist())
    A = helper.make_tensor_value_info('A', TensorProto.FLOAT, [1, 100, 4])
    D = helper.make_tensor_value_info('D', TensorProto.FLOAT, [100, 4])
    squeeze = onnx.helper.make_node('Squeeze', ['A'], ['D'], name='squeeze')
    B = helper.make_tensor_value_info('B', TensorProto.INT32, [10])
    C = helper.make_tensor_value_info('C', TensorProto.FLOAT, [10, 4])
    node = onnx.helper.make_node('Gather', ['D', 'B'], ['C'], name='gather')
    e_value = np.random.randint(2, size=(10)).astype(np.float32)
    E_init = helper.make_tensor('E', TensorProto.FLOAT, [10, 1], e_value.reshape(10).tolist())
    F = helper.make_tensor_value_info('F', TensorProto.FLOAT, [10, 4])
    add = onnx.helper.make_node('Add', ['C', 'E'], ['F'], name='add')
    graph = helper.make_graph([squeeze, node, add], 'test_graph_1', [A], [F], [B_init, E_init])
    model = helper.make_model(graph, **{'opset_imports': [helper.make_opsetid('', 13)]})
    return model

def build_rename_model():
    input_shape = [1, 1, 200]
    input_tensor = helper.make_tensor_value_info('input', TensorProto.FLOAT, input_shape)
    w_shape = [2, 400, 200]
    w_weights = np.random.random_sample(w_shape).astype(dtype='float32')
    w_init = onnx.numpy_helper.from_array(w_weights, name='w')
    r_shape = [2, 400, 100]
    r_weights = np.random.random_sample(r_shape).astype(dtype='float32')
    r_init = onnx.numpy_helper.from_array(r_weights, name='r')
    b_shape = [2, 800]
    b_weights = np.random.random_sample(b_shape).astype(dtype='float32')
    b_init = onnx.numpy_helper.from_array(b_weights, name='b')
    kwargs = {}
    kwargs['direction'] = "bidirectional"
    kwargs['activations'] = ["Sigmoid", "Tanh", "Tanh", "Sigmoid", "Tanh", "Tanh"]
    kwargs['hidden_size'] = 100
    kwargs['input_forget'] = 0
    lstm_node = helper.make_node('LSTM', ['input', 'w', 'r', 'b'], ['out'], name='lstm', **kwargs)

    b_value = np.random.randint(2, size=(1)).astype(np.int32)
    B_init = helper.make_tensor('B', TensorProto.INT32, [1], b_value.reshape(1).tolist())
    squeeze = onnx.helper.make_node('Squeeze', ['out'], ['D'], name='')
    B = helper.make_tensor_value_info('B', TensorProto.INT32, [1])
    node = onnx.helper.make_node('Gather', ['D', 'B'], ['C'], name='')
    e_value = np.random.randint(2, size=(100)).astype(np.float32)
    E_init = helper.make_tensor('E', TensorProto.FLOAT, [1, 1, 100], e_value.reshape(100).tolist())
    F = helper.make_tensor_value_info('F', TensorProto.FLOAT, [1, 1, 100])
    add = onnx.helper.make_node('Add', ['C', 'E'], ['F'], name='')
    graph = helper.make_graph([lstm_node, squeeze, node, add], 'test_graph_1', [input_tensor], [F], 
        [B_init, E_init, w_init, r_init, b_init])
    model = helper.make_model(graph, **{'opset_imports': [helper.make_opsetid('', 13)]})
    return model

def build_conv_model():
    initializers = []
    input = helper.make_tensor_value_info('input', TensorProto.FLOAT, [1, 3, 224, 224])
    conv1_weight_initializer = numpy_helper.from_array(
        np.random.randint(-1, 2, [3, 3, 3, 3]).astype(np.float32), name='conv1_weight')
    conv1_node = helper.make_node('Conv', ['input', 'conv1_weight'], ['conv1_output'], name='conv1')

    conv2_weight_initializer = numpy_helper.from_array(
        np.random.randint(-1, 2, [5, 3, 3, 3]).astype(np.float32), name='conv2_weight')
    conv2_node = helper.make_node('Conv', ['conv1_output', 'conv2_weight'], ['conv2_output'], name='conv2')

    avg_args = {'kernel_shape': [3, 3]}
    avgpool_node = helper.make_node('AveragePool', ['conv1_output'], ['avg_output'], name='AveragePool', **avg_args)

    concat_node = helper.make_node('Concat', ['avg_output', 'conv2_output'], 
        ['concat_output'], name='Concat', axis=1)
    output = helper.make_tensor_value_info('concat_output', TensorProto.FLOAT, [1, 8, 220, 220])
    initializers = [conv1_weight_initializer, conv2_weight_initializer]
    graph = helper.make_graph([conv1_node, conv2_node, concat_node, avgpool_node],
        'test', [input], [output], initializer=initializers)
    model = helper.make_model(graph, opset_imports=[helper.make_opsetid("", 13)])
    return model

def build_conv_model2():
    input0 = helper.make_tensor_value_info('input0', TensorProto.FLOAT, [1, 3, 1, 3])
    output = helper.make_tensor_value_info('output', TensorProto.FLOAT, [1, 3, 1, 3])
    
    X1_weight = generate_input_initializer([3, 3, 1, 1], np.float32, 'X1_weight')
    X1_bias = generate_input_initializer([3], np.float32, 'X1_bias')
    X3_weight = generate_input_initializer([3, 3, 1, 1], np.float32, 'X3_weight')
    X3_bias = generate_input_initializer([3],np.float32, 'X3_bias')
    X5_weight = generate_input_initializer([3, 3, 1, 1], np.float32, 'X5_weight')
    X5_bias = generate_input_initializer([3],np.float32,'X5_bias')
    
    relu_node_1 = onnx.helper.make_node('Relu', ['input0'], ['X1'], name='Relu1')
    conv_node_1 = onnx.helper.make_node('Conv', ['X1', 'X1_weight', 'X1_bias'], ['X2'], name='Conv1')
    relu_node_2 = onnx.helper.make_node('Relu', ['X2'], ['X3'], name= 'Relu2')
    conv_node_2 = onnx.helper.make_node('Conv', ['X3', 'X3_weight', 'X3_bias'], ['X4'], name='Conv2')
    conv_node_3 = onnx.helper.make_node('Conv', ['X1', 'X5_weight', 'X5_bias'], ['X5'], name='Conv3')
    add_node = onnx.helper.make_node('Add', ['X4', 'X5'], ['output'], name='Add')
  
    graph = helper.make_graph([relu_node_1, conv_node_1, relu_node_2, conv_node_2, conv_node_3, add_node], 'test_graph_1', [input0], [output])
    graph.initializer.add().CopyFrom(X1_weight)
    graph.initializer.add().CopyFrom(X1_bias)
    graph.initializer.add().CopyFrom(X3_weight)
    graph.initializer.add().CopyFrom(X3_bias)
    graph.initializer.add().CopyFrom(X5_weight)
    graph.initializer.add().CopyFrom(X5_bias)
    model = helper.make_model(graph, **{'opset_imports': [helper.make_opsetid('', 13)]})
    return model

def build_gemm_model():
    initializers = []
    input_tensor = helper.make_tensor_value_info("input", TensorProto.FLOAT, [-1, 2048])
    weight_data = np.random.normal(0, 0.1, [10, 2048]).astype(np.float32)
    initializers.append(onnx.numpy_helper.from_array(weight_data, name="weight"))
    bias_data = np.random.normal(0, 0.1, [10]).astype(np.float32)
    initializers.append(onnx.numpy_helper.from_array(bias_data, name="bias"))
    output_tensor = helper.make_tensor_value_info("output", TensorProto.FLOAT, [-1, 10])
    gemm = onnx.helper.make_node("Gemm", ["input", "weight", "bias"],
        ["output"], alpha=1.0, beta=1.0, transB=1, name="gemm")

    graph = helper.make_graph([gemm], 'test', [input_tensor], [output_tensor], initializer=initializers)
    model = helper.make_model(graph, opset_imports=[helper.make_opsetid("", 13)])
    model.ir_version = 7
    return model

def build_benchmark():
    seq = '''
from neural_compressor.experimental import Benchmark
from neural_compressor.data import Datasets, DATALOADERS
from neural_compressor import conf
from onnx import onnx_pb as onnx_proto
from onnx import helper, TensorProto, numpy_helper
from onnxruntime_extensions import onnx_op
import numpy as np

@onnx_op(op_type="PyReverseMatrix")
def reverse_matrix(x):
    # The user custom op implementation here.
    return np.flip(x, axis=0).astype(np.float32)

nodes = []
nodes[0:] = [helper.make_node('Identity', ['input_1'], ['identity1'])]
nodes[1:] = [helper.make_node('PyReverseMatrix',
                              ['identity1'], ['reversed'],
                              domain='ai.onnx.contrib')]

input0 = helper.make_tensor_value_info(
        'input_1', onnx_proto.TensorProto.FLOAT, [None, 2])
output0 = helper.make_tensor_value_info(
        'reversed', onnx_proto.TensorProto.FLOAT, [None, 2])

graph = helper.make_graph(nodes, 'test0', [input0], [output0])
model = helper.make_model(graph, **{'opset_imports': [helper.make_opsetid('', 13)]})

datasets = Datasets('onnxrt_qlinearops')
ext_dataset = datasets['dummy'](shape=(10, 2), low=0., high=1., label=True)
ext_dataloader = DATALOADERS['onnxrt_qlinearops'](ext_dataset)

conf.model.framework = 'onnxrt_qlinearops'
conf.evaluation.accuracy.metric = {'Accuracy': {}}
evaluator = Benchmark(conf)
evaluator.b_dataloader = ext_dataloader
evaluator.model = model
evaluator('performance')
    '''
    with open('benchmark.py', "w", encoding="utf-8") as f:
        f.writelines(seq)

class MatmulDataset:
    def __init__(self):
        self.data = []
        self.label = []
        for i in range(3):
            self.data.append(np.random.randn(5,5).astype('float32')) 
            self.label.append(np.random.randn(5,1).astype('float32'))

    def __getitem__(self, idx):
        return self.data[idx], self.label[idx]

    def __len__(self):
        return len(self.data)

class TestAdaptorONNXRT(unittest.TestCase):

    mb_v2_export_path = "mb_v2.onnx"
    mb_v2_model = torchvision.models.mobilenet_v2()
    rn50_export_path = "rn50.onnx"
    rn50_model = torchvision.models.resnet50()

    datasets = Datasets('onnxrt_qlinearops')
    cv_dataset = datasets['dummy'](shape=(10, 3, 224, 224), low=0., high=1., label=True)
    cv_dataloader = DATALOADERS['onnxrt_qlinearops'](cv_dataset)
    
    ir3_dataset = datasets['dummy'](shape=(10, 2048), low=0., high=1., label=True)
    ir3_dataloader = DATALOADERS['onnxrt_qlinearops'](ir3_dataset)

    gather_dataset = Datasets('onnxrt_qlinearops')['dummy'](shape=(5, 100, 4), label=True)
    gather_dataloader = DATALOADERS['onnxrt_qlinearops'](gather_dataset)

    ext_dataset = datasets['dummy'](shape=(10, 2), low=0., high=1., label=True)
    ext_dataloader = DATALOADERS['onnxrt_qlinearops'](ext_dataset)

    rename_dataset = Datasets('onnxrt_qlinearops')['dummy'](shape=(5, 1, 200), label=True)
    rename_dataloader = DATALOADERS['onnxrt_qlinearops'](rename_dataset)

    matmul_dataset = MatmulDataset()
    matmul_dataloader = DATALOADERS['onnxrt_qlinearops'](matmul_dataset)

    conv_dataset = Datasets('onnxrt_qlinearops')['dummy'](shape=(10, 3, 1, 3), label=True)
    conv_dataloader = DATALOADERS['onnxrt_qlinearops'](conv_dataset)

    @classmethod
    def setUpClass(self):
        build_rename_yaml()
        build_static_yaml()
        build_dynamic_yaml()
        build_gather_yaml()
        build_non_MSE_yaml()
        build_benchmark_yaml()
        build_recipe_yaml()
        build_recipe2_yaml()
        export_onnx_model(self.mb_v2_model, self.mb_v2_export_path)
        self.mb_v2_model = onnx.load(self.mb_v2_export_path)
        export_onnx_model(self.rn50_model, self.rn50_export_path, 12)
        export_onnx_model(self.rn50_model, 'rn50_9.onnx', 9)
        self.rn50_model = onnx.load(self.rn50_export_path)
        self.ir3_model = build_ir3_model()
        self.gather_model = build_model_with_gather()
        self.matmul_model = build_matmul_model()
        self.matmul_model2 = build_matmul_model2()
        self.rename_model = build_rename_model()
        self.conv_model = build_conv_model()
        self.gemm_model = build_gemm_model()
        self.conv_model2 = build_conv_model2()
        build_benchmark()

    @classmethod
    def tearDownClass(self):
        os.remove("qlinear.yaml")
        os.remove("qdq.yaml")
        os.remove("recipe.yaml")
        os.remove("recipe2.yaml")
        os.remove("dynamic.yaml")
        os.remove("non_MSE.yaml")
        os.remove("benchmark.yaml")
        os.remove("gather.yaml")
        os.remove("rename.yaml")
        os.remove("rn50_9.onnx")
        os.remove(self.mb_v2_export_path)
        os.remove(self.rn50_export_path)
        os.remove("best_model.onnx")
        shutil.rmtree("./saved", ignore_errors=True)
        shutil.rmtree("runs", ignore_errors=True)
        shutil.rmtree("./nc_workspace", ignore_errors=True)

    def test_ext_model(self):
        import sys
        if sys.version_info < (3,10):
          os.system("python benchmark.py" )

    def test_adaptor_register(self):
        from neural_compressor.adaptor.adaptor import adaptor_registry
        def test():
            @adaptor_registry
            class ONNXRT_QLinearOpsAdaptor:
                def quantize(self):
                    pass

                def evaluate(self):
                    pass
        with self.assertRaises(ValueError):
            test()

    def test_inspect_tensor(self):
        framework_specific_info = {"device": "cpu",
                               "approach": "post_training_static_quant",
                               "random_seed": 1234,
                               "q_dataloader": None,
                               "backend": "default",
                               "format": "default",
                               "domain": "auto",
                               "recipes": {},
                               "workspace_path": './nc_workspace/{}/{}/'.format(
                                                       'onnxrt',
                                                       'imagenet')}
        framework = "onnxrt_qlinearops"
        adaptor = FRAMEWORKS[framework](framework_specific_info)
        adaptor.inspect_tensor(self.rn50_model, self.cv_dataloader, inspect_type='activation')
        adaptor.inspect_tensor(self.rn50_model, self.cv_dataloader, inspect_type='activation', save_to_disk=True)
        adaptor.inspect_tensor(self.rn50_model, self.cv_dataloader, inspect_type='weight')
        adaptor.inspect_tensor(self.rn50_model, self.cv_dataloader, inspect_type='all')
        adaptor.inspect_tensor(self.rn50_model, self.cv_dataloader, ["Conv_0"], inspect_type='activation')
        op_list = OrderedDict()
        op_list[("Conv_0", "Conv")] = None
        adaptor.inspect_tensor(self.rn50_model, self.cv_dataloader, op_list.keys(), inspect_type='activation')

        for fake_yaml in ["qlinear.yaml", "qdq.yaml"]:
            quantizer = Quantization(fake_yaml)
            quantizer.calib_dataloader = self.cv_dataloader
            quantizer.eval_dataloader = self.cv_dataloader
            quantizer.model = self.rn50_model
            q_model = quantizer.fit()
            self.assertNotEqual(q_model, None)

            quantizer.strategy.adaptor.inspect_tensor
            adaptor._pre_optimize(common.Model(self.rn50_model))
            opt_model = quantizer.strategy.adaptor.pre_optimized_model
 
            op_list, _ = quantizer.strategy.adaptor.diagnosis_helper(opt_model, q_model, None, './nc_workspace/recover/')

            fp32_tensor = quantizer.strategy.adaptor.inspect_tensor(opt_model.model, self.cv_dataloader, op_list)
            int8_tensor = quantizer.strategy.adaptor.inspect_tensor(q_model.model, self.cv_dataloader, op_list)

            self.assertTrue(len(fp32_tensor['activation']) == len(int8_tensor['activation']))
            self.assertTrue(sorted(fp32_tensor['activation'][0].keys()) == sorted(int8_tensor['activation'][0].keys()))
            for op in op_list:
                self.assertTrue(sorted(fp32_tensor['activation'][0][op].keys()) == sorted(int8_tensor['activation'][0][op].keys()))

            if fake_yaml == "qlinear.yaml":
                fp32_tensor = quantizer.strategy.adaptor.inspect_tensor(opt_model.model, self.cv_dataloader, op_list, inspect_type='weight')
                int8_tensor = quantizer.strategy.adaptor.inspect_tensor(q_model.model, self.cv_dataloader, op_list, inspect_type='weight')
                self.assertTrue(len(fp32_tensor['weight']) == len(int8_tensor['weight']))
                self.assertTrue(sorted(fp32_tensor['weight'].keys()) == sorted(int8_tensor['weight'].keys()))
                ai_onnx_domain = [opset for opset in q_model.model.opset_import if not opset.domain or opset.domain == "ai.onnx"]
                if ai_onnx_domain[0].version > 12 or Version(ort.__version__) < Version("1.12.0"):
                    for op in fp32_tensor['weight'].keys():
                        self.assertTrue(sorted(fp32_tensor['weight'][op].keys()) == sorted(int8_tensor['weight'][op].keys()))
                fp32_tensor = quantizer.strategy.adaptor.inspect_tensor(opt_model.model, self.cv_dataloader, op_list, inspect_type='all')
                int8_tensor = quantizer.strategy.adaptor.inspect_tensor(q_model.model, self.cv_dataloader, op_list, inspect_type='all')
                self.assertTrue(len(fp32_tensor['weight']) == len(int8_tensor['weight']))
                self.assertTrue(len(fp32_tensor['activation']) == len(int8_tensor['activation']))
                self.assertTrue(sorted(fp32_tensor['weight'].keys()) == sorted(int8_tensor['weight'].keys()))
                if ai_onnx_domain[0].version > 12 or Version(ort.__version__) < Version("1.12.0"):
                    for op in fp32_tensor['weight'].keys():
                        self.assertTrue(sorted(fp32_tensor['weight'][op].keys()) == sorted(int8_tensor['weight'][op].keys()))
                self.assertTrue(sorted(fp32_tensor['activation'][0].keys()) == sorted(int8_tensor['activation'][0].keys()))
                if ai_onnx_domain[0].version > 12 or Version(ort.__version__) < Version("1.12.0"):
                    for op in op_list:
                        self.assertTrue(sorted(fp32_tensor['activation'][0][op].keys()) == sorted(int8_tensor['activation'][0][op].keys()))

                config = PostTrainingQuantConfig(approach='static', recipes={'gemm_to_matmul': False})
                q_model = quantization.fit(self.gemm_model, config,
                    calib_dataloader=self.ir3_dataloader)
 
                fp32_tensor = quantizer.strategy.adaptor.inspect_tensor(self.gemm_model, self.ir3_dataloader, ['gemm'], inspect_type='weight')
                int8_tensor = quantizer.strategy.adaptor.inspect_tensor(q_model.model, self.ir3_dataloader, ['gemm'], inspect_type='weight')
                self.assertTrue(len(fp32_tensor['weight']) == len(int8_tensor['weight']))
                self.assertTrue(sorted(fp32_tensor['weight'].keys()) == sorted(int8_tensor['weight'].keys()))
 
    def test_set_tensor(self):
        config = PostTrainingQuantConfig(approach='static', recipes={'gemm_to_matmul': False, 'graph_optimization_level': 'ENABLE_EXTENDED'})
        q_model = quantization.fit(self.mb_v2_model, config,
            calib_dataloader=self.cv_dataloader)
 
        framework_specific_info = {"device": "cpu",
                     "approach": "post_training_static_quant",
                     "random_seed": 1234,
                     "q_dataloader": None,
                     "backend": "default",
                     "format": "default",
                     "domain": "auto",
                     "recipes": {},
                     "workspace_path": './nc_workspace/{}/{}/'.format(
                                             'onnxrt',
                                             'imagenet')}
        framework = "onnxrt_qlinearops"
        adaptor = FRAMEWORKS[framework](framework_specific_info) 
        q_config = {q_model.nodes()[1].name.split('_quant')[0]: {'weight': {'granularity': 'per_channel', 'dtype': onnx_proto.TensorProto.INT8, 'scheme': 'sym'}}}
        adaptor.quantize_config = q_config
        version = get_torch_version()
        q_model.save('./best_model.onnx')
        ai_onnx_domain = [opset for opset in q_model.model.opset_import if not opset.domain or opset.domain == "ai.onnx"]
        if version >= Version("1.7.0-rc1"):
            if ai_onnx_domain[0].version > 12 or Version(ort.__version__) < Version("1.12.0"):
                adaptor.set_tensor(onnx.load("best_model.onnx"), 
                    {self.mb_v2_model.graph.node[0].input[1]: np.random.random([32, 3, 3, 3])})
                adaptor.set_tensor(q_model,
                    {self.mb_v2_model.graph.node[0].input[2]: np.random.random([32])})
            else:
                adaptor.set_tensor(onnx.load("best_model.onnx"), 
                    {self.mb_v2_model.graph.node[0].input[1]: np.random.random([32, 3, 3, 3])})
                adaptor.set_tensor(q_model,
                    {self.mb_v2_model.graph.node[0].input[2]: np.random.random(1)})
        else:
            if ai_onnx_domain[0].version > 12 or Version(ort.__version__) < Version("1.12.0"):
                adaptor.set_tensor(onnx.load("best_model.onnx"), 
                    {'ConvBnFusion_W_features.0.0.weight': np.random.random([32, 3, 3, 3])})
                adaptor.set_tensor(q_model, {'ConvBnFusion_BN_B_features.0.1.bias': np.random.random([32])})
            else:
                adaptor.set_tensor(onnx.load("best_model.onnx"), 
                    {'ConvBnFusion_W_features.0.0.weight': np.random.random([32, 3, 3, 3])})
                adaptor.set_tensor(q_model, {'ConvBnFusion_BN_B_features.0.1.bias': np.random.random(1)})

    def test_auto_quant(self):
        conf.model.framework = 'onnxrt_qlinearops'
        conf.quantization.approach = 'post_training_auto_quant'
        conf.quantization.calibration.sampling_size = 1
        conf.tuning.exit_policy.timeout = 1000000
        conf.tuning.exit_policy.max_trials = 5
        conf.evaluation.accuracy.metric = {'MSE': {'compare_label': False}}
        quantizer = Quantization(conf)
        quantizer.calib_dataloader = self.cv_dataloader
        quantizer.eval_dataloader = self.cv_dataloader
        quantizer.model = self.rn50_model
        q_model = quantizer.fit()
        self.assertNotEqual(q_model, None)

        conf.model.framework = 'onnxrt_qdq'
        quantizer = Quantization(conf)
        quantizer.calib_dataloader = self.cv_dataloader
        quantizer.eval_dataloader = self.cv_dataloader
        quantizer.model = self.rn50_model
        q_model = quantizer.fit()
        self.assertNotEqual(q_model, None)

    def test_quantize_data_per_channel(self):
        from neural_compressor.adaptor.ox_utils.util import quantize_data_per_channel
        tensor_value = np.ones([2, 1])
        qType = onnx_proto.TensorProto.INT8
        scale_value = np.array([1, 1])
        zo_value = np.array([0, 0])
        new_tensor_value = quantize_data_per_channel(tensor_value, qType, 'sym', scale_value, zo_value)
        self.assertEqual(tensor_value.all(), new_tensor_value.all())

    def test_adaptor(self):
        from neural_compressor.utils.constant import FP32, INT8_SYM_MINMAX_PERTENSOR, UINT8_ASYM_MINMAX_PERTENSOR
        conf.model.framework = 'onnxrt_qlinearops'
        conf.quantization.approach = 'post_training_static_quant'
        conf.quantization.calibration.sampling_size = 1
        conf.quantization.optype_wise = {'Add': FP32}
        conf.quantization.op_wise = {'add': {'weight': INT8_SYM_MINMAX_PERTENSOR, 'activation': UINT8_ASYM_MINMAX_PERTENSOR}}
        conf.evaluation.accuracy.metric = {'MSE': {'compare_label': False}}
        quantizer = Quantization(conf)
        quantizer.calib_dataloader = self.matmul_dataloader
        quantizer.eval_dataloader = self.matmul_dataloader
        quantizer.model = self.matmul_model
        q_model = quantizer.fit()
        self.assertTrue('add2' in [i.name for i in q_model.nodes()])
        self.assertTrue('add_quant' in [i.name for i in q_model.nodes()])

        conf.quantization.pop('op_wise')
        conf.quantization.model_wise = {'weight': INT8_SYM_MINMAX_PERTENSOR}
        conf.quantization.optype_wise = {'MatMul': {'weight': {'granularity': ['per_channel']}}}
        quantizer = Quantization(conf)
        quantizer.calib_dataloader = self.matmul_dataloader
        quantizer.eval_dataloader = self.matmul_dataloader
        quantizer.model = self.matmul_model
        q_model = quantizer.fit()
        self.assertEqual(len([i for i in q_model.initializer() if i.name == 'B_scale'][0].float_data), 2)
 
        conf.quantization.pop('optype_wise')
        conf.quantization.pop('model_wise')

        conf.model.framework = 'onnxrt_integerops'
        conf.quantization.approach = 'post_training_dynamic_quant'
        conf.quantization.calibration.sampling_size = 1
        conf.evaluation.accuracy.metric = {'MSE': {'compare_label': False}}
        quantizer = Quantization(conf)
        quantizer.calib_dataloader = self.rename_dataloader
        quantizer.eval_dataloader = self.rename_dataloader
        quantizer.model = self.rename_model
        q_model = quantizer.fit()
        self.assertNotEqual(q_model, None)

        quantizer = Quantization("dynamic.yaml")
        quantizer.calib_dataloader = self.cv_dataloader
        quantizer.eval_dataloader = self.cv_dataloader
        quantizer.model = self.rn50_model
        q_model = quantizer.fit()
        self.assertNotEqual(q_model, None)

        import copy
        tmp_model = copy.deepcopy(self.rn50_model)
        tmp_model.opset_import[0].version = 10
        quantizer.model = tmp_model
        q_model = quantizer.fit()
        self.assertNotEqual(q_model, None)
        tmp_model.opset_import.extend([onnx.helper.make_opsetid("", 11)]) 
        quantizer.model = tmp_model
        q_model = quantizer.fit()
        self.assertEqual(q_model, None)
        model = onnx.load('rn50_9.onnx')
        quantizer.model = model
        q_model = quantizer.fit()
        self.assertNotEqual(q_model, None)

        framework_specific_info = {"device": "cpu",
                     "approach": "post_training_static_quant",
                     "random_seed": 1234,
                     "q_dataloader": None,
                     "backend": "default",
                     "format": "default",
                     "domain": "auto",
                     "recipes": {},
                     "workspace_path": './nc_workspace/{}/{}/'.format(
                                             'onnxrt',
                                             'imagenet')}
        framework = "onnxrt_qlinearops"
        adaptor = FRAMEWORKS[framework](framework_specific_info) 
        tune_cfg = {'calib_iteration': 1,
                    'op': {('gather', 'Gather'): {'activation':  {'dtype': ['uint8'], 'quant_mode': 'static'},
                                                 'weight': {'dtype': ['uint8']}},
                           ('add', 'Add'): {'activation':  {'dtype': ['uint8'], 'quant_mode': 'static'},
                                           'weight': {'dtype': ['int8']}},
                           ('squeeze', 'Squeeze'): {'activation':  {'dtype': ['uint8'], 'quant_mode': 'static'},
                                                   'weight': {'dtype': ['int8']}}}}
        adaptor.quantize(tune_cfg, common.Model(self.gather_model), self.gather_dataloader)
        self.assertTrue(len(adaptor.quantizable_ops), 2)
 
        framework_specific_info['device'] = 'gpu'
        framework_specific_info['backend'] = 'onnxrt_cuda_ep'

        tune_cfg = {'calib_iteration': 1,
                    'op': {('Matmul', 'MatMul'): {'activation':  {'dtype': ['uint8'], 'quant_mode': 'static'},
                                                 'weight': {'dtype': ['int8']}},
                           ('add', 'Add'): {'activation':  {'dtype': 'fp16', 'quant_mode': 'static'},
                                           'weight': {'dtype': 'fp16'}},
                           ('add2', 'Add'): {'activation':  {'dtype': 'fp16', 'quant_mode': 'static'},
                                                   'weight': {'dtype': 'fp16'}}}}
        adaptor = FRAMEWORKS[framework](framework_specific_info) 
        model = adaptor.quantize(tune_cfg, common.Model(self.matmul_model), self.matmul_dataloader)
        self.assertEqual(len([i for i in model.model.graph.node if i.op_type == 'Cast']), 2)
 
        for fake_yaml in ["gather.yaml"]:
            quantizer = Quantization(fake_yaml)
            quantizer.model = self.gather_model
            q_model = quantizer.fit()
            self.assertNotEqual(q_model, None)

            quantizer.model = self.matmul_model2
            q_model = quantizer.fit() # error input shape test
            self.assertEqual(q_model, None)

            quantizer.eval_dataloader = self.matmul_dataloader
            q_model = quantizer.fit() # error input shape test
            self.assertEqual(q_model, None)

            quantizer.calib_dataloader = self.matmul_dataloader
            quantizer.eval_dataloader = self.matmul_dataloader
            quantizer.model = self.matmul_model
            q_model = quantizer.fit()
            self.assertNotEqual(q_model, None)

        quantizer = Quantization('recipe.yaml')
        quantizer.model = self.matmul_model
        quantizer.calib_dataloader = self.matmul_dataloader
        quantizer.eval_dataloader = self.matmul_dataloader
        q_model = quantizer.fit()
        self.assertTrue('Matmul' in [i.name for i in q_model.nodes()])

        quantizer = Quantization('recipe2.yaml')
        quantizer.model = self.conv_model2
        quantizer.calib_dataloader = self.conv_dataloader
        quantizer.eval_dataloader = self.conv_dataloader
        q_model = quantizer.fit()
        self.assertNotEqual(q_model, None)

        for fake_yaml in ["non_MSE.yaml"]:
            quantizer = Quantization(fake_yaml)
            quantizer.calib_dataloader = self.cv_dataloader
            quantizer.eval_dataloader = self.cv_dataloader
            quantizer.model = self.mb_v2_model
            q_model = quantizer.fit()
            self.assertNotEqual(q_model, None)

            from neural_compressor.utils.utility import recover
            model = recover(self.mb_v2_model, './nc_workspace/recover/history.snapshot', 0)
            self.assertTrue(model.model == q_model.model)

        for mode in ["accuracy"]:
            fake_yaml = "benchmark.yaml"
            evaluator = Benchmark(fake_yaml)
            evaluator.b_dataloader = self.cv_dataloader
            evaluator.model = self.rn50_model
            evaluator(mode)

    def test_qdq_settings(self):
        config = PostTrainingQuantConfig(approach='static', quant_format='QDQ',
            recipes={'add_qdq_pair_to_weight': True})
        q_model = quantization.fit(self.ir3_model, config,
            calib_dataloader=self.ir3_dataloader)
        self.assertNotEqual(q_model, None)

        q_model = quantization.fit(self.matmul_model, config,
            calib_dataloader=self.matmul_dataloader)
        self.assertNotEqual(q_model, None)

        config = PostTrainingQuantConfig(approach='static', quant_format='QDQ',
            recipes={'dedicated_qdq_pair': True})
        q_model = quantization.fit(self.conv_model, config,
            calib_dataloader=self.cv_dataloader)
        self.assertNotEqual(q_model, None)

        config = PostTrainingQuantConfig(approach='static', quant_format='QDQ',
            recipes={'optypes_to_exclude_output_quant': ['Conv']})
        q_model = quantization.fit(self.rn50_model, config,
            calib_dataloader=self.cv_dataloader)
        self.assertNotEqual(q_model, None)

    def test_lower_is_better_case(self):
        import time
        conf.model.framework = 'onnxrt_qlinearops'
        conf.quantization.approach = 'post_training_static_quant'
        conf.quantization.model_wise = {'weight': {'granularity': ['per_tensor']}, 'activation': {'granularity': ['per_tensor']}}
        conf.tuning.exit_policy.max_trials = 5
        conf.tuning.accuracy_criterion.relative = 0.01
        conf.tuning.accuracy_criterion.higher_is_better = False
        conf.tuning.exit_policy.timeout = 100
        

        result = [0., 0.1, 0.1005, 0.102, 0.1002, 0.102, 0.102]
        def sub_eval(model, result):
            time.sleep(0.001 * len(result))
            del result[0]
            return result[0]

        def eval(model):
            return sub_eval(model, result)

        from neural_compressor.experimental import Quantization
        quantizer = Quantization(conf)
        quantizer.model = self.matmul_model
        quantizer.calib_dataloader = self.matmul_dataloader
        quantizer.eval_func = eval
        q_model = quantizer.fit()
        node_names = [i.name for i in q_model.nodes()]
<<<<<<< HEAD
        # disable it first due to it highly depends on the number of trials
        # self.assertTrue('Matmul_quant' in node_names)
        # self.assertTrue('add' in node_names)
        # self.assertTrue('add2' in node_names)
    
=======
        # This assert it depends on the number of trials, disables it first.
        # self.assertTrue('Matmul_quant' in node_names)
        # self.assertTrue('add' in node_names) 
        # self.assertTrue('add2' in node_names) 
        
>>>>>>> 44d17611
    def test_new_API(self):
        import time
        result = [0.1]
        def sub_eval(model, result):
            time.sleep(0.001 * len(result))
            return result[0]

        def eval(model):
            return sub_eval(model, result)
        config = PostTrainingQuantConfig(approach='static', quant_format='QDQ')
        q_model = quantization.fit(self.matmul_model, config,
            calib_dataloader=self.matmul_dataloader, eval_func=eval)
        self.assertTrue('QLinearMatMul' not in [i.op_type for i in q_model.nodes()])
 
        config = PostTrainingQuantConfig(approach='static')
        q_model = quantization.fit(self.matmul_model, config,
            calib_dataloader=self.matmul_dataloader, eval_func=eval)
        self.assertTrue('QLinearMatMul' in [i.op_type for i in q_model.nodes()])
 
        config = PostTrainingQuantConfig(approach='dynamic')
        q_model = quantization.fit(self.matmul_model, config,
            calib_dataloader=self.matmul_dataloader, eval_func=eval)
        self.assertTrue('MatMulInteger' in [i.op_type for i in q_model.nodes()])
 
        config = PostTrainingQuantConfig(approach='dynamic', quant_format='QDQ')
        q_model = quantization.fit(self.matmul_model, config,
            calib_dataloader=self.matmul_dataloader, eval_func=eval)
        self.assertTrue('MatMulInteger' in [i.op_type for i in q_model.nodes()])
 
        config = PostTrainingQuantConfig(approach='static', backend='onnxrt_trt_ep')
        q_model = quantization.fit(self.matmul_model, config,
            calib_dataloader=self.matmul_dataloader, eval_func=eval)
        self.assertTrue('QLinearMatMul' not in [i.op_type for i in q_model.nodes()])

    def test_smooth_quant(self):
        config = PostTrainingQuantConfig(approach='static', recipes={'smooth_quant': True})
        q_model = quantization.fit(self.conv_model, config,
            calib_dataloader=self.cv_dataloader)
        self.assertEqual(len([i for i in q_model.nodes() if i.op_type == 'Mul']), 2)

    def test_smooth_quant_args(self):
        config = PostTrainingQuantConfig(approach='static', recipes={'smooth_quant': True, \
            'smooth_quant_args': {'alpha': 0.6}})
        q_model = quantization.fit(self.conv_model, config,
            calib_dataloader=self.cv_dataloader)
        self.assertEqual(len([i for i in q_model.nodes() if i.op_type == 'Mul']), 2)

    def test_multi_metrics(self):
        conf.model.framework = 'onnxrt_qlinearops'
        conf.quantization.approach = 'post_training_static_quant'
        conf.evaluation.accuracy.multi_metrics = {'Accuracy': {}, 'MSE': {'compare_label': False}}
        conf.evaluation.accuracy.pop('metric', None)
        from neural_compressor.experimental import Quantization
        quantizer = Quantization(conf)
        quantizer.eval_dataloader = self.cv_dataloader
        quantizer.calib_dataloader = self.cv_dataloader
        quantizer.model = self.rn50_model
        q_model = quantizer.fit()
        self.assertNotEqual(q_model, None)

        conf.evaluation.accuracy.multi_metrics = {
            'Accuracy': {}, 'MSE': {'compare_label': False}, 'higher_is_better': [False, False]}
        conf.tuning.exit_policy.max_trials = 1
        from neural_compressor.experimental import Quantization
        quantizer = Quantization(conf)
        quantizer.eval_dataloader = self.cv_dataloader
        quantizer.calib_dataloader = self.cv_dataloader
        quantizer.model = self.rn50_model
        q_model = quantizer.fit()
        self.assertEqual(q_model, None)

        conf.tuning.accuracy_criterion.relative = 0.01
        conf.tuning.accuracy_criterion.higher_is_better = True
        conf.evaluation.accuracy.multi_metrics = {
            'Accuracy': {}, 'MSE': {'compare_label': False}, 'weight': [0.5, 0.5]}
        from neural_compressor.experimental import Quantization
        quantizer = Quantization(conf)
        quantizer.eval_dataloader = self.cv_dataloader
        quantizer.calib_dataloader = self.cv_dataloader
        quantizer.model = self.rn50_model
        q_model = quantizer.fit()
        self.assertNotEqual(q_model, None)

        conf.evaluation.accuracy.multi_metrics = {
            'Accuracy': {}, 'MSE': {'compare_label': False}, 'weight': [0.5, 0.5], 
            'higher_is_better': [False, False]}
        from neural_compressor.experimental import Quantization
        quantizer = Quantization(conf)
        quantizer.eval_dataloader = self.cv_dataloader
        quantizer.calib_dataloader = self.cv_dataloader
        quantizer.model = self.rn50_model
        q_model = quantizer.fit()
        self.assertNotEqual(q_model, None)

        conf.evaluation.accuracy.multi_metrics = {
            'Accuracy': {}, 'MSE': {'compare_label': False}, 'weight': [0.5, 0.5], 
            'higher_is_better': [False, False]}
        conf.tuning.accuracy_criterion.higher_is_better = False
        conf.tuning.exit_policy.max_trials = 2
        from neural_compressor.experimental import Quantization
        quantizer = Quantization(conf)
        quantizer.eval_dataloader = self.cv_dataloader
        quantizer.calib_dataloader = self.cv_dataloader
        quantizer.model = self.rn50_model
        q_model = quantizer.fit()
        self.assertEqual(q_model, None)

        import time
        result = [[0., 0.], [0., 0.], [0., 122.]]
        def sub_eval(model, result):
            time.sleep(0.001 * len(result))
            del result[0]
            return result[0]

        def eval(model):
            return sub_eval(model, result)

        conf.evaluation.accuracy.multi_metrics = {
            'Accuracy': {}, 'MSE': {'compare_label': False}, 'higher_is_better': [False, False]}
        conf.tuning.exit_policy.max_trials = 1
        conf.tuning.accuracy_criterion = {'absolute': 0.01, 'higher_is_better': False}
        from neural_compressor.experimental import Quantization
        quantizer = Quantization(conf)
        quantizer.eval_func = eval
        quantizer.calib_dataloader = self.cv_dataloader
        quantizer.model = self.rn50_model
        q_model = quantizer.fit()
        self.assertEqual(q_model, None)


if __name__ == "__main__":
    unittest.main()<|MERGE_RESOLUTION|>--- conflicted
+++ resolved
@@ -1030,19 +1030,11 @@
         quantizer.eval_func = eval
         q_model = quantizer.fit()
         node_names = [i.name for i in q_model.nodes()]
-<<<<<<< HEAD
         # disable it first due to it highly depends on the number of trials
         # self.assertTrue('Matmul_quant' in node_names)
         # self.assertTrue('add' in node_names)
         # self.assertTrue('add2' in node_names)
     
-=======
-        # This assert it depends on the number of trials, disables it first.
-        # self.assertTrue('Matmul_quant' in node_names)
-        # self.assertTrue('add' in node_names) 
-        # self.assertTrue('add2' in node_names) 
-        
->>>>>>> 44d17611
     def test_new_API(self):
         import time
         result = [0.1]
