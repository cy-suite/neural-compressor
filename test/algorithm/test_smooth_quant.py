--- conflicted
+++ resolved
@@ -49,556 +49,17 @@
 class TestTuneSqAlpha(unittest.TestCase):
     @classmethod
     def setUpClass(self):
-<<<<<<< HEAD
-        class ListDataloader:
-            def __init__(self):
-                pass
-
-            def __iter__(self):
-                yield [torch.rand((1, 3))]
-
-        class TupleDataloader:
-            def __init__(self):
-                pass
-
-            def __iter__(self):
-                yield (torch.rand((1, 3)))
-
-        self.list_dl = ListDataloader()
-        self.tuple_dl = TupleDataloader()
-
-    @classmethod
-    def test_sq_linear_LlamaRMSNorm(self):
-        class Model(torch.nn.Module):
-            def __init__(self):
-                super(Model, self).__init__()
-                self.fc1 = torch.nn.Linear(3, 4)
-                self.norm = LlamaRMSNorm(4)
-                self.fc2 = torch.nn.Linear(4, 3)
-
-            def forward(self, x):
-                out = self.fc1(x)
-                out = self.norm(out)
-                out = self.fc2(out)
-                return out
-
-        model = Model()
-
-        sq = TorchSmoothQuant(model, self.list_dl)
-        sq.transform(alpha=0.5, calib_iter=1, folding=True)
-        assert len(sq.absorb_to_layer) == 1
-
-    @classmethod
-    def test_sq_linear_LlamaRMSNorm_tuple(self):
-        class Model(torch.nn.Module):
-            def __init__(self):
-                super(Model, self).__init__()
-                self.fc1 = torch.nn.Linear(3, 4)
-                self.norm = LlamaRMSNorm(4)
-                self.fc2 = torch.nn.Linear(4, 3)
-
-            def forward(self, x):
-                out = self.fc1(x)
-                out = self.norm(out)
-                out = self.fc2(out)
-                return out
-
-        model = Model()
-
-        sq = TorchSmoothQuant(model, self.tuple_dl)
-        sq.transform(alpha=0.5, calib_iter=1, folding=True)
-        assert len(sq.absorb_to_layer) == 1
-
-
-class TestAlphaAutoLinear(unittest.TestCase):
-    @classmethod
-    def setUpClass(self):
-        class RandDataloader:
-            def __init__(self):
-                pass
-
-            def __iter__(self):
-                yield torch.rand((1, 3))
-
-        self.linear_dl = RandDataloader()
-
-    @classmethod
-    def test_sq_linear_LlamaRMSNorm_auto(self):
-        class Model(torch.nn.Module):
-            def __init__(self):
-                super(Model, self).__init__()
-                self.fc1 = torch.nn.Linear(3, 4)
-                self.norm = LlamaRMSNorm(4)
-                self.fc2 = torch.nn.Linear(4, 3)
-
-            def forward(self, x):
-                out = self.fc1(x)
-                out = self.norm(out)
-                out = self.fc2(out)
-                return out
-
-        model = Model()
-
-        sq = TorchSmoothQuant(model, self.linear_dl)
-        sq.transform(alpha='auto', calib_iter=1, folding=True)
-        assert len(sq.absorb_to_layer) == 1
-
-
-class TestSqLinearOpFuse(unittest.TestCase):
-    @classmethod
-    def setUpClass(self):
-        class RandDataloader:
-            def __init__(self):
-                pass
-
-            def __iter__(self):
-                yield torch.rand((1, 3))
-
-        self.linear_dl = RandDataloader()
-
-    @classmethod
-    def test_sq_linear_LlamaRMSNorm(self):
-        class Model(torch.nn.Module):
-            def __init__(self):
-                super(Model, self).__init__()
-                self.fc1 = torch.nn.Linear(3, 4)
-                self.norm = LlamaRMSNorm(4)
-                self.fc2 = torch.nn.Linear(4, 3)
-
-            def forward(self, x):
-                out = self.fc1(x)
-                out = self.norm(out)
-                out = self.fc2(out)
-                return out
-
-        model = Model()
-
-        sq = TorchSmoothQuant(model, self.linear_dl)
-        sq.transform(alpha=0.5, calib_iter=1, folding=True)
-        assert len(sq.absorb_to_layer) == 1
-
-    @classmethod
-    def test_sq_linear_T5Norm(self):
-        class Model(torch.nn.Module):
-            def __init__(self):
-                super(Model, self).__init__()
-                self.fc1 = torch.nn.Linear(3, 4)
-                self.norm = T5LayerNorm(4)
-                self.fc2 = torch.nn.Linear(4, 3)
-
-            def forward(self, x):
-                out = self.fc1(x)
-                out = self.norm(out)
-                out = self.fc2(out)
-                return out
-
-        model = Model()
-
-        sq = TorchSmoothQuant(model, self.linear_dl)
-        sq.transform(alpha=0.5, calib_iter=1, folding=True)
-        assert len(sq.absorb_to_layer) == 1
-
-    @classmethod
-    def test_sq_linear_relu6(self):
-        class Model(torch.nn.Module):
-            def __init__(self):
-                super(Model, self).__init__()
-                self.fc1 = torch.nn.Linear(3, 4)
-                self.act = torch.nn.ReLU6()
-                self.fc2 = torch.nn.Linear(4, 3)
-
-            def forward(self, x):
-                out = self.fc1(x)
-                out = self.act(out)
-                out = self.fc2(out)
-                return out
-
-        model = Model()
-
-        sq = TorchSmoothQuant(model, self.linear_dl)
-        sq.transform(alpha=0.5, calib_iter=1, folding=True)
-        assert len(sq.absorb_to_layer) == 1
-
-    @classmethod
-    def test_sq_linear_norm(self):
-        class Model(torch.nn.Module):
-            def __init__(self):
-                super(Model, self).__init__()
-                self.fc1 = torch.nn.Linear(3, 4)
-                self.norm = torch.nn.LayerNorm(4)
-                self.fc2 = torch.nn.Linear(4, 3)
-
-            def forward(self, x):
-                out = self.fc1(x)
-                out = self.norm(out)
-                out = self.fc2(out)
-                return out
-
-        model = Model()
-
-        sq = TorchSmoothQuant(model, self.linear_dl)
-        sq.transform(alpha=0.5, calib_iter=1, folding=True)
-        assert len(sq.absorb_to_layer) == 1
-
-    @classmethod
-    def test_sq_linear_norm_linear(self):
-        class Model(torch.nn.Module):
-            def __init__(self):
-                super(Model, self).__init__()
-                self.norm_1 = torch.nn.LayerNorm(3)
-                self.fc1 = torch.nn.Linear(3, 4)
-                self.norm_2 = torch.nn.LayerNorm(4)
-                self.fc2 = torch.nn.Linear(4, 3)
-
-            def forward(self, x):
-                out = self.norm_1(x)
-                out = self.fc1(out)
-                out = self.norm_2(out)
-                out = self.fc2(out)
-                return out
-
-        model = Model()
-
-        sq = TorchSmoothQuant(model, self.linear_dl)
-        sq.transform(alpha=0.5, calib_iter=1, folding=True)
-        assert len(sq.absorb_to_layer) == 2
-
-    @classmethod
-    def test_sq_linear_gelu_norm(self):
-        class Model(torch.nn.Module):
-            def __init__(self):
-                super(Model, self).__init__()
-                self.fc1 = torch.nn.Linear(3, 4)
-                self.norm = torch.nn.LayerNorm(4)
-                self.act = torch.nn.GELU()
-                self.fc2 = torch.nn.Linear(4, 3)
-
-            def forward(self, x):
-                out = self.fc1(x)
-                out = self.norm(out)
-                out = self.act(out)
-                out = self.fc2(out)
-                return out
-
-        model = Model()
-
-        sq = TorchSmoothQuant(model, self.linear_dl)
-        sq.transform(alpha=0.5, calib_iter=1, folding=True)
-        assert len(sq.absorb_to_layer) == 0
-
-    def test_sq_linear(self):
-        class Model(torch.nn.Module):
-            def __init__(self):
-                super(Model, self).__init__()
-                self.fc1 = torch.nn.Linear(3, 4)
-                self.fc2 = torch.nn.Linear(4, 3)
-
-            def forward(self, x):
-                out = self.fc1(x)
-                out = self.fc2(out)
-                return out
-
-        model = Model()
-
-        sq = TorchSmoothQuant(model, self.linear_dl)
-        sq.transform(alpha=0.5, calib_iter=1) # By default, folding=False
-        from neural_compressor.adaptor.torch_utils.model_wrapper import SQLinearWrapper
-        assert isinstance(sq.model.fc1, SQLinearWrapper)
-
-    def test_sq_quant(self):
-        from neural_compressor import PostTrainingQuantConfig, quantization
-        class Model(torch.nn.Module):
-            def __init__(self):
-                super(Model, self).__init__()
-                self.fc1 = torch.nn.Linear(3, 4)
-                self.fc2 = torch.nn.Linear(4, 3)
-
-            def forward(self, x):
-                out = self.fc1(x)
-                out = self.fc2(out)
-                return out
-
-        input_ids = torch.randn([2, 3])
-        fp32_model = Model()
-        conf = PostTrainingQuantConfig(
-            calibration_sampling_size=8,
-            recipes={"smooth_quant": True, 
-                     "smooth_quant_args": {'alpha': 'auto', 'folding': False}}
-        )#  By default, folding args: {IPEX: False, ONNX RT: False, Stock PT: True}
-        class CalibDataloader:
-            def __init__(self):
-                self.batch_size = 1
-            def __iter__(self):
-                yield input_ids
-        def calib_func(model):
-            for i in range(10):
-                model(input_ids)
-
-        q_model = quantization.fit(
-            fp32_model,
-            conf,
-            calib_dataloader=CalibDataloader(),
-            eval_func=lambda x: 0.1,
-        )
-        from neural_compressor.adaptor.torch_utils.model_wrapper import SQLinearWrapper
-        assert isinstance(q_model.model.fc1, SQLinearWrapper)
-        assert isinstance(fp32_model.fc1.weight, torch.Tensor)
-        assert isinstance(fp32_model.fc1, SQLinearWrapper) # for smoothquant, inplace=True.
-
-        q_model.save('saved_result')
-        from neural_compressor.utils.pytorch import load
-        model_origin = Model()
-        qdq_model = load("./saved_result", model_origin)
-
-        fp32_model = Model()
-        origin_bias = float(fp32_model.fc1.bias[0])
-        conf = PostTrainingQuantConfig(
-            calibration_sampling_size=8,
-            recipes={"smooth_quant": True, 
-                     "smooth_quant_args": {'alpha': 'auto'}}
-        )#  By default, folding args: {IPEX: False, ONNX RT: False, Stock PT: True}
-        q_model = quantization.fit(
-            fp32_model,
-            conf,
-            calib_dataloader=CalibDataloader(),
-            eval_func=lambda x: 0.1,
-        )
-        self.assertTrue(float(q_model.model.fc1.bias()[0]) != origin_bias)
-
-        # with calib_func
-        conf = PostTrainingQuantConfig(
-                        recipes={"smooth_quant": True,
-                                "smooth_quant_args": {'alpha': 'auto', 'folding': False}}
-                        )
-        fp32_model = Model()
-        q_model = quantization.fit(
-                        fp32_model,
-                        conf,
-                        calib_func=calib_func,
-                        eval_func=lambda x: 0.1,
-                        )
-        self.assertTrue(isinstance(q_model.model.fc1, SQLinearWrapper))
-
-    @unittest.skipIf(not TEST_IPEX, "Please install Intel extension for Pytorch")
-    def test_sq_quant_ipex(self):
-        class Model(torch.nn.Module):
-            def __init__(self):
-                super(Model, self).__init__()
-                self.fc1 = torch.nn.Linear(3, 4)
-                self.fc2 = torch.nn.Linear(4, 3)
-
-            def forward(self, x):
-                out = self.fc1(x)
-                out = self.fc2(out)
-                return out
-
-        input_ids = torch.randn([1, 3])
-        fp32_model = Model()
-        output1 = fp32_model(input_ids)
-
-        from neural_compressor import PostTrainingQuantConfig, quantization
-        conf = PostTrainingQuantConfig(
-            backend="ipex",
-            calibration_sampling_size=8,
-            excluded_precisions=['bf16'],
-            example_inputs=(input_ids,),
-            recipes={"smooth_quant": True, "smooth_quant_args": {'alpha': 'auto'}}
-        )
-        def calib_func(model):
-            model(input_ids)
-
-        q_model = quantization.fit(
-            fp32_model,
-            conf,
-            calib_func=calib_func,
-        )
-
-        conf = PostTrainingQuantConfig(
-            backend="ipex",
-            calibration_sampling_size=8,
-            excluded_precisions=['bf16'],
-            recipes={"smooth_quant": True, "smooth_quant_args": {'alpha': 0.5, 'folding': True}}
-        )
-        class CalibDataloader:
-            def __init__(self):
-                self.batch_size = 1
-            def __iter__(self):
-                yield input_ids
-        q_model = quantization.fit(
-            fp32_model,
-            conf,
-            calib_dataloader=CalibDataloader(),
-        )
-        output2 = q_model.model(input_ids)
-
-
-class TestSqSkipOp(unittest.TestCase):
-    @classmethod
-    def setUpClass(self):
-        class RandDataloader:
-            def __init__(self):
-                pass
-            def __iter__(self):
-                yield torch.rand((1, 4))
-
-        self.linear_dl = RandDataloader()
-
-    @classmethod 
-    def test_sq_skip_op_auto(self):
-        class Model(torch.nn.Module):
-            def __init__(self):
-                super(Model, self).__init__()
-                self.linear0 = nn.Linear(4, 4, bias=False)
-                self.layernorm1 = nn.LayerNorm(4)
-                self.linear1 = nn.Linear(4, 4, bias=False)
-                self.ac1 = nn.ReLU()
-                self.ac2 = nn.LeakyReLU()
-                self.linear2 = nn.Linear(4, 4, bias=True)
-                self.linear3 = nn.Linear(4, 2, bias=True)
-                self.ac3 = nn.Sigmoid()
-
-            def forward(self, x):
-                x = self.linear0(x)
-                x1 = self.layernorm1(x)
-                x_l1 = self.linear1(x1)
-                x_ac1 = self.ac1(x1)
-                x_ac2 = self.ac2(x_ac1)
-                x_l2 = self.linear2(x1)
-                x = x_l1 * x_l2 + x_ac2
-                x = self.linear3(x)
-                x = self.ac3(x)
-                return x
-                
-        model = Model()
-        sq = TorchSmoothQuant(model, self.linear_dl)
-        sq.transform(alpha='auto', calib_iter=1, folding=True)
-        #the layernorm could not used for sq-absorb because it outputs to an add op.
-        assert len(sq.absorb_to_layer) == 0 
-
-class TestSqSkipOp_attn(unittest.TestCase):
-    @classmethod
-    def setUpClass(self):
-        class RandDataloader:
-            def __init__(self):
-                pass
-            def __iter__(self):
-                yield torch.rand((1, 4))
-        self.linear_dl = RandDataloader()
-
-    @classmethod 
-    def test_sq_skip_op_attn_auto(self):
-        class Model(torch.nn.Module):
-            def __init__(self):
-                super(Model, self).__init__()
-                self.hidden_size = 4
-                self.linear0 = nn.Linear(self.hidden_size, self.hidden_size,bias=False)
-                self.layernorm1 = nn.LayerNorm(self.hidden_size)
-                self.dim_k, self.dim_v = 8, 4
-                self.linear_q = nn.Linear(self.hidden_size, self.dim_k, bias=False)
-                self.linear_k = nn.Linear(self.hidden_size, self.dim_k, bias=False)
-                self.linear_v = nn.Linear(self.hidden_size, self.dim_v, bias=False)   
-                self.ac1 = nn.ReLU()
-                self.ac2 = nn.LeakyReLU()
-                self.linear3 = nn.Linear(self.hidden_size, 3, bias=True)
-                self.ac3 = nn.Sigmoid()
-
-            def forward(self, x):
-                x = self.linear0(x)
-                x = self.layernorm1(x)
-                q = self.linear_q(x)
-                k = self.linear_k(x)
-                v = self.linear_v(x)
-                score = torch.matmul(q, k.transpose(1, 0)) / math.sqrt(self.dim_k)
-                score = torch.softmax(score, dim=-1)
-                attn = torch.matmul(score, v)
-                x_ac1 = self.ac1(x)
-                x_ac2 = self.ac2(x_ac1)
-                x = attn + x_ac2
-                x = self.linear3(x)
-                x = self.ac3(x)
-                return x
-
-                
-        model = Model()
-        sq = TorchSmoothQuant(model, self.linear_dl)
-        sq.transform(alpha='auto', calib_iter=1, folding=True)
-        #the layernorm could not used for sq-absorb because it outputs to an add op.
-        assert len(sq.absorb_to_layer) == 0 
-
-class DemoModel(torch.nn.Module):
-    def __init__(self):
-        super(DemoModel, self).__init__()
-        self.fc1 = torch.nn.Linear(3, 4)
-        self.fc2 = torch.nn.Linear(4, 3)
-
-    def forward(self, x):
-        out = self.fc1(x)
-        out = self.fc2(out)
-        return out
-    
-class DemoCalibDataloader:
-    def __init__(self):
-        self.batch_size = 1
-    def __iter__(self):
-        yield torch.randn([2, 3])
-        
-class TestTuneSqAlpha(unittest.TestCase):
-    @classmethod
-    def setUpClass(self):
-=======
->>>>>>> bd35cd7e
         self.ns_workspace = "./nc_workspace"
     
     @classmethod
     def tearDownClass(self):
         shutil.rmtree(self.ns_workspace, ignore_errors=True)
-<<<<<<< HEAD
-
-    def test_sq_tune_alpha_common(self, eval_func):
-=======
         
     def test_sq_tune_alpha(self):
->>>>>>> bd35cd7e
         from neural_compressor import quantization
         from neural_compressor.config import PostTrainingQuantConfig, TuningCriterion
         tuning_criterion = TuningCriterion(max_trials=5)
 
-<<<<<<< HEAD
-        fp32_model = DemoModel()
-        conf = PostTrainingQuantConfig(
-            quant_level=1,
-            tuning_criterion=tuning_criterion,
-            calibration_sampling_size=8,
-            recipes={"smooth_quant": True, 
-                     "smooth_quant_args": {'folding': False,
-                                           "alpha": np.arange(0.1, 0.2, 0.05).tolist(),
-                                           }
-                     }
-        )
-        q_model = quantization.fit(
-            fp32_model,
-            conf,
-            calib_dataloader=DemoCalibDataloader(),
-            eval_func=eval_func,
-        )
-        q_model.save(self.ns_workspace + "saved_result")
-
-    def test_tune_sq_alpha(self):
-        from functools import partial
-        def fake_eval(model, eval_result_lst):
-            acc = eval_result_lst.pop(0)
-            return acc
-        
-        for eval_result_lst, note in [
-                ([1, 0.8, 1.1, 0.7, 1.1], "Expect tuning ends at 2nd trial with alpha is 0.15"),
-                ([1, 0.8, 0.9, 0.7, 1.1], "Expect tuning ends at 4th trial with alpha is 0.15"),
-                ([1, 0.9, 0.8, 0.7, 1.1], "Expect tuning ends at 4th trial with alpha is 0.10")
-                ]:
-            logger.info(f"test_sq_tune_alpha_common with eval_result_lst: {eval_result_lst}")
-            logger.info(note)
-            partial_fake_eval = partial(fake_eval, eval_result_lst = eval_result_lst )
-            self.test_sq_tune_alpha_common(partial_fake_eval)
-=======
         for folding in [True, False]:
             for fp32_model, dataloader in [
                 (DemoModel(), DemoCalibDataloader()), 
@@ -630,7 +91,46 @@
                     eval_func=fake_eval
                 )
                 q_model.save(self.ns_workspace + "saved_result")
->>>>>>> bd35cd7e
+
+    def test_sq_tune_alpha_common(self, eval_func):
+        from neural_compressor import quantization
+        from neural_compressor.config import PostTrainingQuantConfig, TuningCriterion
+        tuning_criterion = TuningCriterion(max_trials=5)
+
+        fp32_model = DemoModel()
+        conf = PostTrainingQuantConfig(
+            quant_level=1,
+            tuning_criterion=tuning_criterion,
+            calibration_sampling_size=8,
+            recipes={"smooth_quant": True, 
+                     "smooth_quant_args": {'folding': False,
+                                           "alpha": np.arange(0.1, 0.2, 0.05).tolist(),
+                                           }
+                     }
+        )
+        q_model = quantization.fit(
+            fp32_model,
+            conf,
+            calib_dataloader=DemoCalibDataloader(),
+            eval_func=eval_func,
+        )
+        q_model.save(self.ns_workspace + "saved_result")
+
+    def test_tune_sq_alpha(self):
+        from functools import partial
+        def fake_eval(model, eval_result_lst):
+            acc = eval_result_lst.pop(0)
+            return acc
+
+        for eval_result_lst, note in [
+                ([1, 0.8, 1.1, 0.7, 1.1], "Expect tuning ends at 2nd trial with alpha is 0.15"),
+                ([1, 0.8, 0.9, 0.7, 1.1], "Expect tuning ends at 4th trial with alpha is 0.15"),
+                ([1, 0.9, 0.8, 0.7, 1.1], "Expect tuning ends at 4th trial with alpha is 0.10")
+                ]:
+            logger.info(f"test_sq_tune_alpha_common with eval_result_lst: {eval_result_lst}")
+            logger.info(note)
+            partial_fake_eval = partial(fake_eval, eval_result_lst = eval_result_lst )
+            self.test_sq_tune_alpha_common(partial_fake_eval)
 
 
 if __name__ == '__main__':
