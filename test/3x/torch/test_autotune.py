import unittest
from functools import wraps
from typing import Any, Callable, Dict, List, Optional, Union
from unittest.mock import patch

import torch
import transformers

from neural_compressor.common import logger
from neural_compressor.torch.quantization import RTNConfig, TuningConfig, MixPrecisionConfig, autotune, get_all_config_set
from neural_compressor.torch.utils import constants

FAKE_DOUBLE_QUANT_CONFIGS = {
    "BNB_NF4": {
        "dtype": "nf4",
        "bits": 4,
        "group_size": 32,
        "use_double_quant": True,
        "double_quant_bits": 8,
        "double_quant_dtype": "int",
        "double_quant_use_sym": False,
        "double_quant_group_size": 256,
    },
    "GGML_TYPE_Q4_K": {
        "dtype": "int",
        "bits": 4,
        "use_sym": False,
        "group_size": 32,
        "use_double_quant": True,
        "double_quant_bits": 6,
        "double_quant_dtype": "int",
        "double_quant_use_sym": True,
        "double_quant_group_size": 8,
    },
}

from neural_compressor.common.base_tuning import Evaluator


def _create_evaluator_for_eval_fns(eval_fns: Optional[Union[Callable, Dict, List[Dict]]] = None) -> Evaluator:
    evaluator = Evaluator()
    evaluator.set_eval_fn_registry(eval_fns)
    return evaluator


def reset_tuning_target(test_func):
    @wraps(test_func)
    def wrapper(*args, **kwargs):
        # Reset tuning targets before running the test
        from neural_compressor.common.base_tuning import evaluator

        evaluator.eval_fn_registry = []
        return test_func(*args, **kwargs)

    return wrapper


def build_simple_torch_model():
    class Model(torch.nn.Module):
        def __init__(self):
            super(Model, self).__init__()
            self.fc1 = torch.nn.Linear(30, 50)
            self.fc2 = torch.nn.Linear(50, 30)
            self.fc3 = torch.nn.Linear(30, 5)

        def forward(self, x):
            out = self.fc1(x)
            out = self.fc2(out)
            out = self.fc3(out)
            return out

    model = Model()
    return model


def get_gpt_j():
    import transformers

    tiny_gptj = transformers.AutoModelForCausalLM.from_pretrained(
        "hf-internal-testing/tiny-random-GPTJForCausalLM",
        torchscript=True,
    )
    return tiny_gptj


class GPTQLLMDataLoader:
    def __init__(self, length=512):
        self.batch_size = 1
        self.length = length

    def __iter__(self):
        for i in range(10):
            yield torch.ones([1, self.length], dtype=torch.long)


class GPTQLLMDataLoaderList(GPTQLLMDataLoader):
    def __iter__(self):
        for i in range(10):
            yield (torch.ones([1, self.length], dtype=torch.long), torch.ones([1, self.length], dtype=torch.long))


class GPTQLLMDataLoaderDict(GPTQLLMDataLoader):
    def __iter__(self):
        for i in range(10):
            yield {
                "input_ids": torch.ones([1, self.length], dtype=torch.long),
                "attention_mask": torch.ones([1, self.length], dtype=torch.long),
            }


from tqdm import tqdm

from neural_compressor.torch.algorithms.weight_only.gptq import move_input_to_device


def run_fn_for_gptq(model, dataloader_for_calibration, calibration_mode=False):
    logger.info("Collecting calibration inputs...")
    for batch in tqdm(dataloader_for_calibration):
        batch = move_input_to_device(batch, device=None)
        try:
            if isinstance(batch, tuple) or isinstance(batch, list):
                model(batch[0])
            elif isinstance(batch, dict):
                model(**batch)
            else:
                model(batch)
        except ValueError:
            pass
    if not calibration_mode:
        print("Accuracy: 1.0")  # demo the usage


class TestAutoTune(unittest.TestCase):
    @classmethod
    def setUpClass(self):
        self.fp32_model = build_simple_torch_model()
        self.input = torch.randn(1, 30)
        self.gptj = transformers.AutoModelForCausalLM.from_pretrained(
            "hf-internal-testing/tiny-random-GPTJForCausalLM",
        )
        self.lm_input = torch.ones([1, 10], dtype=torch.long)

    @classmethod
    def tearDownClass(self):
        pass

    def setUp(self):
        # print the test name
        logger.info(f"Running TestAutoTune test: {self.id()}")

    @reset_tuning_target
    def test_autotune_api(self):
        logger.info("test_autotune_api")

        def eval_acc_fn(model) -> float:
            return 1.0

        custom_tune_config = TuningConfig(config_set=[RTNConfig(bits=[4, 6])], max_trials=2)
        best_model = autotune(model=build_simple_torch_model(), tune_config=custom_tune_config, eval_fn=eval_acc_fn)
        self.assertIsNotNone(best_model)

    @reset_tuning_target
    def test_autotune_api_2(self):
        logger.info("test_autotune_api")

        def eval_acc_fn(model) -> float:
            return 1.0

        def eval_perf_fn(model) -> float:
            return 1.0

        eval_fns = [
            {"eval_fn": eval_acc_fn, "weight": 0.5, "name": "accuracy"},
            {
                "eval_fn": eval_perf_fn,
                "weight": 0.5,
            },
        ]

        evaluator = _create_evaluator_for_eval_fns(eval_fns)

        def eval_fn_wrapper(model):
            result = evaluator.evaluate(model)
            return result

        custom_tune_config = TuningConfig(config_set=[RTNConfig(bits=[4, 6])], max_trials=2)
        best_model = autotune(model=build_simple_torch_model(), tune_config=custom_tune_config, eval_fn=eval_fn_wrapper)
        self.assertIsNotNone(best_model)
        self.assertEqual(len(evaluator.eval_fn_registry), 2)

    @reset_tuning_target
    def test_autotune_get_config_set_api(self):
        for dataloader in [GPTQLLMDataLoader(), GPTQLLMDataLoaderList(), GPTQLLMDataLoaderDict()]:
            model = get_gpt_j()

            def eval_acc_fn(model) -> float:
                return 1.0

            def eval_perf_fn(model) -> float:
                return 1.0

            eval_fns = [
                {"eval_fn": eval_acc_fn, "weight": 0.5, "name": "accuracy"},
                {
                    "eval_fn": eval_perf_fn,
                    "weight": 0.5,
                },
            ]

            evaluator = _create_evaluator_for_eval_fns(eval_fns)

            def eval_fn_wrapper(model):
                result = evaluator.evaluate(model)
                return result

            custom_tune_config = TuningConfig(config_set=get_all_config_set(), max_trials=4)
            best_model = autotune(
                model=model,
                tune_config=custom_tune_config,
                eval_fn=eval_fn_wrapper,
                run_fn=run_fn_for_gptq,
                run_args=(dataloader, True),  # run_args should be a tuple
            )
            self.assertIsNotNone(best_model)

    def test_autotune_baseline(self):
        logger.info("test_autotune_api")

        baseline = [1.0]

        # case 1
        # Where default tolerable_loss is 0.01, we expect the tuning to end with a "2-trail end" output logged.
        acc_res_lst = baseline + [0.9] * 2 + [0.99]

        def eval_acc_fn(model):
            res = acc_res_lst.pop(0)
            return res

        custom_tune_config = TuningConfig(config_set=[RTNConfig(bits=[4, 6, 5, 8])], max_trials=6)
        best_model = autotune(model=build_simple_torch_model(), tune_config=custom_tune_config, eval_fn=eval_acc_fn)
        self.assertIsNotNone(best_model)

        # case 2
        # Where tolerable_loss is 0.1, we expect the tuning to end with a "0-trail end" output logged.
        acc_res_lst = baseline + [0.9] * 2 + [0.99] + [1.01]
        custom_tune_config = TuningConfig(config_set=[RTNConfig(bits=[4, 6, 5, 8])], tolerable_loss=0.1)
        best_model = autotune(model=build_simple_torch_model(), tune_config=custom_tune_config, eval_fn=eval_acc_fn)
        self.assertIsNotNone(best_model)

        # case 3
        # Where tolerable_loss is -0.01, we expect the tuning to end with a "3-trail end" output logged.
        acc_res_lst = baseline + [0.9] * 2 + [0.99] + [1.01]
        custom_tune_config = TuningConfig(config_set=[RTNConfig(bits=[4, 6, 5, 8])], tolerable_loss=-0.01)
        best_model = autotune(model=build_simple_torch_model(), tune_config=custom_tune_config, eval_fn=eval_acc_fn)
        self.assertIsNotNone(best_model)

        # case 4
        # Where tolerable_loss is 0.01 and accuracy meets the goal, we expect best model is None.
        acc_res_lst = baseline + [0.9] * 2 + [0.9] + [0.9]
        custom_tune_config = TuningConfig(config_set=[RTNConfig(bits=[4, 6, 5, 8])], tolerable_loss=0.01)
        best_model = autotune(model=build_simple_torch_model(), tune_config=custom_tune_config, eval_fn=eval_acc_fn)
        self.assertIsNone(best_model)

    @reset_tuning_target
    def test_rtn_double_quant_config_set(self) -> None:
        from neural_compressor.torch.quantization import TuningConfig, autotune, get_rtn_double_quant_config_set
        from neural_compressor.torch.utils.constants import DOUBLE_QUANT_CONFIGS

        rtn_double_quant_config_set = get_rtn_double_quant_config_set()
        self.assertEqual(len(rtn_double_quant_config_set), len(DOUBLE_QUANT_CONFIGS))

        def eval_acc_fn(model) -> float:
            return 1.0

        custom_tune_config = TuningConfig(config_set=get_rtn_double_quant_config_set(), max_trials=10)
        best_model = autotune(model=build_simple_torch_model(), tune_config=custom_tune_config, eval_fn=eval_acc_fn)
        self.assertIsNotNone(best_model)

    @reset_tuning_target
    def test_rtn_double_quant_config_set2(self) -> None:
        from neural_compressor.torch.quantization import TuningConfig, autotune, get_rtn_double_quant_config_set
        from neural_compressor.torch.utils.constants import DOUBLE_QUANT_CONFIGS

        rtn_double_quant_config_set = get_rtn_double_quant_config_set()
        self.assertEqual(len(rtn_double_quant_config_set), len(DOUBLE_QUANT_CONFIGS))

        def eval_acc_fn(model) -> float:
            return 1.0

        custom_tune_config = TuningConfig(
            config_set=get_rtn_double_quant_config_set(), max_trials=10, tolerable_loss=-1
        )
        best_model = autotune(model=build_simple_torch_model(), tune_config=custom_tune_config, eval_fn=eval_acc_fn)
        self.assertIsNone(best_model)

    @patch("neural_compressor.torch.utils.constants.DOUBLE_QUANT_CONFIGS", FAKE_DOUBLE_QUANT_CONFIGS)
    def test_rtn_double_quant_config_set3(self) -> None:
        from neural_compressor.torch.quantization import get_rtn_double_quant_config_set

        rtn_double_quant_config_set = get_rtn_double_quant_config_set()
        print(len(rtn_double_quant_config_set))
        self.assertEqual(len(constants.DOUBLE_QUANT_CONFIGS), len(FAKE_DOUBLE_QUANT_CONFIGS))

        def eval_acc_fn(model) -> float:
            return 1.0

        custom_tune_config = TuningConfig(config_set=get_rtn_double_quant_config_set(), tolerable_loss=-1)
        best_model = autotune(model=build_simple_torch_model(), tune_config=custom_tune_config, eval_fn=eval_acc_fn)
        self.assertIsNone(best_model)

<<<<<<< HEAD
    @reset_tuning_target
    def test_autotune_mix_precision_default(self):
        from neural_compressor.torch.algorithms.mix_precision import FP16ModuleWrapper

        def eval_acc_fn(model) -> float:
            return 1.0

        custom_tune_config = TuningConfig(config_set=[MixPrecisionConfig()], max_trials=2)
        best_model = autotune(model=build_simple_torch_model(), tune_config=custom_tune_config, eval_fn=eval_acc_fn)

        self.assertIsNotNone(best_model)
        self.assertTrue(isinstance(best_model.fc1, FP16ModuleWrapper))
        self.assertTrue(isinstance(best_model.fc2, FP16ModuleWrapper))
        self.assertTrue(isinstance(best_model.fc3, FP16ModuleWrapper))

    @reset_tuning_target
    def test_autotune_mix_precision_set_op_name(self):
        from neural_compressor.common.base_config import ComposableConfig, config_registry
        from neural_compressor.torch.algorithms.mix_precision import FP16ModuleWrapper

        def eval_acc_fn(model) -> float:
            return 1.0

        config = {
            "mix_precision": {
                "global": {
                    "dtype": "fp16",
                },
                "local": {
                    "fc1": {
                        "dtype": "fp32",
                    }
                },
            }
        }
        registered_configs = config_registry.get_cls_configs()
        config = ComposableConfig.from_dict(config, config_registry=registered_configs["torch"])
        custom_tune_config = TuningConfig(config_set=[config], max_trials=2)
        best_model = autotune(model=build_simple_torch_model(), tune_config=custom_tune_config, eval_fn=eval_acc_fn)

        self.assertIsNotNone(best_model)
        self.assertTrue(isinstance(best_model.fc1, torch.nn.Linear))
        self.assertTrue(isinstance(best_model.fc2, FP16ModuleWrapper))
        self.assertTrue(isinstance(best_model.fc3, FP16ModuleWrapper))
=======
    def test_woq_tuning(self):
        from neural_compressor.torch.quantization import autotune, get_woq_tuning_config

        baseline = [1]
        acc_res_lst = baseline + [0.9, 0.95, 0.95, 0.99, 1.1]

        def eval_acc_fn(model):
            res = acc_res_lst.pop(0)
            return res

        custom_tune_config = TuningConfig(config_set=get_woq_tuning_config(), tolerable_loss=-1)
        example_inputs = torch.ones([1, 32], dtype=torch.long)
        model = get_gpt_j()
        dataloader = GPTQLLMDataLoader()
        best_model = autotune(
            model=model,
            tune_config=custom_tune_config,
            eval_fn=eval_acc_fn,
            run_fn=run_fn_for_gptq,
            run_args=(dataloader, True),  # run_args should be a tuple,
            example_inputs=example_inputs,
        )
        self.assertIsNone(best_model)
>>>>>>> d72d7f9c


if __name__ == "__main__":
    unittest.main()<|MERGE_RESOLUTION|>--- conflicted
+++ resolved
@@ -308,7 +308,30 @@
         best_model = autotune(model=build_simple_torch_model(), tune_config=custom_tune_config, eval_fn=eval_acc_fn)
         self.assertIsNone(best_model)
 
-<<<<<<< HEAD
+    def test_woq_tuning(self):
+        from neural_compressor.torch.quantization import autotune, get_woq_tuning_config
+
+        baseline = [1]
+        acc_res_lst = baseline + [0.9, 0.95, 0.95, 0.99, 1.1]
+
+        def eval_acc_fn(model):
+            res = acc_res_lst.pop(0)
+            return res
+
+        custom_tune_config = TuningConfig(config_set=get_woq_tuning_config(), tolerable_loss=-1)
+        example_inputs = torch.ones([1, 32], dtype=torch.long)
+        model = get_gpt_j()
+        dataloader = GPTQLLMDataLoader()
+        best_model = autotune(
+            model=model,
+            tune_config=custom_tune_config,
+            eval_fn=eval_acc_fn,
+            run_fn=run_fn_for_gptq,
+            run_args=(dataloader, True),  # run_args should be a tuple,
+            example_inputs=example_inputs,
+        )
+        self.assertIsNone(best_model)
+
     @reset_tuning_target
     def test_autotune_mix_precision_default(self):
         from neural_compressor.torch.algorithms.mix_precision import FP16ModuleWrapper
@@ -353,31 +376,6 @@
         self.assertTrue(isinstance(best_model.fc1, torch.nn.Linear))
         self.assertTrue(isinstance(best_model.fc2, FP16ModuleWrapper))
         self.assertTrue(isinstance(best_model.fc3, FP16ModuleWrapper))
-=======
-    def test_woq_tuning(self):
-        from neural_compressor.torch.quantization import autotune, get_woq_tuning_config
-
-        baseline = [1]
-        acc_res_lst = baseline + [0.9, 0.95, 0.95, 0.99, 1.1]
-
-        def eval_acc_fn(model):
-            res = acc_res_lst.pop(0)
-            return res
-
-        custom_tune_config = TuningConfig(config_set=get_woq_tuning_config(), tolerable_loss=-1)
-        example_inputs = torch.ones([1, 32], dtype=torch.long)
-        model = get_gpt_j()
-        dataloader = GPTQLLMDataLoader()
-        best_model = autotune(
-            model=model,
-            tune_config=custom_tune_config,
-            eval_fn=eval_acc_fn,
-            run_fn=run_fn_for_gptq,
-            run_args=(dataloader, True),  # run_args should be a tuple,
-            example_inputs=example_inputs,
-        )
-        self.assertIsNone(best_model)
->>>>>>> d72d7f9c
 
 
 if __name__ == "__main__":
