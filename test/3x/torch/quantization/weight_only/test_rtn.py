import copy
import shutil

import pytest
import torch
import transformers

from neural_compressor.torch.algorithms.weight_only.modules import WeightOnlyLinear
from neural_compressor.torch.quantization import (
    RTNConfig,
    convert,
    get_default_double_quant_config,
    get_default_rtn_config,
    prepare,
    quantize,
)


class ModelConv1d(torch.nn.Module):
    def __init__(self):
        super(ModelConv1d, self).__init__()
        self.fc1 = transformers.Conv1D(50, 32)
        self.fc2 = torch.nn.Linear(50, 32)
        self.fc3 = torch.nn.Linear(32, 5)

    def forward(self, x):
        out = self.fc1(x)
        out = self.fc2(out)
        out = self.fc3(out)
        return out


class TestRTNQuant:
    def setup_class(self):
        self.tiny_gptj = transformers.AutoModelForCausalLM.from_pretrained(
            "hf-internal-testing/tiny-random-GPTJForCausalLM",
        )
        self.example_inputs = torch.tensor([[10, 20, 30, 40, 50, 60]], dtype=torch.long)
        # record label for comparison
        self.label = self.tiny_gptj(self.example_inputs)[0]
        # test_default_config
        model = copy.deepcopy(self.tiny_gptj)
        quant_config = get_default_rtn_config()
        model = prepare(model, quant_config)
        model = convert(model)
        # record q_label for comparison
        self.q_label = model(self.example_inputs)[0]

    def teardown_class(self):
        shutil.rmtree("saved_results", ignore_errors=True)

    # TODO: (4, True, 32, 0), group_dim=0, format not supported
    @pytest.mark.parametrize(
        "bits, use_sym, group_size, group_dim",
        [
            (8, True, 128, 1),
            (4, True, 128, 1),
            (4, False, 32, 1),
            (4, False, -1, 1),
            (2, True, 8, 1),
        ],
    )
    def test_int_params(self, bits, use_sym, group_size, group_dim):
        model = copy.deepcopy(self.tiny_gptj)
        quant_config = RTNConfig(
            bits=bits,
            use_sym=use_sym,
            group_size=group_size,
            group_dim=group_dim,
        )
        model = prepare(model, quant_config)
        model = convert(model)
        out = model(self.example_inputs)[0]
        if (bits, use_sym, group_size, group_dim) == (8, True, 128, 1):
            assert (out != self.label).sum() == out.numel() - 1, "WOQ output should be different with raw output"
        else:
            assert (out != self.label).all(), "WOQ output should be different with raw output"
        if (bits, use_sym, group_size, group_dim) == (8, True, 128, 1):
            assert torch.allclose(out, self.label, atol=0.01), "Accuracy gap atol > 0.01 is unexpected."
        if (bits, use_sym, group_size, group_dim) == [(4, True, 128, 0), (4, True, 32, 1)]:
            assert torch.allclose(out, self.label, atol=0.1), "Accuracy gap atol > 0.1 is unexpected."
        if (bits, use_sym, group_size, group_dim) == [(4, False, 32, 0), (4, False, -1, 1), (2, True, 8, 1)]:
            assert torch.allclose(out, self.label, atol=0.5), "Accuracy gap atol > 0.5 is unexpected."

    def test_full_range(self):
        # use_full_range=False, full_range specific to sym
        model = copy.deepcopy(self.tiny_gptj)
        quant_config = RTNConfig(
            use_sym=True,
            use_full_range=False,
        )
        model = prepare(model, quant_config)
        model = convert(model)
        out = model(self.example_inputs)[0]
        atol_false = (out - self.label).amax()
        # use_full_range=True
        model = copy.deepcopy(self.tiny_gptj)
        quant_config = RTNConfig(
            use_sym=True,
            use_full_range=True,
        )
        model = prepare(model, quant_config)
        model = convert(model)
        out = model(self.example_inputs)[0]
        atol_true = (out - self.label).amax()
        # compare atol, this case is an ideal case.
        assert (
            atol_false > atol_true
        ), "use_full_range=True doesn't help accuracy, maybe is reasonable, please double check."

    def test_mse_search(self):
        # use_mse_search=False
        model = copy.deepcopy(self.tiny_gptj)
        quant_config = RTNConfig(
            use_mse_search=False,
        )
        model = prepare(model, quant_config)
        model = convert(model)
        out = model(self.example_inputs)[0]
        atol_false = (out - self.label).amax()
        # use_mse_search=True
        model = copy.deepcopy(self.tiny_gptj)
        quant_config = RTNConfig(
            use_mse_search=True,
        )
        model = prepare(model, quant_config)
        model = convert(model)
        out = model(self.example_inputs)[0]
        atol_true = (out - self.label).amax()
        # compare atol, this case is not an ideal case.
        try:
            assert (
                atol_false > atol_true
            ), "use_mse_search=True doesn't help accuracy, maybe is reasonable, please double check."
        except:
            assert torch.allclose(atol_false, atol_true, atol=0.012), "atol is very close, double checked the logic."

    def test_layer_wise(self):
        model = copy.deepcopy(self.tiny_gptj)
        quant_config = RTNConfig(
            use_layer_wise=True,
        )
        model = prepare(model, quant_config)
        model = convert(model)
        # TODO: (Xin) not implemented

    @pytest.mark.parametrize(
        "dtype",
        ["int4", "nf4", "fp4", "fp4_e2m1_bnb", "fp4_e2m1", "fp8_e5m2", "fp8_e5m2fnuz", "fp8_e4m3fn", "fp8_e4m3fnuz"],
    )
    def test_dtype_params(self, dtype):
        model = copy.deepcopy(self.tiny_gptj)
        quant_config = RTNConfig(
            dtype=dtype,
        )
        model = prepare(model, quant_config)
        model = convert(model)
        out = model(self.example_inputs)[0]
        assert torch.allclose(out, self.label, atol=0.11), "Accuracy gap atol > 0.11 is unexpected."

    @pytest.mark.parametrize("dtype", ["int4", "nf4"])
    @pytest.mark.parametrize("double_quant_bits", [6])
    @pytest.mark.parametrize("double_quant_group_size", [8, 256])
    # TODO: (Xin) to implement
    # @pytest.mark.parametrize('export_compressed_model', [False, True])
    def test_double_quant_params(self, dtype, double_quant_bits, double_quant_group_size):
        model = copy.deepcopy(self.tiny_gptj)
        # double_quant_use_sym = False
        quant_config = RTNConfig(
            dtype=dtype,
            use_double_quant=True,
            double_quant_bits=double_quant_bits,
            double_quant_use_sym=False,
            double_quant_group_size=double_quant_group_size,
        )
        model = prepare(model, quant_config)
        model = convert(model)
        out = model(self.example_inputs)[0]
        atol_false = (out - self.q_label).amax()
        model = copy.deepcopy(self.tiny_gptj)
        # double_quant_use_sym = True
        quant_config = RTNConfig(
            dtype=dtype,
            use_double_quant=True,
            double_quant_bits=double_quant_bits,
            double_quant_use_sym=True,
            double_quant_group_size=double_quant_group_size,
        )
        model = prepare(model, quant_config)
        model = convert(model)
        out = model(self.example_inputs)[0]
        atol_true = (out - self.q_label).amax()
        # compare atol, this case is an ideal case.
        assert (
            atol_false < atol_true
        ), "asym for double quant should have smaller atol because scales is bigger than zero, please double check."

    def test_double_quant_constants(self):
        model = copy.deepcopy(self.tiny_gptj)
        # the same as get_default_double_quant_config(type="BNB_NF4")
        double_quant_config_dict = get_default_double_quant_config()
        model = prepare(model, double_quant_config_dict)
        model = convert(model)
        out = model(self.example_inputs)[0]
        assert torch.allclose(out, self.label, atol=0.1), "Accuracy gap atol > 0.1 is unexpected."
        # type="BNB_NF4"
        model = copy.deepcopy(self.tiny_gptj)
        double_quant_config_dict = get_default_double_quant_config(type="BNB_NF4")
        model = prepare(model, double_quant_config_dict)
        model = convert(model)
        out1 = model(self.example_inputs)[0]
        assert torch.allclose(out, out1), "Accuracy should be the same, please double check."
        # type="GGML_TYPE_Q4_K"
        model = copy.deepcopy(self.tiny_gptj)
        double_quant_config_dict = get_default_double_quant_config(type="GGML_TYPE_Q4_K")
        model = prepare(model, double_quant_config_dict)
        model = convert(model)
        out2 = model(self.example_inputs)[0]
        assert torch.allclose(out2, self.label, atol=0.1), "Accuracy gap atol > 0.1 is unexpected."

    def test_rtn_with_quantize_API(self):
        quant_config = get_default_rtn_config()

        # prepare + convert API
        model = copy.deepcopy(self.tiny_gptj)
        model = quantize(model, quant_config)
        output_1 = model(self.example_inputs)[0]

        # quantize API
        model = copy.deepcopy(self.tiny_gptj)
        model = prepare(model, quant_config)
        model = convert(model)
        output_2 = model(self.example_inputs)[0]

        # compare the results of calling `convert` + `prepare` and calling `quantize`
        assert torch.all(
            output_1.eq(output_2)
        ), "The results of calling `convert` + `prepare` and calling `quantize` should be equal."

<<<<<<< HEAD
    @pytest.mark.parametrize(
        "bits, use_sym, group_size, group_dim",
        [
            (8, True, 128, 1),
            (4, True, 128, 1),
            (4, False, 32, 1),
            (4, True, 32, 0),
            (4, False, -1, 1),
            (2, True, 8, 1),
        ],
    )
    def test_conv1d(self, bits, use_sym, group_size, group_dim):
        model = ModelConv1d()
        input = torch.randn(1, 32)
        quant_config = RTNConfig(
            bits=bits,
            use_sym=use_sym,
            group_size=group_size,
            group_dim=group_dim,
        )
        out1 = model(input)
        model = prepare(model, quant_config)
        model = convert(model)
        out2 = model(input)
        # assert torch.allclose(out2, out1, atol=0.01), "Accuracy gap atol > 0.01 is unexpected."
        assert (out2 != out1).all(), "WOQ out2put should be different with raw output"
        if (bits, use_sym, group_size, group_dim) == (8, True, 128, 1):
            assert torch.allclose(out2, out1, atol=0.01), "Accuracy gap atol > 0.01 is unexpected."
        if (bits, use_sym, group_size, group_dim) == [(4, True, 128, 0), (4, True, 32, 1)]:
            assert torch.allclose(out2, out1, atol=0.1), "Accuracy gap atol > 0.1 is unexpected."
        if (bits, use_sym, group_size, group_dim) == [(4, False, 32, 0), (4, False, -1, 1), (2, True, 8, 1)]:
            assert torch.allclose(out2, out1, atol=0.5), "Accuracy gap atol > 0.5 is unexpected."
=======
    def test_save_and_load(self):
        fp32_model = copy.deepcopy(self.tiny_gptj)
        quant_config = get_default_rtn_config()
        q_model = quantize(fp32_model, quant_config=quant_config)
        assert q_model is not None, "Quantization failed!"
        q_model.save("saved_results")
        inc_out = q_model(self.example_inputs)[0]

        from neural_compressor.torch.quantization import load

        # loading compressed model
        loaded_model = load("saved_results")
        loaded_out = loaded_model(self.example_inputs)[0]
        assert torch.allclose(inc_out, loaded_out), "Unexpected result. Please double check."
        assert isinstance(loaded_model.lm_head, WeightOnlyLinear), "loading compressed model failed."
>>>>>>> bacc164d
<|MERGE_RESOLUTION|>--- conflicted
+++ resolved
@@ -237,14 +237,13 @@
             output_1.eq(output_2)
         ), "The results of calling `convert` + `prepare` and calling `quantize` should be equal."
 
-<<<<<<< HEAD
+    # TODO: (4, True, 32, 0), group_dim=0, format not supported
     @pytest.mark.parametrize(
         "bits, use_sym, group_size, group_dim",
         [
             (8, True, 128, 1),
             (4, True, 128, 1),
             (4, False, 32, 1),
-            (4, True, 32, 0),
             (4, False, -1, 1),
             (2, True, 8, 1),
         ],
@@ -270,7 +269,7 @@
             assert torch.allclose(out2, out1, atol=0.1), "Accuracy gap atol > 0.1 is unexpected."
         if (bits, use_sym, group_size, group_dim) == [(4, False, 32, 0), (4, False, -1, 1), (2, True, 8, 1)]:
             assert torch.allclose(out2, out1, atol=0.5), "Accuracy gap atol > 0.5 is unexpected."
-=======
+    
     def test_save_and_load(self):
         fp32_model = copy.deepcopy(self.tiny_gptj)
         quant_config = get_default_rtn_config()
@@ -285,5 +284,4 @@
         loaded_model = load("saved_results")
         loaded_out = loaded_model(self.example_inputs)[0]
         assert torch.allclose(inc_out, loaded_out), "Unexpected result. Please double check."
-        assert isinstance(loaded_model.lm_head, WeightOnlyLinear), "loading compressed model failed."
->>>>>>> bacc164d
+        assert isinstance(loaded_model.lm_head, WeightOnlyLinear), "loading compressed model failed."