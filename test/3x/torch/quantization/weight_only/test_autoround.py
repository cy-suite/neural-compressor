--- conflicted
+++ resolved
@@ -121,10 +121,37 @@
                 10,
             ),
         )
-<<<<<<< HEAD
-        out2 = q_model(inp)
-        assert torch.allclose(out1[0], out2[0], atol=1e-1)
+        out = q_model(self.inp)[0]
+        assert torch.allclose(out, self.label, atol=1e-1)
 
+    def test_save_and_load(self):
+        fp32_model = copy.deepcopy(self.gptj)
+        quant_config = get_default_AutoRound_config()
+        logger.info(f"Test AutoRound with config {quant_config}")
+
+        run_fn = get_autoround_default_run_fn
+        run_args = (
+            self.tokenizer,
+            "NeelNanda/pile-10k",
+            20,
+            10,
+        )
+        # quantizer execute
+        model = prepare(model=fp32_model, quant_config=quant_config)
+        run_fn(model, *run_args)
+        q_model = convert(model)
+
+        assert q_model is not None, "Quantization failed!"
+        q_model.save("saved_results")
+        inc_out = q_model(self.inp)[0]
+
+        from neural_compressor.torch.quantization import load
+
+        # loading compressed model
+        loaded_model = load("saved_results")
+        loaded_out = loaded_model(self.inp)[0]
+        assert torch.allclose(inc_out, loaded_out), "Unexpected result. Please double check."
+        
     @pytest.mark.skipif(auto_round_version <= AUTO_ROUND_VERSION_0_11, reason="Requires auto_round>=0.11")
     def test_conv1d(self):
         input = torch.randn(1, 32)
@@ -138,24 +165,10 @@
         run_fn = get_autoround_default_run_fn
         run_args = (
             tokenizer,
-=======
-        out = q_model(self.inp)[0]
-        assert torch.allclose(out, self.label, atol=1e-1)
-
-    def test_save_and_load(self):
-        fp32_model = copy.deepcopy(self.gptj)
-        quant_config = get_default_AutoRound_config()
-        logger.info(f"Test AutoRound with config {quant_config}")
-
-        run_fn = get_autoround_default_run_fn
-        run_args = (
-            self.tokenizer,
->>>>>>> bacc164d
             "NeelNanda/pile-10k",
             20,
             10,
         )
-<<<<<<< HEAD
         weight_config = {
             "*": {
                 "data_type": "int",
@@ -171,21 +184,4 @@
         run_fn(model, *run_args)
         q_model = quantizer.convert(model)
         out2 = q_model(**encoded_input)[0]
-        assert torch.allclose(out2, out1, atol=0.01), "Accuracy gap atol > 0.01 is unexpected."
-=======
-        # quantizer execute
-        model = prepare(model=fp32_model, quant_config=quant_config)
-        run_fn(model, *run_args)
-        q_model = convert(model)
-
-        assert q_model is not None, "Quantization failed!"
-        q_model.save("saved_results")
-        inc_out = q_model(self.inp)[0]
-
-        from neural_compressor.torch.quantization import load
-
-        # loading compressed model
-        loaded_model = load("saved_results")
-        loaded_out = loaded_model(self.inp)[0]
-        assert torch.allclose(inc_out, loaded_out), "Unexpected result. Please double check."
->>>>>>> bacc164d
+        assert torch.allclose(out2, out1, atol=0.01), "Accuracy gap atol > 0.01 is unexpected."