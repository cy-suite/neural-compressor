--- conflicted
+++ resolved
@@ -150,61 +150,6 @@
     #     model = quantize(model, quant_config, run_fn=run_fn)
     # TODO: (Xin) not implemented
 
-<<<<<<< HEAD
-=======
-    @pytest.mark.parametrize("dtype", ["int4", "nf4", "fp4"])
-    @pytest.mark.parametrize("act_order", [True, False])
-    def test_export_compressed_model(self, dtype, act_order):
-        # export_compressed_model = False
-        model = copy.deepcopy(self.tiny_gptj)
-        quant_config = GPTQConfig(
-            dtype=dtype,
-            export_compressed_model=False,
-            act_order=act_order,
-        )
-        model = prepare(model, quant_config)
-        run_fn(model)
-        model = convert(model)
-        out1 = model(self.example_inputs)[0]
-        # export_compressed_model = True
-        model = copy.deepcopy(self.tiny_gptj)
-        quant_config = GPTQConfig(
-            dtype=dtype,
-            export_compressed_model=True,
-            act_order=act_order,
-        )
-        model = prepare(model, quant_config)
-        run_fn(model)
-        model = convert(model)
-        print(model)
-        out2 = model(self.example_inputs)[0]
-        assert isinstance(model.transformer.h[0].attn.k_proj, WeightOnlyLinear), "Exporting compressed model failed."
-
-        # The small gap is caused by FP16 scale in WeightOnlyLinear.
-        if dtype == "int4":
-            atol_true = (out1 - out2).amax()
-            assert (
-                atol_true < 0.03  # act_order=True, atol caused by scale dtype is bigger.
-            ), "Exporting compressed model should have the same output as quantized model. Please double check"
-        else:
-            assert torch.allclose(
-                out1, out2
-            ), "Exporting compressed model should have the same output as quantized model. Please double check."
-
-    @pytest.mark.parametrize("dtype", ["int4", "nf4", "fp4", "fp4_e2m1_bnb", "fp4_e2m1"])
-    def test_dtype_params(self, dtype):
-        model = copy.deepcopy(self.tiny_gptj)
-        quant_config = GPTQConfig(
-            dtype=dtype,
-        )
-        model = prepare(model, quant_config)
-        run_fn(model)
-        model = convert(model)
-        out = model(self.example_inputs)[0]
-        atol = (out - self.label).amax()
-        assert atol < 0.12, "Accuracy gap atol > 0.12 is unexpected. Please double check."
-
->>>>>>> 4f893ca9
     @pytest.mark.parametrize("dtype", ["nf4", "int4"])
     @pytest.mark.parametrize("double_quant_bits", [6])
     @pytest.mark.parametrize("double_quant_group_size", [8, 256])
