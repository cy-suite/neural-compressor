--- conflicted
+++ resolved
@@ -192,9 +192,7 @@
         except:
             assert torch.allclose(atol_false, atol_true, atol=0.008), "atol is very close, double checked the logic."
 
-<<<<<<< HEAD
     def test_conv1d(self):
-        input = torch.randn(1, 32)
         from transformers import GPT2Model, GPT2Tokenizer
 
         tokenizer = GPT2Tokenizer.from_pretrained("sshleifer/tiny-gpt2")
@@ -214,7 +212,7 @@
         q_model = convert(model)
         out2 = q_model(**encoded_input)[0]
         assert torch.allclose(out2, out1, atol=0.01), "Accuracy gap atol > 0.01 is unexpected."
-=======
+    
     def test_save_and_load(self):
         fp32_model = copy.deepcopy(self.tiny_gptj)
         quant_config = get_default_gptq_config()
@@ -233,5 +231,4 @@
         assert torch.allclose(inc_out, loaded_out), "Unexpected result. Please double check."
         assert isinstance(
             loaded_model.transformer.h[0].attn.k_proj, WeightOnlyLinear
-        ), "loading compressed model failed."
->>>>>>> bacc164d
+        ), "loading compressed model failed."