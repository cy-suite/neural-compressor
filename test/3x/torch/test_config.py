--- conflicted
+++ resolved
@@ -11,11 +11,8 @@
     RTNConfig,
     SmoothQuantConfig,
     StaticQuantConfig,
-<<<<<<< HEAD
     TEQConfig,
-=======
     get_default_hqq_config,
->>>>>>> 26b260e1
     get_default_rtn_config,
     quantize,
 )
