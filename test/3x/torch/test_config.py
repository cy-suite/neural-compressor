--- conflicted
+++ resolved
@@ -267,7 +267,6 @@
         gptq_config2 = GPTQConfig.from_dict(quant_config_dict["gptq"])
         self.assertEqual(gptq_config1.to_dict(), gptq_config2.to_dict())
 
-<<<<<<< HEAD
     def test_awq_config(self):
         from neural_compressor.torch.quantization import AWQConfig
 
@@ -277,7 +276,7 @@
         }
         awq_config2 = AWQConfig.from_dict(quant_config_dict["awq"])
         self.assertEqual(awq_config1.to_dict(), awq_config2.to_dict())
-=======
+
     def test_static_quant_config(self):
         static_config1 = StaticQuantConfig(w_dtype="int8", act_sym=True, act_algo="minmax")
         quant_config_dict = {"static": {"w_dtype": "int8", "act_sym": True, "act_algo": "minmax"}}
@@ -289,7 +288,6 @@
         quant_config_dict = {"sq": {"alpha": 0.8, "folding": True}}
         sq_config2 = SmoothQuantConfig.from_dict(quant_config_dict["sq"])
         self.assertEqual(sq_config1.to_dict(), sq_config2.to_dict())
->>>>>>> 83bc779a
 
 
 class TestQuantConfigForAutotune(unittest.TestCase):
