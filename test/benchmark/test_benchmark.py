--- conflicted
+++ resolved
@@ -4,12 +4,10 @@
 import os
 import yaml
 import numpy as np
+import tensorflow as tf
 import tempfile
 import re
-import platform
 from neural_compressor.adaptor.tf_utils.util import write_graph
-
-import tensorflow as tf
 
 def build_fake_yaml():
     fake_yaml = '''
@@ -190,7 +188,6 @@
         build_benchmark()
         build_benchmark2()
         self.cpu_counts = psutil.cpu_count(logical=False)
-        self.platform = platform.system().lower()
 
     @classmethod
     def tearDownClass(self):
@@ -251,13 +248,8 @@
         os.system("python fake2.py --input_model={} 2>&1 | tee benchmark.log".format(self.graph_path))
         with open('benchmark.log', "r") as f:
             for line in f:
-<<<<<<< HEAD
-                throughput = re.search(r"Throughput sum: (\d+(\.\d+)?)", line)
-            self.assertIsNotNone(throughput)
-=======
                 accuracy = re.search(r"Accuracy is\s+(\d+(\.\d+)?)", line)
             self.assertIsNotNone(accuracy)
->>>>>>> 564ca23a
         os.system("rm *.log")
 
     def test_benchmark_with_conf(self):
@@ -267,7 +259,7 @@
                 throughput = re.search(r"Throughput:\s+(\d+(\.\d+)?) images/sec", line)
             self.assertIsNotNone(throughput)
         os.system("rm *.log")
-    
+ 
     def test_benchmark_with_custom_metric(self):
         os.system("python fake4.py --input_model={} 2>&1 | tee benchmark.log".format(self.graph_path))
         with open('benchmark.log', "r") as f:
