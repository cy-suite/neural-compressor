# Licensed to the Apache Software Foundation (ASF) under one
# or more contributor license agreements.  See the NOTICE file
# distributed with this work for additional information
# regarding copyright ownership.  The ASF licenses this file
# to you under the Apache License, Version 2.0 (the
# "License"); you may not use this file except in compliance
# with the License.  You may obtain a copy of the License at
#
#   http://www.apache.org/licenses/LICENSE-2.0
#
# Unless required by applicable law or agreed to in writing,
# software distributed under the License is distributed on an
# "AS IS" BASIS, WITHOUT WARRANTIES OR CONDITIONS OF ANY
# KIND, either express or implied.  See the License for the
# specific language governing permissions and limitations
# under the License.
# pylint:disable=redefined-outer-name,logging-format-interpolation

import logging
import argparse
import onnx
import onnxruntime as ort
import transformers
import os
import torch
import numpy as np
from dataclasses import dataclass
from typing import List, Optional, Union
from neural_compressor.data.dataloaders.onnxrt_dataloader import DefaultDataLoader
from neural_compressor.data.datasets.dummy_dataset import DummyDataset


class ONNXRTBertDataset:
    """Dataset used for model Bert.
    Args: data_dir (str): The input data dir.
          model_name_or_path (str): Path to pre-trained student model or shortcut name,
                                    selected in the list:
          max_seq_length (int, default=128): The maximum length after tokenization.
                                Sequences longer than this will be truncated,
                                sequences shorter will be padded.
          do_lower_case (bool, default=True): Whether to lowercase the input when tokenizing.
          task (str, default=mrpc): The name of the task to fine-tune.
                                    Choices include mrpc, qqp, qnli, rte,
                                    sts-b, cola, mnli, wnli.
          model_type (str, default='bert'): model type, support 'distilbert', 'bert',
                                            'mobilebert', 'roberta'.
          dynamic_length (bool, default=False): Whether to use fixed sequence length.
          evaluate (bool, default=True): Whether do evaluation or training.
          transform (transform object, default=None):  transform to process input data.
          filter (Filter objects, default=None): filter out examples according
                                                 to specific conditions.
    """
    def __init__(self, model, data_dir, model_name_or_path, max_seq_length=128,\
                do_lower_case=True, task='mrpc', model_type='bert', dynamic_length=False,\
                evaluate=True, transform=None, filter=None):
        self.inputs = [inp.name for inp in onnx.load(model).graph.input]
        task = task.lower()
        model_type = model_type.lower()
        assert task in ['mrpc', 'qqp', 'qnli', 'rte', 'sts-b', 'cola', \
            'mnli', 'wnli', 'sst-2'], 'Unsupported task type'
        assert model_type in ['distilbert', 'bert', 'mobilebert', 'roberta'], 'Unsupported \
            model type'
        self.dynamic_length = dynamic_length
        self.model_type = model_type
        self.max_seq_length = max_seq_length
        tokenizer = transformers.AutoTokenizer.from_pretrained(model_name_or_path,
            do_lower_case=do_lower_case)
        self.dataset = load_and_cache_examples(data_dir, model_name_or_path, \
            max_seq_length, task, model_type, tokenizer, evaluate)

    def __len__(self):
        return len(self.dataset)

    def __getitem__(self, index):
        batch = tuple(t.detach().cpu().numpy() if not isinstance(t, np.ndarray) else t for t in self.dataset[index])
        return batch[:len(self.inputs)], batch[-1]

def load_and_cache_examples(data_dir, model_name_or_path, max_seq_length, task, \
    model_type, tokenizer, evaluate):
    from torch.utils.data import TensorDataset

    processor = transformers.glue_processors[task]()
    output_mode = transformers.glue_output_modes[task]
    # Load data features from cache or dataset file
    if not os.path.exists("./dataset_cached"):
        os.makedirs("./dataset_cached")
    cached_features_file = os.path.join("./dataset_cached", 'cached_{}_{}_{}_{}'.format(
        'dev' if evaluate else 'train',
        list(filter(None, model_name_or_path.split('/'))).pop(),
        str(max_seq_length),
        str(task)))
    if os.path.exists(cached_features_file):
        logger.info("Load features from cached file {}.".format(cached_features_file))
        features = torch.load(cached_features_file)
    else:
        logger.info("Create features from dataset file at {}.".format(data_dir))
        label_list = processor.get_labels()
        examples = processor.get_dev_examples(data_dir) if evaluate else \
            processor.get_train_examples(data_dir)
        features = convert_examples_to_features(examples,
                                                tokenizer,
                                                task=task,
                                                label_list=label_list,
                                                max_length=max_seq_length,
                                                output_mode=output_mode,
        )
        logger.info("Save features into cached file {}.".format(cached_features_file))
        torch.save(features, cached_features_file)
    # Convert to Tensors and build dataset
    all_input_ids = torch.tensor([f.input_ids for f in features], dtype=torch.long)
    all_attention_mask = torch.tensor([f.attention_mask for f in features], dtype=torch.long)
    all_token_type_ids = torch.tensor([f.token_type_ids for f in features], dtype=torch.long)
    all_seq_lengths = torch.tensor([f.seq_length for f in features], dtype=torch.long)
    if output_mode == "classification":
        all_labels = torch.tensor([f.label for f in features], dtype=torch.long)
    elif output_mode == "regression":
        all_labels = torch.tensor([f.label for f in features], dtype=torch.float)
    dataset = TensorDataset(all_input_ids, all_attention_mask, all_token_type_ids, \
        all_seq_lengths, all_labels)
    return dataset

def convert_examples_to_features(
    examples,
    tokenizer,
    max_length=128,
    task=None,
    label_list=None,
    output_mode="classification",
    pad_token=0,
    pad_token_segment_id=0,
    mask_padding_with_zero=True,
):
    processor = transformers.glue_processors[task]()
    if label_list is None:
        label_list = processor.get_labels()
        logger.info("Use label list {} for task {}.".format(label_list, task))
    label_map = {label: i for i, label in enumerate(label_list)}
    features = []
    for (ex_index, example) in enumerate(examples):
        inputs = tokenizer.encode_plus(
            example.text_a,
            example.text_b,
            add_special_tokens=True,
            max_length=max_length,
            return_token_type_ids=True,
            truncation=True,
        )
        input_ids, token_type_ids = inputs["input_ids"], inputs["token_type_ids"]
        # The mask has 1 for real tokens and 0 for padding tokens. Only real
        # tokens are attended to.
        attention_mask = [1 if mask_padding_with_zero else 0] * len(input_ids)

        # Zero-pad up to the sequence length.
        seq_length = len(input_ids)
        padding_length = max_length - len(input_ids)

        input_ids = input_ids + ([pad_token] * padding_length)
        attention_mask = attention_mask + \
            ([0 if mask_padding_with_zero else 1] * padding_length)
        token_type_ids = token_type_ids + ([pad_token_segment_id] * padding_length)

        assert len(input_ids) == max_length, \
            "Error with input_ids length {} vs {}".format(
            len(input_ids), max_length)
        assert len(attention_mask) == max_length, \
            "Error with attention_mask length {} vs {}".format(
            len(attention_mask), max_length
        )
        assert len(token_type_ids) == max_length, \
            "Error with token_type_ids length {} vs {}".format(
            len(token_type_ids), max_length
        )
        if output_mode == "classification":
            label = label_map[example.label]
        elif output_mode == "regression":
            label = float(example.label)
        else:
            raise KeyError(output_mode)

        feats = InputFeatures(
            input_ids=input_ids,
            attention_mask=attention_mask,
            token_type_ids=token_type_ids,
            label=label,
            seq_length=seq_length,
        )
        features.append(feats)
    return features

@dataclass(frozen=True)
class InputFeatures:
    """
    A single set of features of data.
    Property names are the same names as the corresponding inputs to a model.
    Args:
        input_ids: Indices of input sequence tokens in the vocabulary.
        attention_mask: Mask to avoid performing attention on padding token indices.
            Mask values selected in ``[0, 1]``: Usually ``1`` for tokens that are NOT MASKED,
            ``0`` for MASKED (padded) tokens.
        token_type_ids: (Optional) Segment token indices to indicate first and second
            portions of the inputs. Only some models use them.
        label: (Optional) Label corresponding to the input. Int for classification problems,
            float for regression problems.
        seq_length: (Optional) The length of input sequence before padding.
    """

    input_ids: List[int]
    attention_mask: Optional[List[int]] = None
    token_type_ids: Optional[List[int]] = None
    label: Optional[Union[int, float]] = None
    seq_length: Optional[List[int]] = None

class ONNXRTGLUE:
    """Computes GLUE score.

    Args:
        task (str, default=mrpc): The name of the task.
                                  Choices include mrpc, qqp, qnli, rte,
                                  sts-b, cola, mnli, wnli.

    """
    def __init__(self, task='mrpc'):
        assert task in ['mrpc', 'qqp', 'qnli', 'rte', 'sts-b', 'cola', \
            'mnli', 'wnli', 'sst-2'], 'Unsupported task type'
        self.pred_list = None
        self.label_list = None
        self.task = task
        self.return_key = {
            "cola": "mcc",
            "mrpc": "f1",
            "sts-b": "corr",
            "qqp": "acc",
            "mnli": "mnli/acc",
            "qnli": "acc",
            "rte": "acc",
            "wnli": "acc",
            "sst-2": "acc"
        }

    def update(self, preds, labels):
        """add preds and labels to storage"""
        if isinstance(preds, list) and len(preds) == 1:
            preds = preds[0]
        if isinstance(labels, list) and len(labels) == 1:
            labels = labels[0]
        if self.pred_list is None:
            self.pred_list = preds
            self.label_list = labels
        else:
            self.pred_list = np.append(self.pred_list, preds, axis=0)
            self.label_list = np.append(self.label_list, labels, axis=0)

    def reset(self):
        """clear preds and labels storage"""
        self.pred_list = None
        self.label_list = None

    def result(self):
        """calculate metric"""
        output_mode = transformers.glue_output_modes[self.task]

        if output_mode == "classification":
            processed_preds = np.argmax(self.pred_list, axis=1)
        elif output_mode == "regression":
            processed_preds = np.squeeze(self.pred_list)
        result = transformers.glue_compute_metrics(\
            self.task, processed_preds, self.label_list)
        return result[self.return_key[self.task]]

logger = logging.getLogger(__name__)
logging.basicConfig(format = '%(asctime)s - %(levelname)s - %(name)s -   %(message)s',
                    datefmt = '%m/%d/%Y %H:%M:%S',
                    level = logging.WARN)

if __name__ == "__main__":
    logger.info('Evaluating ONNXRuntime full precision accuracy and performance:')
    parser = argparse.ArgumentParser(
    description='BERT fine-tune examples for classification/regression tasks.',
    formatter_class=argparse.ArgumentDefaultsHelpFormatter)
    parser.add_argument(
        '--model_path',
        type=str,
        help="Pre-trained resnet50 model on onnx file"
    )
    parser.add_argument(
        '--benchmark',
        action='store_true', \
        default=False
    )
    parser.add_argument(
        '--tune',
        action='store_true', \
        default=False,
        help="whether quantize the model"
    )
    parser.add_argument(
       '--config',
       type=str,
       help="config yaml path"
    )
    parser.add_argument(
        '--output_model',
        type=str,
        default=None,
        help="output model path"
    )
    parser.add_argument(
        '--mode',
        type=str,
        help="benchmark mode of performance or accuracy"
    )
    parser.add_argument(
        '--data_path',
        type=str,
        help="input data path"
    )
    parser.add_argument(
        '--batch_size',
        default=8,
        type=int,
    )
    parser.add_argument(
        '--model_name_or_path',
        type=str,
        choices=['Intel/bert-base-uncased-mrpc',
                'Intel/roberta-base-mrpc',
                'distilbert-base-uncased-finetuned-sst-2-english',
                'philschmid/MiniLM-L6-H384-uncased-sst2',
                'Intel/MiniLM-L12-H384-uncased-mrpc',
                'bert-base-cased-finetuned-mrpc',
                'Intel/electra-small-discriminator-mrpc',
                'M-FAC/bert-mini-finetuned-mrpc',
                'Intel/xlnet-base-cased-mrpc'],
        help="pretrained model name or path"
    )
    parser.add_argument(
        '--task',
        type=str,
        choices=['mrpc', 'qqp', 'qnli', 'rte', 'sts-b', 'cola', \
                'mnli', 'wnli', 'sst-2'],
        help="GLUE task name"
    )
    parser.add_argument(
        '--num_heads',
        default=12,
        type=int,
    )
    parser.add_argument(
        '--hidden_size',
        default=768,
        type=int,
    )
    parser.add_argument(
        '--quant_format',
        type=str,
        default='QOperator', 
        choices=['QOperator', 'QDQ'],
        help="quantization format"
    )
 
    args = parser.parse_args()

    dataset = ONNXRTBertDataset(args.model_path,
                                data_dir=args.data_path,
                                model_name_or_path=args.model_name_or_path,
                                task=args.task)
    dataloader = DefaultDataLoader(dataset, args.batch_size)
    metric = ONNXRTGLUE(args.task)

    def eval_func(model, *args):
        metric.reset()
        session = ort.InferenceSession(model.SerializeToString(), 
                                       providers=ort.get_available_providers())
        ort_inputs = {}
        len_inputs = len(session.get_inputs())
        inputs_names = [session.get_inputs()[i].name for i in range(len_inputs)]
        for idx, (inputs, labels) in enumerate(dataloader):
            if not isinstance(labels, list):
                labels = [labels]
            inputs = inputs[:len_inputs]
            for i in range(len_inputs):
                ort_inputs.update({inputs_names[i]: inputs[i]})
            predictions = session.run(None, ort_inputs)
            metric.update(predictions[0], labels)
        return metric.result()

    if args.benchmark:
        model = onnx.load(args.model_path)
        if args.mode == 'performance':            
            from neural_compressor.benchmark import fit
            from neural_compressor.config import BenchmarkConfig
            conf = BenchmarkConfig(iteration=100,
                                   cores_per_instance=28,
                                   num_of_instance=1)
            fit(model, conf, b_dataloader=dataloader)
        elif args.mode == 'accuracy':
            acc_result = eval_func(model)
            print("Batch size = %d" % args.batch_size)
            print("Accuracy: %.5f" % acc_result)


    if args.tune:
        from onnxruntime.transformers import optimizer
        from onnxruntime.transformers.fusion_options import FusionOptions
        opt_options = FusionOptions('bert')
        opt_options.enable_embed_layer_norm = False

        model_optimizer = optimizer.optimize_model(
            args.model_path,
            'bert',
            num_heads=args.num_heads,
            hidden_size=args.hidden_size,
            optimization_options=opt_options)
        model = model_optimizer.model

        from neural_compressor import quantization, PostTrainingQuantConfig
        config = PostTrainingQuantConfig(approach='static',
<<<<<<< HEAD
                                         quant_format=args.quant_format)
=======
                                         quant_level='auto')
>>>>>>> d29272ba
        q_model = quantization.fit(model, 
                                   config,
                                   eval_func=eval_func,
                                   calib_dataloader=dataloader)
        q_model.save(args.output_model)<|MERGE_RESOLUTION|>--- conflicted
+++ resolved
@@ -415,11 +415,8 @@
 
         from neural_compressor import quantization, PostTrainingQuantConfig
         config = PostTrainingQuantConfig(approach='static',
-<<<<<<< HEAD
                                          quant_format=args.quant_format)
-=======
                                          quant_level='auto')
->>>>>>> d29272ba
         q_model = quantization.fit(model, 
                                    config,
                                    eval_func=eval_func,
