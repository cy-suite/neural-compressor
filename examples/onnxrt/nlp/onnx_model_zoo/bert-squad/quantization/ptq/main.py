--- conflicted
+++ resolved
@@ -20,35 +20,6 @@
 n_best_size = 20
 max_answer_length = 30
 
-<<<<<<< HEAD
-=======
-def parse_dummy_input(model, benchmark_nums, max_seq_length):
-    session = onnxruntime.InferenceSession(model.SerializeToString(), None,
-        providers=onnxruntime.get_available_providers())
-    shapes = []
-    lows = []
-    highs = []
-    for i in range(len(session.get_inputs())):
-        input_name = session.get_inputs()[i].name
-        input_shapes = session.get_inputs()[i].shape
-        shape = [benchmark_nums]
-        if input_name == "input_ids":
-            low = 0.0
-            high = 1000.0
-            shape.append(max_seq_length)
-        elif 'unique_ids' in input_name:
-            low = 0.0
-            high = 1000.0
-        else:
-            low = 0.0
-            high = 2.0   
-            shape.append(max_seq_length)
-        shapes.append(tuple(shape))
-        lows.append(low)
-        highs.append(high)
-    return shapes, lows, highs
-
->>>>>>> 2483a84b
 class squadDataset(Dataset):
     def __init__(self, unique_ids, input_ids, input_mask, segment_ids, bs):
         self.unique_ids = unique_ids
