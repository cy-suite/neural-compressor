# coding=utf-8
# Copyright 2021 The HuggingFace Inc. team. All rights reserved.
#
# Licensed under the Apache License, Version 2.0 (the "License");
# you may not use this file except in compliance with the License.
# You may obtain a copy of the License at
#
#     http://www.apache.org/licenses/LICENSE-2.0
#
# Unless required by applicable law or agreed to in writing, software
# distributed under the License is distributed on an "AS IS" BASIS,
# WITHOUT WARRANTIES OR CONDITIONS OF ANY KIND, either express or implied.
# See the License for the specific language governing permissions and
# limitations under the License.
""" Finetuning a 🤗 Transformers model for sequence classification on GLUE."""
import argparse
import logging
import math
import os
import random
from pathlib import Path
import sys

sys.path.insert(0, '/')
import datasets
from datasets import load_dataset, load_metric
from torch.utils.data import DataLoader
from tqdm.auto import tqdm
from neural_compressor.pruning import Pruning
import transformers
from accelerate import Accelerator
from huggingface_hub import Repository
from transformers import (
    AdamW,
    AutoConfig,
    AutoModelForSequenceClassification,
    AutoTokenizer,
    DataCollatorWithPadding,
    PretrainedConfig,
    SchedulerType,
    default_data_collator,
    get_scheduler,
    set_seed,
)
from transformers.file_utils import get_full_repo_name
from transformers.utils.versions import require_version
from neural_compressor.pruning import Pruning

logger = logging.getLogger(__name__)

require_version("datasets>=1.8.0", "To fix: pip install -r examples/pytorch/text-classification/requirements.txt")

task_to_keys = {
    "cola": ("sentence", None),
    "mnli": ("premise", "hypothesis"),
    "mrpc": ("sentence1", "sentence2"),
    "qnli": ("question", "sentence"),
    "qqp": ("question1", "question2"),
    "rte": ("sentence1", "sentence2"),
    "sst2": ("sentence", None),
    "stsb": ("sentence1", "sentence2"),
    "wnli": ("sentence1", "sentence2"),
}


def parse_args():
    parser = argparse.ArgumentParser(description="Finetune a transformers model on a text classification task")
    parser.add_argument(
        "--task_name",
        type=str,
        default=None,
        help="The name of the glue task to train on.",
        choices=list(task_to_keys.keys()),
    )
    parser.add_argument(
        "--train_file", type=str, default=None, help="A csv or a json file containing the training data."
    )
    parser.add_argument(
        "--validation_file", type=str, default=None, help="A csv or a json file containing the validation data."
    )
    parser.add_argument(
        "--max_length",
        type=int,
        default=128,
        help=(
            "The maximum total input sequence length after tokenization. Sequences longer than this will be truncated,"
            " sequences shorter will be padded if `--pad_to_max_lengh` is passed."
        ),
    )
    parser.add_argument(
        "--pad_to_max_length",
        action="store_true",
        help="If passed, pad all samples to `max_length`. Otherwise, dynamic padding is used.",
    )
    parser.add_argument(
        "--model_name_or_path",
        type=str,
        help="Path to pretrained model or model identifier from huggingface.co/models.",
        required=True,
    )
    parser.add_argument(
        "--use_slow_tokenizer",
        action="store_true",
        help="If passed, will use a slow tokenizer (not backed by the 🤗 Tokenizers library).",
    )
    parser.add_argument(
        "--per_device_train_batch_size",
        type=int,
        default=8,
        help="Batch size (per device) for the training dataloader.",
    )
    parser.add_argument(
        "--per_device_eval_batch_size",
        type=int,
        default=8,
        help="Batch size (per device) for the evaluation dataloader.",
    )
    parser.add_argument(
        "--distill_loss_weight",
        type=float,
        default=0.0,
        help="distiller loss weight",
    )

    parser.add_argument(
        "--learning_rate",
        type=float,
        default=5e-5,
        help="Initial learning rate (after the potential warmup period) to use.",
    )
    parser.add_argument("--weight_decay", type=float, default=0.0, help="Weight decay to use.")
    parser.add_argument("--num_train_epochs", type=int, default=3, help="Total number of training epochs to perform.")
    parser.add_argument(
        "--max_train_steps",
        type=int,
        default=None,
        help="Total number of training steps to perform. If provided, overrides num_train_epochs.",
    )
    parser.add_argument(
        "--gradient_accumulation_steps",
        type=int,
        default=1,
        help="Number of updates steps to accumulate before performing a backward/update pass.",
    )
    parser.add_argument(
        "--lr_scheduler_type",
        type=SchedulerType,
        default="linear",
        help="The scheduler type to use.",
        choices=["linear", "cosine", "cosine_with_restarts", "polynomial", "constant", "constant_with_warmup"],
    )
    parser.add_argument(
        "--pruning_config",
        type=str,
        help="pruning_config",
    )
    parser.add_argument(
        "--num_warmup_steps", type=int, default=0, help="Number of steps for the warmup in the lr scheduler."
    )
    parser.add_argument("--output_dir", type=str, default=None, help="Where to store the final model.")
    parser.add_argument("--seed", type=int, default=None, help="A seed for reproducible training.")
    parser.add_argument("--cooldown_epochs", type=int, default=0, help="Cooling epochs after pruning")

    parser.add_argument("--push_to_hub", action="store_true", help="Whether or not to push the model to the Hub.")
    parser.add_argument(
        "--hub_model_id", type=str, help="The name of the repository to keep in sync with the local `output_dir`."
    )
    parser.add_argument("--sparsity_warm_epochs", type=int, default=0,
                        help="Number of epochs the network not be purned")
    parser.add_argument("--hub_token", type=str, help="The token to use to push to the Model Hub.")
    parser.add_argument("--do_prune", action="store_true", help="Whether or not to prune the model")
    args = parser.parse_args()

    # Sanity checks
    if args.task_name is None and args.train_file is None and args.validation_file is None:
        raise ValueError("Need either a task name or a training/validation file.")
    else:
        if args.train_file is not None:
            extension = args.train_file.split(".")[-1]
            assert extension in ["csv", "json"], "`train_file` should be a csv or a json file."
        if args.validation_file is not None:
            extension = args.validation_file.split(".")[-1]
            assert extension in ["csv", "json"], "`validation_file` should be a csv or a json file."

    if args.push_to_hub:
        assert args.output_dir is not None, "Need an `output_dir` to create a repo when `--push_to_hub` is passed."

    return args


def get_loss_one_logit(student_logit, teacher_logit):
    t = 2.0
    from torch.nn import functional as F
    return F.kl_div(
        input=F.log_softmax(student_logit / t, dim=-1),
        target=F.softmax(teacher_logit / t, dim=-1),
        reduction="batchmean"
    ) * (t ** 2)


def main():
    args = parse_args()

    # Initialize the accelerator. We will let the accelerator handle device placement for us in this example.
    accelerator = Accelerator()
    # Make one log on every process with the configuration for debugging.
    logging.basicConfig(
        format="%(asctime)s - %(levelname)s - %(name)s - %(message)s",
        datefmt="%m/%d/%Y %H:%M:%S",
        level=logging.INFO,
    )
    logger.info(accelerator.state)

    # Setup logging, we only want one process per machine to log things on the screen.
    # accelerator.is_local_main_process is only True for one process per machine.
    logger.setLevel(logging.INFO if accelerator.is_local_main_process else logging.ERROR)
    if accelerator.is_local_main_process:
        datasets.utils.logging.set_verbosity_warning()
        transformers.utils.logging.set_verbosity_info()
    else:
        datasets.utils.logging.set_verbosity_error()
        transformers.utils.logging.set_verbosity_error()

    # If passed along, set the training seed now.
    if args.seed is not None:
        set_seed(args.seed)

    # Handle the repository creation
    if accelerator.is_main_process:
        if args.push_to_hub:
            if args.hub_model_id is None:
                repo_name = get_full_repo_name(Path(args.output_dir).name, token=args.hub_token)
            else:
                repo_name = args.hub_model_id
            repo = Repository(args.output_dir, clone_from=repo_name)
        elif args.output_dir is not None:
            os.makedirs(args.output_dir, exist_ok=True)
    accelerator.wait_for_everyone()

    # Get the datasets: you can either provide your own CSV/JSON training and evaluation files (see below)
    # or specify a GLUE benchmark task (the dataset will be downloaded automatically from the datasets Hub).

    # For CSV/JSON files, this script will use as labels the column called 'label' and as pair of sentences the
    # sentences in columns called 'sentence1' and 'sentence2' if such column exists or the first two columns not named
    # label if at least two columns are provided.

    # If the CSVs/JSONs contain only one non-label column, the script does single sentence classification on this
    # single column. You can easily tweak this behavior (see below)

    # In distributed training, the load_dataset function guarantee that only one local process can concurrently
    # download the dataset.
    if args.task_name is not None:
        # Downloading and loading a dataset from the hub.
        raw_datasets = load_dataset("glue", args.task_name)
    else:
        # Loading the dataset from local csv or json file.
        data_files = {}
        if args.train_file is not None:
            data_files["train"] = args.train_file
        if args.validation_file is not None:
            data_files["validation"] = args.validation_file
        extension = (args.train_file if args.train_file is not None else args.valid_file).split(".")[-1]
        raw_datasets = load_dataset(extension, data_files=data_files)
    # See more about loading any type of standard or custom dataset at
    # https://huggingface.co/docs/datasets/loading_datasets.html.

    # Labels
    if args.task_name is not None:
        is_regression = args.task_name == "stsb"
        if not is_regression:
            label_list = raw_datasets["train"].features["label"].names
            num_labels = len(label_list)
        else:
            num_labels = 1
    else:
        # Trying to have good defaults here, don't hesitate to tweak to your needs.
        is_regression = raw_datasets["train"].features["label"].dtype in ["float32", "float64"]
        if is_regression:
            num_labels = 1
        else:
            # A useful fast method:
            # https://huggingface.co/docs/datasets/package_reference/main_classes.html#datasets.Dataset.unique
            label_list = raw_datasets["train"].unique("label")
            label_list.sort()  # Let's sort it for determinism
            num_labels = len(label_list)

    # Load pretrained model and tokenizer
    #
    # In distributed training, the .from_pretrained methods guarantee that only one local process can concurrently
    # download model & vocab.
    config = AutoConfig.from_pretrained(args.model_name_or_path, num_labels=num_labels, finetuning_task=args.task_name)
    tokenizer = AutoTokenizer.from_pretrained(args.model_name_or_path, use_fast=not args.use_slow_tokenizer)
    model = AutoModelForSequenceClassification.from_pretrained(
        args.model_name_or_path,
        from_tf=bool(".ckpt" in args.model_name_or_path),
        config=config,
    )
    if args.distill_loss_weight > 0:
        teacher_model = AutoModelForSequenceClassification.from_pretrained(
            args.model_name_or_path,
            from_tf=bool(".ckpt" in args.model_name_or_path),
            config=config,
        )
    # Preprocessing the datasets
    if args.task_name is not None:
        sentence1_key, sentence2_key = task_to_keys[args.task_name]
    else:
        # Again, we try to have some nice defaults but don't hesitate to tweak to your use case.
        non_label_column_names = [name for name in raw_datasets["train"].column_names if name != "label"]
        if "sentence1" in non_label_column_names and "sentence2" in non_label_column_names:
            sentence1_key, sentence2_key = "sentence1", "sentence2"
        else:
            if len(non_label_column_names) >= 2:
                sentence1_key, sentence2_key = non_label_column_names[:2]
            else:
                sentence1_key, sentence2_key = non_label_column_names[0], None

    # Some models have set the order of the labels to use, so let's make sure we do use it.
    label_to_id = None
    if (
            model.config.label2id != PretrainedConfig(num_labels=num_labels).label2id
            and args.task_name is not None
            and not is_regression
    ):
        # Some have all caps in their config, some don't.
        label_name_to_id = {k.lower(): v for k, v in model.config.label2id.items()}
        if list(sorted(label_name_to_id.keys())) == list(sorted(label_list)):
            logger.info(
                f"The configuration of the model provided the following label correspondence: {label_name_to_id}. "
                "Using it!"
            )
            label_to_id = {i: label_name_to_id[label_list[i]] for i in range(num_labels)}
        else:
            logger.warning(
                "Your model seems to have been trained with labels, but they don't match the dataset: ",
                f"model labels: {list(sorted(label_name_to_id.keys()))}, dataset labels: {list(sorted(label_list))}."
                "\nIgnoring the model labels as a result.",
            )
    elif args.task_name is None:
        label_to_id = {v: i for i, v in enumerate(label_list)}

    if label_to_id is not None:
        model.config.label2id = label_to_id
        model.config.id2label = {id: label for label, id in config.label2id.items()}
    elif args.task_name is not None and not is_regression:
        model.config.label2id = {l: i for i, l in enumerate(label_list)}
        model.config.id2label = {id: label for label, id in config.label2id.items()}

    padding = "max_length" if args.pad_to_max_length else False

    def preprocess_function(examples):
        # Tokenize the texts
        texts = (
            (examples[sentence1_key],) if sentence2_key is None else (examples[sentence1_key], examples[sentence2_key])
        )
        result = tokenizer(*texts, padding=padding, max_length=args.max_length, truncation=True)

        if "label" in examples:
            if label_to_id is not None:
                # Map labels to IDs (not necessary for GLUE tasks)
                result["labels"] = [label_to_id[l] for l in examples["label"]]
            else:
                # In all cases, rename the column to labels because the model will expect that.
                result["labels"] = examples["label"]
        return result

    with accelerator.main_process_first():
        processed_datasets = raw_datasets.map(
            preprocess_function,
            batched=True,
            remove_columns=raw_datasets["train"].column_names,
            desc="Running tokenizer on dataset",
        )

    train_dataset = processed_datasets["train"]
    eval_dataset = processed_datasets["validation_matched" if args.task_name == "mnli" else "validation"]

    # Log a few random samples from the training set:
    for index in random.sample(range(len(train_dataset)), 3):
        logger.info(f"Sample {index} of the training set: {train_dataset[index]}.")

    # DataLoaders creation:
    if args.pad_to_max_length:
        # If padding was already done ot max length, we use the default data collator that will just convert everything
        # to tensors.
        data_collator = default_data_collator
    else:
        # Otherwise, `DataCollatorWithPadding` will apply dynamic padding for us (by padding to the maximum length of
        # the samples passed). When using mixed precision, we add `pad_to_multiple_of=8` to pad all tensors to multiple
        # of 8s, which will enable the use of Tensor Cores on NVIDIA hardware with compute capability >= 7.5 (Volta).
        data_collator = DataCollatorWithPadding(tokenizer, pad_to_multiple_of=(8 if accelerator.use_fp16 else None))

    train_dataloader = DataLoader(
        train_dataset, shuffle=True, collate_fn=data_collator, batch_size=args.per_device_train_batch_size
    )
    eval_dataloader = DataLoader(eval_dataset, collate_fn=data_collator, batch_size=args.per_device_eval_batch_size)

    # Optimizer
    # Split weights in two groups, one with weight decay and the other not.
    no_decay = ["bias", "LayerNorm.weight"]
    no_decay_classifier = ["bias", "LayerNorm.weight", "classifier"]

    optimizer_grouped_parameters = [
        {
            "params": [p for n, p in model.named_parameters() if not any(nd in n for nd in no_decay_classifier)],
            "weight_decay": args.weight_decay,
        },
        {
            "params": [p for n, p in model.named_parameters() if any(nd in n for nd in no_decay)],
            "weight_decay": 0.0,
        },
    ]
    if args.do_prune:
        optimizer = AdamW(optimizer_grouped_parameters, lr=args.learning_rate, betas=[0.9, 0.9])  ##changed
    else:
        optimizer = AdamW(optimizer_grouped_parameters, lr=args.learning_rate)

    # Prepare everything with our `accelerator`.
    if args.distill_loss_weight > 0:
        teacher_model, model, optimizer, train_dataloader, eval_dataloader = accelerator.prepare(
            teacher_model, model, optimizer, train_dataloader, eval_dataloader
        )
        teacher_model.eval()
    else:
        model, optimizer, train_dataloader, eval_dataloader = accelerator.prepare(
            model, optimizer, train_dataloader, eval_dataloader
        )

    # Note -> the training dataloader needs to be prepared before we grab his length below (cause its length will be
    # shorter in multiprocess)

    # Scheduler and math around the number of training steps.
    num_update_steps_per_epoch = math.ceil(len(train_dataloader) / args.gradient_accumulation_steps)
    if args.max_train_steps is None:
        args.max_train_steps = args.num_train_epochs * num_update_steps_per_epoch
    else:
        args.num_train_epochs = math.ceil(args.max_train_steps / num_update_steps_per_epoch)

    lr_scheduler = get_scheduler(
        name=args.lr_scheduler_type,
        optimizer=optimizer,
        num_warmup_steps=args.num_warmup_steps,
        num_training_steps=args.max_train_steps,
    )

    # Get the metric function
    if args.task_name is not None:
        metric = load_metric("glue", args.task_name)
    else:
        metric = load_metric("accuracy")

    # Train!
    total_batch_size = args.per_device_train_batch_size * accelerator.num_processes * args.gradient_accumulation_steps

    logger.info("***** Running training *****")
    logger.info(f"  Num examples = {len(train_dataset)}")
    logger.info(f"  Num Epochs = {args.num_train_epochs}")
    logger.info(f"  Instantaneous batch size per device = {args.per_device_train_batch_size}")
    logger.info(f"  Total train batch size (w. parallel, distributed & accumulation) = {total_batch_size}")
    logger.info(f"  Gradient Accumulation steps = {args.gradient_accumulation_steps}")
    logger.info(f"  Total optimization steps = {args.max_train_steps}")
    # Only show the progress bar once on each machine.
    progress_bar = tqdm(range(args.max_train_steps), disable=not accelerator.is_local_main_process)
    completed_steps = 0
<<<<<<< HEAD

=======
>>>>>>> 7a04c1df
    pruner = Pruning(args.pruning_config)
    num_iterations = len(train_dataset) / total_batch_size

    total_iterations = num_iterations * (args.num_train_epochs - args.sparsity_warm_epochs - args.cooldown_epochs)
    if args.do_prune:
        pruner.update_config(start_step=int(args.sparsity_warm_epochs * num_iterations),
                                            end_step=int(total_iterations))  ##iterative
    else:
        pruner.update_config(start_step=total_iterations+1,
                                            end_step=total_iterations+1) ##removing the pruner by set the start step to the training end
    pruner.model = model
    pruner.on_train_begin()
    sparsity_warm_step = 0

    import torch
    for epoch in range(args.num_train_epochs):
        model.train()

        for step, batch in enumerate(train_dataloader):
            pruner.on_step_begin(local_step=step)
            outputs = model(**batch, output_hidden_states=True)
            loss = outputs.loss
            loss = loss / args.gradient_accumulation_steps
            if args.distill_loss_weight > 0.0:
                distill_loss_weight = args.distill_loss_weight
                with torch.no_grad():
                    teacher_outputs = teacher_model(**batch, output_hidden_states=True)
                ##please refer to Knowledge Distillation with the Reused Teacher Classifier https://arxiv.org/abs/2203.14001
                MSELoss = torch.nn.MSELoss().cuda()
                loss = distill_loss_weight * MSELoss(outputs['hidden_states'][-1],
                                                     teacher_outputs['hidden_states'][-1])  ##variant 3

            accelerator.backward(loss)

            if step % args.gradient_accumulation_steps == 0 or step == len(train_dataloader) - 1:
                pruner.on_before_optimizer_step()
                optimizer.step()
                pruner.on_after_optimizer_step()

                lr_scheduler.step()
                optimizer.zero_grad()
                progress_bar.update(1)
                completed_steps += 1

            if completed_steps >= args.max_train_steps:
                break

        model.eval()
        zero_cnt = 0
        total_cnt = 0
        embedding_cnt = 0
        all_total_cnt = 0

        for step, batch in enumerate(eval_dataloader):
            outputs = model(**batch)
            predictions = outputs.logits.argmax(dim=-1) if not is_regression else outputs.logits.squeeze()
            metric.add_batch(
                predictions=accelerator.gather(predictions),
                references=accelerator.gather(batch["labels"]),
            )

        eval_metric = metric.compute()
        logger.info(f"epoch {epoch}: {eval_metric}")
        if args.push_to_hub and epoch < args.num_train_epochs - 1:
            accelerator.wait_for_everyone()
            unwrapped_model = accelerator.unwrap_model(model)
            unwrapped_model.save_pretrained(args.output_dir, save_function=accelerator.save)
            if accelerator.is_main_process:
                tokenizer.save_pretrained(args.output_dir)
                repo.push_to_hub(
                    commit_message=f"Training in progress epoch {epoch}", blocking=False, auto_lfs_prune=True
                )
        if args.output_dir is not None:
            accelerator.wait_for_everyone()
            unwrapped_model = accelerator.unwrap_model(model)
            file = os.path.join(args.output_dir, f"epoch{epoch}")
            unwrapped_model.save_pretrained(file)
            # unwrapped_model.save_pretrained(args.output_dir, save_function=accelerator.save)
            if accelerator.is_main_process:
                tokenizer.save_pretrained(args.output_dir)
                # if args.push_to_hub:
                #     repo.push_to_hub(commit_message="End of training", auto_lfs_prune=True)

    if args.output_dir is not None:
        accelerator.wait_for_everyone()
        unwrapped_model = accelerator.unwrap_model(model)
        file = os.path.join(args.output_dir, f"epoch{epoch}.pytorch.bin")
        unwrapped_model.save_pretrained(file)
        # unwrapped_model.save_pretrained(args.output_dir, save_function=accelerator.save)
        if accelerator.is_main_process:
            tokenizer.save_pretrained(args.output_dir)
            if args.push_to_hub:
                repo.push_to_hub(commit_message="End of training", auto_lfs_prune=True)

    if args.task_name == "mnli":
        # Final evaluation on mismatched validation set
        eval_dataset = processed_datasets["validation_mismatched"]
        eval_dataloader = DataLoader(
            eval_dataset, collate_fn=data_collator, batch_size=args.per_device_eval_batch_size
        )
        eval_dataloader = accelerator.prepare(eval_dataloader)

        model.eval()
        for step, batch in enumerate(eval_dataloader):
            outputs = model(**batch)
            predictions = outputs.logits.argmax(dim=-1)
            metric.add_batch(
                predictions=accelerator.gather(predictions),
                references=accelerator.gather(batch["labels"]),
            )

        eval_metric = metric.compute()
        logger.info(f"mnli-mm: {eval_metric}")


if __name__ == "__main__":
    main()<|MERGE_RESOLUTION|>--- conflicted
+++ resolved
@@ -462,10 +462,6 @@
     # Only show the progress bar once on each machine.
     progress_bar = tqdm(range(args.max_train_steps), disable=not accelerator.is_local_main_process)
     completed_steps = 0
-<<<<<<< HEAD
-
-=======
->>>>>>> 7a04c1df
     pruner = Pruning(args.pruning_config)
     num_iterations = len(train_dataset) / total_batch_size
 
