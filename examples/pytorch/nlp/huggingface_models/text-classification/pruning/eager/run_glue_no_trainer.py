--- conflicted
+++ resolved
@@ -626,7 +626,3 @@
 
 if __name__ == "__main__":
     main()
-<<<<<<< HEAD
-
-=======
->>>>>>> d1ac7b46
