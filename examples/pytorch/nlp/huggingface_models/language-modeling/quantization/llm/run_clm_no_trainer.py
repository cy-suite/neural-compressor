--- conflicted
+++ resolved
@@ -50,14 +50,8 @@
                     help="Pad input ids to max length.")
 parser.add_argument("--calib_iters", default=512, type=int,
                     help="calibration iters.")
-<<<<<<< HEAD
-parser.add_argument("--tasks", nargs='+', default=["lambada_openai",
-                                                   "hellaswag", "winogrande", "piqa"],
-                    type=str, help="tasks list for accuracy validation, text-generation and code-generation tasks are different.")
-=======
 parser.add_argument("--tasks", default="lambada_openai,hellaswag,winogrande,piqa,wikitext",
                     type=str, help="tasks for accuracy validation, text-generation and code-generation tasks are different.")
->>>>>>> 7c0b700c
 parser.add_argument("--peft_model_id", type=str, default=None, help="model_name_or_path of peft model")
 # ============SmoothQuant configs==============
 parser.add_argument("--sq", action="store_true")
@@ -383,16 +377,10 @@
             else:
                 acc = results["results"][task_name]["acc"]
     else:
-<<<<<<< HEAD
-        from intel_extension_for_transformers.llm.evaluation.lm_eval import evaluate
-        results = evaluate(
-            model="hf-causal",
-            model_args='pretrained=' + args.model + ',tokenizer=' + args.model + ',dtype=float32' + ",trust_remote_code=" + str(args.trust_remote_code),
-=======
+
         from intel_extension_for_transformers.transformers.llm.evaluation.lm_eval import evaluate, LMEvalParser
         eval_args = LMEvalParser(
             model="hf", 
->>>>>>> 7c0b700c
             user_model=user_model,
             tokenizer=tokenizer,
             batch_size=args.batch_size,
