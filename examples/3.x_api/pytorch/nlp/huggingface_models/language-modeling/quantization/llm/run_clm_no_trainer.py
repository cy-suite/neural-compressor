import argparse
import os
import sys

sys.path.append('./')
import time
import json
import re
import torch
from datasets import load_dataset
import datasets
from torch.nn.functional import pad
from torch.utils.data import DataLoader
from transformers import AutoModelForCausalLM, AutoModel, AutoTokenizer

parser = argparse.ArgumentParser()
parser.add_argument(
    "--model", nargs="?", default="EleutherAI/gpt-j-6b"
)
parser.add_argument(
    "--trust_remote_code", default=True,
    help="Transformers parameter: use the external repo")
parser.add_argument(
    "--revision", default=None,
    help="Transformers parameter: set the model hub commit number")
parser.add_argument("--dataset", nargs="?", default="NeelNanda/pile-10k", const="NeelNanda/pile-10k")
parser.add_argument("--output_dir", nargs="?", default="./saved_results")
parser.add_argument("--quantize", action="store_true")
parser.add_argument(
    "--int8_bf16_mixed",
    action="store_true",
    help="By default it is int8-fp32 mixed, to enable int8 mixed amp bf16 (work on platforms like SPR)",
)
parser.add_argument(
    '--seed',
    type=int, default=42, help='Seed for sampling the calibration data.'
)
parser.add_argument("--approach", type=str, default='static',
                    help="Select from ['dynamic', 'static', 'weight-only']")
parser.add_argument("--int8", action="store_true")
parser.add_argument("--ipex", action="store_true", help="Use intel extension for pytorch.")
parser.add_argument("--accuracy", action="store_true")
parser.add_argument("--performance", action="store_true")
parser.add_argument("--iters", default=100, type=int,
                    help="For accuracy measurement only.")
parser.add_argument("--batch_size", default=1, type=int,
                    help="For accuracy measurement only.")
parser.add_argument("--save_accuracy_path", default=None,
                    help="Save accuracy results path.")
parser.add_argument("--pad_max_length", default=512, type=int,
                    help="Pad input ids to max length.")
parser.add_argument("--calib_iters", default=512, type=int,
                    help="calibration iters.")
parser.add_argument("--tasks", default="lambada_openai,hellaswag,winogrande,piqa,wikitext",
                    type=str, help="tasks for accuracy validation")
parser.add_argument("--peft_model_id", type=str, default=None, help="model_name_or_path of peft model")
# ============SmoothQuant configs==============
parser.add_argument("--sq", action="store_true")
parser.add_argument("--alpha", default="auto", help="Smooth quant parameter.")
# ============WeightOnly configs===============
parser.add_argument("--woq_algo", default="RTN", choices=['RTN', 'AWQ', 'TEQ', 'GPTQ'],
                    help="Weight-only parameter.")
parser.add_argument("--woq_bits", type=int, default=8)
parser.add_argument("--woq_dtype", type=str, default="int")
parser.add_argument("--woq_group_size", type=int, default=-1)
parser.add_argument("--woq_group_dim", type=int, default=1)
parser.add_argument("--woq_scheme", default="sym")
parser.add_argument("--woq_use_mse_search", action="store_true")
parser.add_argument("--woq_use_full_range", action="store_true")
# =============GPTQ configs====================
parser.add_argument("--gptq_actorder", action="store_true",
                    help="Whether to apply the activation order GPTQ heuristic.")
parser.add_argument('--gptq_percdamp', type=float, default=.01,
                    help='Percent of the average Hessian diagonal to use for dampening.')
parser.add_argument('--gptq_block_size', type=int, default=128, help='Block size. sub weight matrix size to run GPTQ.')
parser.add_argument('--gptq_static_groups', action="store_true",
                    help="Whether to calculate group wise quantization parameters in advance. "
                        "This option mitigate actorder's extra computational requirements.")
parser.add_argument('--gptq_nsamples', type=int, default=128, help='Number of calibration data samples.')
parser.add_argument('--gptq_use_max_length', action="store_true",
                    help='Set all sequence length to be same length of args.gptq_max_seq_length')
parser.add_argument('--gptq_max_seq_length', type=int, default=2048,
                    help='Calibration dataset sequence max length, '
                        'this should align with your model config, '
                        'and your dataset builder args: args.pad_max_length')

# =============DoubleQuant configs====================
parser.add_argument("--double_quant_type",
                    type=str,
                    default=None,
                    choices=['GGML_TYPE_Q4_K', 'BNB_NF4'],
                    help="DoubleQuant parameter")
parser.add_argument("--double_quant_dtype",
                    type=str,
                    default="fp32",
                    help="Data type for double quant scale.")
parser.add_argument("--double_quant_bits",
                    type=int,
                    default=8,
                    help="Number of bits used to represent double_quant scale.")
parser.add_argument("--double_quant_use_sym",
                    type=bool,
                    default=True,
                    help="Indicates whether double quant scale are symmetric.")
parser.add_argument("--double_quant_group_size",
                    type=int,
                    default=256,
                    help="Size of double quant groups.")
# =======================================

args = parser.parse_args()
if args.ipex:
    import intel_extension_for_pytorch as ipex
calib_size = 1


class Evaluator:
    def __init__(self, dataset, tokenizer, batch_size=8, pad_val=1, pad_max=196, is_calib=False):
        self.dataset = dataset
        self.tokenizer = tokenizer
        self.batch_size = batch_size
        self.pad_val = pad_val
        self.pad_max = pad_max
        self.is_calib = is_calib

        # tokenize the dataset
        self.dataset = self.dataset.map(self.tokenize_function, batched=True)
        self.dataset.set_format(type="torch", columns=["input_ids"])

    @torch.no_grad()
    def tokenize_function(self, examples):
        if args.woq_algo in ['TEQ']:
            if self.tokenizer.pad_token is None:
                self.tokenizer.pad_token = self.tokenizer.eos_token
            example = self.tokenizer(examples["text"], padding="max_length", max_length=self.pad_max)
        else:
            example = self.tokenizer(examples["text"])
        return example

    @torch.no_grad()
    def collate_batch(self, batch):

        input_ids_padded = []
        last_ind = []

        for text in batch:
            input_ids = text["input_ids"]
            pad_len = self.pad_max - input_ids.shape[0]
            last_ind.append(input_ids.shape[0] - 1)
            if self.is_calib:
                if args.woq_algo != 'GPTQ':
                    input_ids = input_ids[:self.pad_max] if len(input_ids) > self.pad_max else input_ids
            else:
                input_ids = pad(input_ids, (0, pad_len), value=self.pad_val)
            input_ids_padded.append(input_ids)

        return (torch.vstack(input_ids_padded), torch.tensor(last_ind))

    @torch.no_grad()
    def evaluate(self, model):
        model.eval()
        # The task is to predict the last word of the input.
        total, hit = 0, 0
        latency = 0
        test_dataloader = DataLoader(
            self.dataset,
            batch_size=self.batch_size,
            shuffle=False,
            collate_fn=self.collate_batch,
        )
        for i, (input_ids, last_ind) in enumerate(test_dataloader):
            label = input_ids[torch.arange(len(last_ind)), last_ind]
            input_ids[torch.arange(len(last_ind)), last_ind] = self.pad_val
            pad_len = self.pad_max - last_ind - 1

            start = time.time()
            outputs = model(input_ids)
            latency += time.time() - start

            last_token_logits = outputs[0][torch.arange(len(last_ind)), -2 - pad_len, :]
            pred = last_token_logits.argmax(dim=-1)
            total += label.size(0)
            hit += (pred == label).sum().item()
            if (i + 1) % 50 == 0:
                print(hit / total)
                print("Processed minibatch:", i)

        acc = hit / total
        print("Accuracy: ", acc)
        print("Latency: ", latency)
        return acc


def get_user_model():
    torchscript = False
    if args.sq or args.ipex or args.woq_algo in ['AWQ', 'TEQ']:
        torchscript = True
    user_model = AutoModelForCausalLM.from_pretrained(
        args.model,
        torchscript=torchscript,  # torchscript will force `return_dict=False` to avoid jit errors
        trust_remote_code=args.trust_remote_code,
        revision=args.revision,
    )
    tokenizer = AutoTokenizer.from_pretrained(args.model)
    if args.approach == 'weight_only':
        user_model = user_model.float()

    # Set model's seq_len when GPTQ calibration is enabled.
    if args.woq_algo == 'GPTQ':
        user_model.seqlen = args.gptq_max_seq_length

    if args.peft_model_id is not None:
        from peft import PeftModel
        user_model = PeftModel.from_pretrained(user_model, args.peft_model_id)

    # to channels last
    user_model = user_model.to(memory_format=torch.channels_last)
    user_model.eval()
    return user_model, tokenizer


if args.quantize:
    # dataset
    user_model, tokenizer = get_user_model()
    calib_dataset = load_dataset(args.dataset, split="train")
    # calib_dataset = datasets.load_from_disk('/your/local/dataset/pile-10k/') # use this if trouble with connecting to HF
    calib_dataset = calib_dataset.shuffle(seed=args.seed)
    calib_evaluator = Evaluator(calib_dataset, tokenizer, args.batch_size, pad_max=args.pad_max_length, is_calib=True)
    calib_dataloader = DataLoader(
        calib_evaluator.dataset,
        batch_size=calib_size,
        shuffle=False,
        collate_fn=calib_evaluator.collate_batch,
    )

    # 3.x api
    if args.approach == 'weight_only':
        from neural_compressor.torch.quantization import RTNConfig, GPTQConfig, prepare, convert, quantize
        from neural_compressor.torch.utils import get_double_quant_config
        weight_sym = True if args.woq_scheme == "sym" else False
        double_quant_config_dict = get_double_quant_config(args.double_quant_type)

        if args.woq_algo == "RTN":
            if args.double_quant_type is not None:
                double_quant_config_dict.update(
                    {
                        # TODO: add group_dim into double quant config?
                        "use_full_range": args.woq_use_full_range,
                        "use_mse_search": args.woq_use_mse_search,
                    }
                )
                quant_config = RTNConfig.from_dict(double_quant_config_dict)
            else:
                quant_config = RTNConfig(
                    dtype=args.woq_dtype,
                    bits=args.woq_bits,
                    use_sym=weight_sym,
                    group_size=args.woq_group_size,
                    group_dim=args.woq_group_dim,
                    use_full_range=args.woq_use_full_range,
                    use_mse_search=args.woq_use_mse_search,
                    use_double_quant=False,
                    double_quant_bits=args.double_quant_bits,
                    double_quant_dtype=args.double_quant_dtype,
                    double_quant_use_sym=args.double_quant_use_sym,
                    double_quant_group_size=args.double_quant_group_size,
                )
            quant_config.set_local("lm_head", RTNConfig(dtype="fp32"))
            user_model = prepare(model=user_model, quant_config=quant_config)
            user_model = convert(model=user_model)
        elif args.woq_algo == "GPTQ":
            from utils import DataloaderPreprocessor
            dataloaderPreprocessor = DataloaderPreprocessor(
                dataloader_original=calib_dataloader,
                use_max_length=args.gptq_use_max_length,
                max_seq_length=args.gptq_max_seq_length,
            )
            dataloader_for_calibration = dataloaderPreprocessor.get_prepared_dataloader()
            from neural_compressor.torch.algorithms.weight_only.gptq import move_input_to_device
            from tqdm import tqdm
            def run_fn_for_gptq(model, dataloader_for_calibration, *args):
                for batch in tqdm(dataloader_for_calibration):
                    batch = move_input_to_device(batch, device=None)
                    try:
                        if isinstance(batch, tuple) or isinstance(batch, list):
                            model(batch[0])
                        elif isinstance(batch, dict):
                            model(**batch)
                        else:
                            model(batch)
                    except ValueError:
                        pass
                return
            if args.double_quant_type is not None:
                double_quant_config_dict.update(
                    {
                        "use_mse_search": args.woq_use_mse_search,
                        "percdamp": args.gptq_percdamp,
                        "act_order": args.gptq_actorder,
                        "block_size": args.gptq_block_size,
                        "static_groups": args.gptq_static_groups,
                    }
                )
                quant_config = GPTQConfig.from_dict(double_quant_config_dict)
            else:
                quant_config = GPTQConfig(
                    dtype=args.woq_dtype,
                    bits=args.woq_bits,
                    use_sym=weight_sym,
                    group_size=args.woq_group_size,
                    use_mse_search=args.woq_use_mse_search,
                    percdamp=args.gptq_percdamp,
                    act_order=args.gptq_actorder,
                    block_size=args.gptq_block_size,
                    static_groups=args.gptq_static_groups,
                    use_double_quant=False,
                    double_quant_bits=args.double_quant_bits,
                    double_quant_dtype=args.double_quant_dtype,
                    double_quant_use_sym=args.double_quant_use_sym,
                    double_quant_group_size=args.double_quant_group_size,
                )
            quant_config.set_local("lm_head", GPTQConfig(dtype="fp32"))
            user_model = prepare(model=user_model, quant_config=quant_config)
            run_fn_for_gptq(user_model, dataloader_for_calibration)
            user_model = convert(user_model)
    else:
        if args.sq:
            from neural_compressor.torch.quantization import SmoothQuantConfig

            # alpha can be a float number of a list of float number.
            args.alpha = args.alpha if args.alpha == "auto" else eval(args.alpha)
            if re.search("falcon", user_model.config.model_type):
                quant_config = SmoothQuantConfig(alpha=args.alpha, folding=False)
            else:
                quant_config = SmoothQuantConfig(alpha=args.alpha, folding=True)

            if re.search("gpt", user_model.config.model_type):
                quant_config.set_local(torch.add, SmoothQuantConfig(w_dtype="fp32", act_dtype="fp32"))
        else:
            from neural_compressor.torch.quantization import get_default_static_config, StaticQuantConfig

            quant_config =  get_default_static_config()
            if re.search("gpt", user_model.config.model_type):
                quant_config.set_local(torch.add, StaticQuantConfig(w_dtype="fp32", act_dtype="fp32"))

        from neural_compressor.torch.algorithms.smooth_quant import move_input_to_device
        from tqdm import tqdm
        def run_fn(model):
            for batch in tqdm(calib_dataloader):
                batch = move_input_to_device(batch, device=None)
                try:
                    if isinstance(batch, tuple) or isinstance(batch, list):
                        model(batch[0])
                    elif isinstance(batch, dict):
                        model(**batch)
                    else:
                        model(batch)
                except ValueError:
                    pass
            return

        from utils import get_example_inputs
        example_inputs = get_example_inputs(user_model, calib_dataloader)

<<<<<<< HEAD
        from neural_compressor.torch.quantization import prepare, convert
        user_model = prepare(model=user_model, quant_config=quant_config, example_inputs=example_inputs)
        run_fn(user_model)
        user_model = convert(user_model)
        user_model.save(args.output_dir)
=======
            user_model = quantize(
                model=user_model, quant_config=quant_config, example_inputs=example_inputs, run_fn=run_fn
            )
        else:
            from neural_compressor.torch.quantization import prepare, convert

            user_model = prepare(model=user_model, quant_config=quant_config, example_inputs=example_inputs)
            run_fn(user_model)
            user_model = convert(user_model)
    user_model.save(args.output_dir)
>>>>>>> bacc164d


# TODO: we need run_benchmark.sh for loading and remove --accuracy in run_quant.sh, currently run_quant.sh will get fp32 result

if args.int8 or args.int8_bf16_mixed:
    print("load int8 model")

    from neural_compressor.torch.quantization import load
    tokenizer = AutoTokenizer.from_pretrained(args.model)
    user_model = load(os.path.abspath(os.path.expanduser(args.output_dir)))
else:
    user_model, tokenizer = get_user_model()


if args.accuracy:
    user_model.eval()
    from intel_extension_for_transformers.transformers.llm.evaluation.lm_eval import evaluate, LMEvalParser
    eval_args = LMEvalParser(
        model="hf",
        user_model=user_model,
        tokenizer=tokenizer,
        batch_size=args.batch_size,
        tasks=args.tasks,
        device="cpu",
    )
    results = evaluate(eval_args)
    for task_name in args.tasks.split(","):
        if task_name == "wikitext":
            acc = results["results"][task_name]["word_perplexity,none"]
        else:
            acc = results["results"][task_name]["acc,none"]
    print("Accuracy: %.5f" % acc)
    print('Batch size = %d' % args.batch_size)

if args.performance:
    user_model.eval()
    from intel_extension_for_transformers.transformers.llm.evaluation.lm_eval import evaluate, LMEvalParser
    import time

    samples = args.iters * args.batch_size
    eval_args = LMEvalParser(
        model="hf",
        user_model=user_model,
        tokenizer=tokenizer,
        batch_size=args.batch_size,
        tasks=args.tasks,
        limit=samples,
        device="cpu",
    )
    start = time.time()
    results = evaluate(eval_args)
    end = time.time()
    for task_name in args.tasks.split(","):
        if task_name == "wikitext":
            acc = results["results"][task_name]["word_perplexity,none"]
        else:
            acc = results["results"][task_name]["acc,none"]
    print("Accuracy: %.5f" % acc)
    print('Throughput: %.3f samples/sec' % (samples / (end - start)))
    print('Latency: %.3f ms' % ((end - start) * 1000 / samples))
    print('Batch size = %d' % args.batch_size)<|MERGE_RESOLUTION|>--- conflicted
+++ resolved
@@ -362,24 +362,11 @@
         from utils import get_example_inputs
         example_inputs = get_example_inputs(user_model, calib_dataloader)
 
-<<<<<<< HEAD
         from neural_compressor.torch.quantization import prepare, convert
         user_model = prepare(model=user_model, quant_config=quant_config, example_inputs=example_inputs)
         run_fn(user_model)
         user_model = convert(user_model)
         user_model.save(args.output_dir)
-=======
-            user_model = quantize(
-                model=user_model, quant_config=quant_config, example_inputs=example_inputs, run_fn=run_fn
-            )
-        else:
-            from neural_compressor.torch.quantization import prepare, convert
-
-            user_model = prepare(model=user_model, quant_config=quant_config, example_inputs=example_inputs)
-            run_fn(user_model)
-            user_model = convert(user_model)
-    user_model.save(args.output_dir)
->>>>>>> bacc164d
 
 
 # TODO: we need run_benchmark.sh for loading and remove --accuracy in run_quant.sh, currently run_quant.sh will get fp32 result
