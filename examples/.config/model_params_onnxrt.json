{
  "onnxrt": {
    "resnet50_v1_5": {
      "model_src_dir": "image_recognition/resnet50_torchvision/quantization/ptq_static",
      "dataset_location": "/tf_dataset2/datasets/imagenet/ImagenetRaw/ILSVRC2012_img_val",
      "input_model": "/tf_dataset2/models/onnx/resnet50_v1_5/resnet50_export.onnx",
      "main_script": "main.py",
      "batch_size": 100
    },
    "mobilenet_v2": {
      "model_src_dir": "image_recognition/mobilenet_v2/quantization/ptq_static",
      "dataset_location": "/tf_dataset2/datasets/imagenet/ImagenetRaw/ILSVRC2012_img_val",
      "input_model": "/tf_dataset2/models/onnx/mobilenet_v2/mobilenet_v2.onnx",
      "main_script": "main.py",
      "batch_size": 100
    },
    "vgg16": {
      "model_src_dir": "image_recognition/vgg16/quantization/ptq_static",
      "dataset_location": "/tf_dataset2/datasets/imagenet/ImagenetRaw/ILSVRC2012_img_val",
      "input_model": "/tf_dataset2/models/onnx/vgg16/vgg16.onnx",
      "main_script": "main.py",
      "batch_size": 100
    },
    "ssd_mobilenet_v1": {
      "model_src_dir": "object_detection/ssd_mobilenet_v1/quantization/ptq_static",
      "dataset_location": "/tf_dataset2/datasets/coco2017/coco/val2017",
      "input_model": "/tf_dataset2/models/onnx/ssd_mobilenet_v1/ssd_mobilenet_v1_frozen.onnx",
      "main_script": "main.py",
      "batch_size": 1
    },
    "ssd_mobilenet_v2": {
      "model_src_dir": "object_detection/ssd_mobilenet_v2/quantization/ptq_static",
      "dataset_location": "/tf_dataset2/datasets/coco2017/coco/val2017",
      "input_model": "/tf_dataset2/models/onnx/ssd_mobilenet_v2/ssd_mobilenet_v2_frozen.onnx",
      "main_script": "main.py",
      "batch_size": 1
    },
    "bert_base_MRPC": {
      "model_src_dir": "nlp/bert/quantization/ptq_static",
      "dataset_location": "/tf_dataset/pytorch/glue_data/MRPC",
      "input_model": "/tf_dataset2/models/onnx/bert_base_MRPC/bert.onnx",
      "main_script": "main.py",
      "batch_size": 8
    },
    "bert_base_MRPC_dynamic": {
      "model_src_dir": "nlp/bert/quantization/ptq_dynamic",
      "dataset_location": "/tf_dataset/pytorch/glue_data/MRPC",
      "input_model": "/tf_dataset2/models/onnx/bert_base_MRPC/bert.onnx",
      "main_script": "main.py",
      "batch_size": 8
    },
    "distilbert_base_MRPC_dynamic": {
      "model_src_dir": "nlp/distilbert/quantization/ptq_dynamic",
      "dataset_location": "/tf_dataset/pytorch/glue_data/MRPC",
      "input_model": "/tf_dataset2/models/onnx/distilbert_base_MRPC/distilbert-base-uncased.onnx",
      "main_script": "main.py",
      "batch_size": 8
    },
    "mobilebert_MRPC_dynamic": {
      "model_src_dir": "nlp/mobilebert/quantization/ptq_dynamic",
      "dataset_location": "/tf_dataset/pytorch/glue_data/MRPC",
      "input_model": "/tf_dataset2/models/onnx/mobilebert_MRPC/mobilebert-uncased.onnx",
      "main_script": "main.py",
      "batch_size": 8
    },
    "roberta_base_MRPC_dynamic": {
      "model_src_dir": "nlp/roberta/quantization/ptq_dynamic",
      "dataset_location": "/tf_dataset/pytorch/glue_data/MRPC",
      "input_model": "/tf_dataset2/models/onnx/roberta_base_MRPC/roberta-base.onnx",
      "main_script": "main.py",
      "batch_size": 8
    },
    "resnet50-v1-12": {
      "model_src_dir": "image_recognition/onnx_model_zoo/resnet50/quantization/ptq_static",
      "dataset_location": "/tf_dataset2/datasets/imagenet/ImagenetRaw/ILSVRC2012_img_val",
      "input_model": "/tf_dataset2/models/onnx/resnet50-v1-12/resnet50-v1-12.onnx",
      "main_script": "main.py",
      "batch_size": 1
    },
    "resnet_v1_5_mlperf": {
      "model_src_dir": "image_recognition/resnet50_mlperf/quantization/ptq_static",
      "dataset_location": "/tf_dataset2/datasets/imagenet/ImagenetRaw/ILSVRC2012_img_val",
      "input_model": "/tf_dataset2/models/onnx/resnet50_v1_5/resnet50_v1_5_mlperf.onnx",
      "main_script": "main.py",
      "batch_size": 1
    },
    "mobilenet_v3_mlperf": {
      "model_src_dir": "image_recognition/mobilenet_v3/quantization/ptq_static",
      "dataset_location": "/tf_dataset2/datasets/imagenet/ImagenetRaw/ILSVRC2012_img_val",
      "input_model": "/tf_dataset2/models/onnx/mobilenet_v3/mobilenet_v3_mlperf.onnx",
      "main_script": "main.py",
      "batch_size": 1
    },
    "bert_squad_model_zoo_dynamic": {
      "model_src_dir": "nlp/onnx_model_zoo/bert-squad/quantization/ptq_dynamic",
      "dataset_location": "/tf_dataset2/datasets/squad",
      "input_model": "/tf_dataset2/models/onnx/bert_squad/bert_squad_model_zoo.onnx",
      "main_script": "main.py",
      "batch_size": 1
    },
    "mobilebert_squad_mlperf_dynamic": {
      "model_src_dir": "nlp/onnx_model_zoo/mobilebert/quantization/ptq_dynamic",
      "dataset_location": "/tf_dataset2/datasets/squad",
      "input_model": "/tf_dataset2/models/onnx/mobilebert_squad/mobilebert_squad_mlperf.onnx",
      "main_script": "main.py",
      "batch_size": 1
    },
    "gpt2_lm_head_wikitext_model_zoo_dynamic": {
      "model_src_dir": "nlp/onnx_model_zoo/gpt2/quantization/ptq_dynamic",
      "dataset_location": "/tf_dataset2/datasets/wikitext/wikitext-2-raw/wiki.test.raw",
      "input_model": "/tf_dataset2/models/onnx/gpt2/gpt2_lm_head_wikitext_model_zoo.onnx",
      "main_script": "gpt2.py",
      "batch_size": 1
    },
    "vgg16_model_zoo": {
      "model_src_dir": "image_recognition/onnx_model_zoo/vgg16/quantization/ptq_static",
      "dataset_location": "/tf_dataset2/datasets/imagenet/ImagenetRaw/ILSVRC2012_img_val",
      "input_model": "/tf_dataset2/models/onnx/vgg16-12/vgg16-12.onnx",
      "main_script": "main.py",
      "batch_size": 1
    },
    "mobilenetv2-12": {
      "model_src_dir": "image_recognition/onnx_model_zoo/mobilenet/quantization/ptq_static",
      "dataset_location": "/tf_dataset2/datasets/imagenet/ImagenetRaw/ILSVRC2012_img_val",
      "input_model": "/tf_dataset2/models/onnx/mobilenetv2-12/mobilenetv2-12.onnx",
      "main_script": "main.py",
      "batch_size": 1
    },
    "googlenet-12": {
      "model_src_dir": "image_recognition/onnx_model_zoo/googlenet/quantization/ptq_static",
      "dataset_location": "/tf_dataset2/datasets/imagenet/ImagenetRaw/ILSVRC2012_img_val",
      "input_model": "/tf_dataset2/models/onnx/googlenet-12/googlenet-12.onnx",
      "main_script": "main.py",
      "batch_size": 1
    },
    "shufflenet-v2-12": {
      "model_src_dir": "image_recognition/onnx_model_zoo/shufflenet/quantization/ptq_static",
      "dataset_location": "/tf_dataset2/datasets/imagenet/ImagenetRaw/ILSVRC2012_img_val",
      "input_model": "/tf_dataset2/models/onnx/shufflenet-v2-12/shufflenet-v2-12.onnx",
      "main_script": "main.py",
      "batch_size": 1
    },
    "squeezenet": {
      "model_src_dir": "image_recognition/onnx_model_zoo/squeezenet/quantization/ptq_static",
      "dataset_location": "/tf_dataset2/datasets/imagenet/ImagenetRaw/ILSVRC2012_img_val",
      "input_model": "/tf_dataset2/models/onnx/squeezenet/squeezenet1.0-12.onnx",
      "main_script": "main.py",
      "batch_size": 1
    },
    "caffenet": {
      "model_src_dir": "image_recognition/onnx_model_zoo/caffenet/quantization/ptq_static",
      "dataset_location": "/tf_dataset2/datasets/imagenet/ImagenetRaw/ILSVRC2012_img_val",
      "input_model": "/tf_dataset2/models/onnx/caffenet/caffenet-12.onnx",
      "main_script": "main.py",
      "batch_size": 1
    },
    "alexnet": {
      "model_src_dir": "image_recognition/onnx_model_zoo/alexnet/quantization/ptq_static",
      "dataset_location": "/tf_dataset2/datasets/imagenet/ImagenetRaw/ILSVRC2012_img_val",
      "input_model": "/tf_dataset2/models/onnx/alexnet/bvlcalexnet-12.onnx",
      "main_script": "main.py",
      "batch_size": 1
    },
    "efficientnet": {
      "model_src_dir": "image_recognition/onnx_model_zoo/efficientnet/quantization/ptq_static",
      "dataset_location": "/tf_dataset2/datasets/imagenet/ImagenetRaw/ILSVRC2012_img_val",
      "input_model": "/tf_dataset2/models/onnx/efficientnet/efficientnet-lite4-11.onnx",
      "main_script": "main.py",
      "batch_size": 1
    },
    "zfnet": {
      "model_src_dir": "image_recognition/onnx_model_zoo/zfnet/quantization/ptq_static",
      "dataset_location": "/tf_dataset2/datasets/imagenet/ImagenetRaw/ILSVRC2012_img_val",
      "input_model": "/tf_dataset2/models/onnx/zfnet/zfnet512-12.onnx",
      "main_script": "main.py",
      "batch_size": 1
    },
    "inception_v1": {
      "model_src_dir": "image_recognition/onnx_model_zoo/inception/quantization/ptq_static",
      "dataset_location": "/tf_dataset2/datasets/imagenet/ImagenetRaw/ILSVRC2012_img_val",
      "input_model": "/tf_dataset2/models/onnx/inception_v1/inception-v1-12.onnx",
      "main_script": "main.py",
      "batch_size": 1
    },
    "ssd-12": {
      "model_src_dir": "object_detection/onnx_model_zoo/ssd/quantization/ptq_static",
      "dataset_location": "/tf_dataset2/datasets/coco2017/coco/val2017",
      "input_model": "/tf_dataset2/models/onnx/ssd/ssd-12.onnx",
      "main_script": "main.py",
      "batch_size": 1
    },
    "fcn": {
      "model_src_dir": "image_recognition/onnx_model_zoo/fcn/quantization/ptq_static",
      "dataset_location": "/tf_dataset2/datasets/coco2017/coco/val2017",
      "input_model": "/tf_dataset2/models/onnx/fcn/fcn-resnet50-11.onnx",
      "main_script": "main.py",
      "batch_size": 1
    },
    "ssd_mobilenet_v1-2": {
      "model_src_dir": "object_detection/onnx_model_zoo/ssd_mobilenet_v1/quantization/ptq_static",
      "dataset_location": "/tf_dataset2/datasets/coco2017/coco/val2017",
      "input_model": "/tf_dataset2/models/onnx/ssdmb/ssd_mobilenet_v1_12.onnx",
      "main_script": "main.py",
      "batch_size": 1
    },
    "faster_rcnn": {
      "model_src_dir": "object_detection/onnx_model_zoo/faster_rcnn/quantization/ptq_static",
      "dataset_location": "/tf_dataset2/datasets/coco2017/coco/val2017",
      "input_model": "/tf_dataset2/models/onnx/faster_rcnn/FasterRCNN-12.onnx",
      "main_script": "main.py",
      "batch_size": 1
    },
    "mask_rcnn": {
      "model_src_dir": "object_detection/onnx_model_zoo/mask_rcnn/quantization/ptq_static",
      "dataset_location": "/tf_dataset2/datasets/coco2017/coco/val2017",
      "input_model": "/tf_dataset2/models/onnx/mask_rcnn/MaskRCNN-12.onnx",
      "main_script": "main.py",
      "batch_size": 1
    },
    "densenet": {
      "model_src_dir": "image_recognition/onnx_model_zoo/densenet/quantization/ptq_static",
      "dataset_location": "/tf_dataset2/datasets/imagenet/ImagenetRaw/ILSVRC2012_img_val",
      "input_model": "/tf_dataset2/models/onnx/densenet/densenet-12.onnx",
      "main_script": "main.py",
      "batch_size": 1
    },
    "mnist": {
      "model_src_dir": "image_recognition/onnx_model_zoo/mnist/quantization/ptq_static",
      "dataset_location": "/tf_dataset2/datasets/mnist_recognition/",
      "input_model": "/tf_dataset2/models/onnx/mnist/mnist-12.onnx",
      "main_script": "main.py",
      "batch_size": 1
    },
    "yolov3": {
      "model_src_dir": "object_detection/onnx_model_zoo/yolov3/quantization/ptq_static",
      "dataset_location": "/tf_dataset2/datasets/coco2017/coco/val2017",
      "input_model": "/tf_dataset2/models/onnx/yolov3/yolov3-12.onnx",
      "main_script": "main.py",
      "batch_size": 1
    },
    "resnet50_v1_5_qdq": {
      "model_src_dir": "image_recognition/resnet50_torchvision/quantization/ptq_static",
      "dataset_location": "/tf_dataset2/datasets/imagenet/ImagenetRaw/ILSVRC2012_img_val",
      "input_model": "/tf_dataset2/models/onnx/resnet50_v1_5/resnet50_export-13.onnx",
      "main_script": "main.py",
      "batch_size": 100
    },
    "mobilenet_v2_qdq": {
      "model_src_dir": "image_recognition/mobilenet_v2/quantization/ptq_static",
      "dataset_location": "/tf_dataset2/datasets/imagenet/ImagenetRaw/ILSVRC2012_img_val",
      "input_model": "/tf_dataset2/models/onnx/mobilenet_v2/mobilenet_v2-13.onnx",
      "main_script": "main.py",
      "batch_size": 100
    },
    "vgg16_qdq": {
      "model_src_dir": "image_recognition/vgg16/quantization/ptq_static",
      "dataset_location": "/tf_dataset2/datasets/imagenet/ImagenetRaw/ILSVRC2012_img_val",
      "input_model": "/tf_dataset2/models/onnx/vgg16/vgg16-13.onnx",
      "main_script": "main.py",
      "batch_size": 100
    },
    "ssd_mobilenet_v1_qdq": {
      "model_src_dir": "object_detection/ssd_mobilenet_v1/quantization/ptq_static",
      "dataset_location": "/tf_dataset2/datasets/coco2017/coco/val2017",
      "input_model": "/tf_dataset2/models/onnx/ssd_mobilenet_v1/ssd_mobilenet_v1_frozen-13.onnx",
      "main_script": "main.py",
      "batch_size": 1
    },
    "ssd_mobilenet_v2_qdq": {
      "model_src_dir": "object_detection/ssd_mobilenet_v2/quantization/ptq_static",
      "dataset_location": "/tf_dataset2/datasets/coco2017/coco/val2017",
      "input_model": "/tf_dataset2/models/onnx/ssd_mobilenet_v2/ssd_mobilenet_v2_frozen-13.onnx",
      "main_script": "main.py",
      "batch_size": 1
    },
    "bert_base_MRPC_qdq": {
      "model_src_dir": "nlp/bert/quantization/ptq_static",
      "dataset_location": "/tf_dataset/pytorch/glue_data/MRPC",
      "input_model": "/tf_dataset2/models/onnx/bert_base_MRPC/bert.onnx",
      "main_script": "main.py",
      "batch_size": 8
    },
    "distilbert_base_MRPC_qdq": {
      "model_src_dir": "nlp/distilbert/quantization/ptq_static",
      "dataset_location": "/tf_dataset/pytorch/glue_data/MRPC",
      "input_model": "/tf_dataset2/models/onnx/distilbert_base_MRPC/distilbert-base-uncased.onnx",
      "main_script": "main.py",
      "batch_size": 8
    },
    "mobilebert_MRPC_qdq": {
      "model_src_dir": "nlp/mobilebert/quantization/ptq_static",
      "dataset_location": "/tf_dataset/pytorch/glue_data/MRPC",
      "input_model": "/tf_dataset2/models/onnx/mobilebert_MRPC/mobilebert-uncased.onnx",
      "main_script": "main.py",
      "batch_size": 8
    },
    "roberta_base_MRPC_qdq": {
      "model_src_dir": "nlp/roberta/quantization/ptq_static",
      "dataset_location": "/tf_dataset/pytorch/glue_data/MRPC",
      "input_model": "/tf_dataset2/models/onnx/roberta_base_MRPC/roberta-base.onnx",
      "main_script": "main.py",
      "batch_size": 8
    },
    "resnet50-v1-12_qdq": {
      "model_src_dir": "image_recognition/onnx_model_zoo/resnet50/quantization/ptq_static",
      "dataset_location": "/tf_dataset2/datasets/imagenet/ImagenetRaw/ILSVRC2012_img_val",
      "input_model": "/tf_dataset2/models/onnx/resnet50-v1-12/resnet50-v1-13.onnx",
      "main_script": "main.py",
      "batch_size": 1
    },
    "resnet_v1_5_mlperf_qdq": {
      "model_src_dir": "image_recognition/resnet50_mlperf/quantization/ptq_static",
      "dataset_location": "/tf_dataset2/datasets/imagenet/ImagenetRaw/ILSVRC2012_img_val",
      "input_model": "/tf_dataset2/models/onnx/resnet50_v1_5/resnet50_v1_5_mlperf-13.onnx",
      "main_script": "main.py",
      "batch_size": 1
    },
    "mobilenet_v3_mlperf_qdq": {
      "model_src_dir": "image_recognition/mobilenet_v3/quantization/ptq_static",
      "dataset_location": "/tf_dataset2/datasets/imagenet/ImagenetRaw/ILSVRC2012_img_val",
      "input_model": "/tf_dataset2/models/onnx/mobilenet_v3/mobilenet_v3_mlperf-13.onnx",
      "main_script": "main.py",
      "batch_size": 1
    },
    "mobilebert_squad_mlperf_qdq": {
      "model_src_dir": "nlp/onnx_model_zoo/mobilebert/quantization/ptq_static",
      "dataset_location": "/tf_dataset2/datasets/squad",
      "input_model": "/tf_dataset2/models/onnx/mobilebert_squad/mobilebert_squad_mlperf-13.onnx",
      "main_script": "main.py",
      "batch_size": 1
    },
   "vgg16_model_zoo_qdq": {
      "model_src_dir": "image_recognition/onnx_model_zoo/vgg16/quantization/ptq_static",
      "dataset_location": "/tf_dataset2/datasets/imagenet/ImagenetRaw/ILSVRC2012_img_val",
      "input_model": "/tf_dataset2/models/onnx/vgg16-12/vgg16-13.onnx",
      "main_script": "main.py",
      "batch_size": 1
    },
    "mobilenetv2-12_qdq": {
      "model_src_dir": "image_recognition/onnx_model_zoo/mobilenet/quantization/ptq_static",
      "dataset_location": "/tf_dataset2/datasets/imagenet/ImagenetRaw/ILSVRC2012_img_val",
      "input_model": "/tf_dataset2/models/onnx/mobilenetv2-12/mobilenetv2-13.onnx",
      "main_script": "main.py",
      "batch_size": 1
    },
    "googlenet-12_qdq": {
      "model_src_dir": "image_recognition/onnx_model_zoo/googlenet/quantization/ptq_static",
      "dataset_location": "/tf_dataset2/datasets/imagenet/ImagenetRaw/ILSVRC2012_img_val",
      "input_model": "/tf_dataset2/models/onnx/googlenet-12/googlenet-13.onnx",
      "main_script": "main.py",
      "batch_size": 1
    },
    "shufflenet-v2-12_qdq": {
      "model_src_dir": "image_recognition/onnx_model_zoo/shufflenet/quantization/ptq_static",
      "dataset_location": "/tf_dataset2/datasets/imagenet/ImagenetRaw/ILSVRC2012_img_val",
      "input_model": "/tf_dataset2/models/onnx/shufflenet-v2-12/shufflenet-v2-13.onnx",
      "main_script": "main.py",
      "batch_size": 1
    },
    "squeezenet_qdq": {
      "model_src_dir": "image_recognition/onnx_model_zoo/squeezenet/quantization/ptq_static",
      "dataset_location": "/tf_dataset2/datasets/imagenet/ImagenetRaw/ILSVRC2012_img_val",
      "input_model": "/tf_dataset2/models/onnx/squeezenet/squeezenet1.0-13.onnx",
      "main_script": "main.py",
      "batch_size": 1
    },
    "caffenet_qdq": {
      "model_src_dir": "image_recognition/onnx_model_zoo/caffenet/quantization/ptq_static",
      "dataset_location": "/tf_dataset2/datasets/imagenet/ImagenetRaw/ILSVRC2012_img_val",
      "input_model": "/tf_dataset2/models/onnx/caffenet/caffenet-13.onnx",
      "main_script": "main.py",
      "batch_size": 1
    },
    "alexnet_qdq": {
      "model_src_dir": "image_recognition/onnx_model_zoo/alexnet/quantization/ptq_static",
      "dataset_location": "/tf_dataset2/datasets/imagenet/ImagenetRaw/ILSVRC2012_img_val",
      "input_model": "/tf_dataset2/models/onnx/alexnet/bvlcalexnet-13.onnx",
      "main_script": "main.py",
      "batch_size": 1
    },
    "efficientnet_qdq": {
      "model_src_dir": "image_recognition/onnx_model_zoo/efficientnet/quantization/ptq_static",
      "dataset_location": "/tf_dataset2/datasets/imagenet/ImagenetRaw/ILSVRC2012_img_val",
      "input_model": "/tf_dataset2/models/onnx/efficientnet/efficientnet-lite4-13.onnx",
      "main_script": "main.py",
      "batch_size": 1
    },
    "zfnet_qdq": {
      "model_src_dir": "image_recognition/onnx_model_zoo/zfnet/quantization/ptq_static",
      "dataset_location": "/tf_dataset2/datasets/imagenet/ImagenetRaw/ILSVRC2012_img_val",
      "input_model": "/tf_dataset2/models/onnx/zfnet/zfnet512-13.onnx",
      "main_script": "main.py",
      "batch_size": 1
    },
    "inception_v1_qdq": {
      "model_src_dir": "image_recognition/onnx_model_zoo/inception/quantization/ptq_static",
      "dataset_location": "/tf_dataset2/datasets/imagenet/ImagenetRaw/ILSVRC2012_img_val",
      "input_model": "/tf_dataset2/models/onnx/inception_v1/inception-v1-13.onnx",
      "main_script": "main.py",
      "batch_size": 1
    },
    "ssd-12_qdq": {
      "model_src_dir": "object_detection/onnx_model_zoo/ssd/quantization/ptq_static",
      "dataset_location": "/tf_dataset2/datasets/coco2017/coco/val2017",
      "input_model": "/tf_dataset2/models/onnx/ssd/ssd-12.onnx",
      "main_script": "main.py",
      "batch_size": 1
    },
    "fcn_qdq": {
      "model_src_dir": "image_recognition/onnx_model_zoo/fcn/quantization/ptq_static",
      "dataset_location": "/tf_dataset2/datasets/coco2017/coco/val2017",
      "input_model": "/tf_dataset2/models/onnx/fcn/fcn-resnet50-13.onnx",
      "main_script": "main.py",
      "batch_size": 1
    },
    "ssd_mobilenet_v1-2_qdq": {
      "model_src_dir": "object_detection/onnx_model_zoo/ssd_mobilenet_v1/quantization/ptq_static",
      "dataset_location": "/tf_dataset2/datasets/coco2017/coco/val2017",
      "input_model": "/tf_dataset2/models/onnx/ssdmb/ssd_mobilenet_v1_13.onnx",
      "main_script": "main.py",
      "batch_size": 1
    },
    "faster_rcnn_qdq": {
      "model_src_dir": "object_detection/onnx_model_zoo/faster_rcnn/quantization/ptq_static",
      "dataset_location": "/tf_dataset2/datasets/coco2017/coco/val2017",
      "input_model": "/tf_dataset2/models/onnx/faster_rcnn/FasterRCNN-12.onnx",
      "main_script": "main.py",
      "batch_size": 1
    },
    "mask_rcnn_qdq": {
      "model_src_dir": "object_detection/onnx_model_zoo/mask_rcnn/quantization/ptq_static",
      "dataset_location": "/tf_dataset2/datasets/coco2017/coco/val2017",
      "input_model": "/tf_dataset2/models/onnx/mask_rcnn/MaskRCNN-12.onnx",
      "main_script": "main.py",
      "batch_size": 1
    },
    "yolov4": {
      "model_src_dir": "object_detection/onnx_model_zoo/yolov4/quantization/ptq_static",
      "dataset_location": "/tf_dataset2/datasets/coco2017/coco/val2017",
      "input_model": "/tf_dataset2/models/onnx/yolov4/yolov4-12.onnx",
      "main_script": "main.py",
      "batch_size": 1
    },
    "tiny_yolov3": {
      "model_src_dir": "object_detection/onnx_model_zoo/tiny_yolov3/quantization/ptq_static",
      "dataset_location": "/tf_dataset2/datasets/coco2017/coco/val2017",
      "input_model": "/tf_dataset2/models/onnx/tiny_yolov3/tiny-yolov3-12.onnx",
      "main_script": "main.py",
      "batch_size": 1
    },
    "duc": {
      "model_src_dir": "object_detection/onnx_model_zoo/DUC/quantization/ptq_static",
      "dataset_location": "/tf_dataset2/datasets/leftImg8bit/val",
      "input_model": "/tf_dataset2/models/onnx/DUC/ResNet101-DUC-12.onnx",
      "main_script": "main.py",
      "batch_size": 1
    },
    "arcface": {
      "model_src_dir": "body_analysis/onnx_model_zoo/arcface/quantization/ptq_static",
      "dataset_location": "/tf_dataset2/datasets/faces_ms1m_112x112/lfw.bin",
      "input_model": "/tf_dataset2/models/onnx/arcface/arcfaceresnet100-11.onnx",
      "main_script": "main.py",
      "batch_size": 1
    },
    "emotion_ferplus": {
      "model_src_dir": "body_analysis/onnx_model_zoo/emotion_ferplus/quantization/ptq_static",
      "dataset_location": "/tf_dataset2/datasets/emotion_data/emotion_ferplus/fer2013/fer2013.csv",
      "input_model": "/tf_dataset2/models/onnx/emotion_ferplus/emotion-ferplus-12.onnx",
      "main_script": "main.py",
      "batch_size": 1
    },
    "ultraface": {
      "model_src_dir": "body_analysis/onnx_model_zoo/ultraface/quantization/ptq_static",
      "dataset_location": "/tf_dataset2/datasets/wider_face_data/WIDER_val",
      "input_model": "/tf_dataset2/models/onnx/ultraface/version-RFB-320-12.onnx",
      "main_script": "main.py",
      "batch_size": 1
    },
    "unet": {
      "model_src_dir": "image_recognition/unet/quantization/ptq_static",
      "dataset_location": "/tf_dataset2/datasets/imagenet/ImagenetRaw/ILSVRC2012_img_val",
      "input_model": "/tf_dataset2/models/onnx/unet/model.onnx",
      "main_script": "main.py",
      "batch_size": 1
    },
    "BiDAF_dynamic": {
      "model_src_dir": "nlp/onnx_model_zoo/BiDAF/quantization/ptq_dynamic",
      "dataset_location": "/tf_dataset2/datasets/squad/dev-v1.1.json",
      "input_model": "/tf_dataset2/models/onnx/BiDAF/bidaf-11.onnx",
      "main_script": "main.py",
      "batch_size": 1
    },
    "hf_bert-base-uncased_dynamic": {
      "model_src_dir": "nlp/huggingface_model/text_classification/quantization/ptq_dynamic",
      "dataset_location": "/tf_dataset/pytorch/glue_data/MRPC",
      "input_model": "/tf_dataset2/models/onnx/hf_bert-base-uncased_dynamic/bert-base-uncased-mrpc.onnx",
      "main_script": "main.py",
      "batch_size": 8
    },
    "hf_bert-base-uncased": {
      "model_src_dir": "nlp/huggingface_model/text_classification/quantization/ptq_static",
      "dataset_location": "/tf_dataset/pytorch/glue_data/MRPC",
      "input_model": "/tf_dataset2/models/onnx/hf_bert-base-uncased_dynamic/bert-base-uncased-mrpc.onnx",
      "main_script": "main.py",
      "batch_size": 8
    },
    "hf_roberta-base_dynamic": {
      "model_src_dir": "nlp/huggingface_model/text_classification/quantization/ptq_dynamic",
      "dataset_location": "/tf_dataset/pytorch/glue_data/MRPC",
      "input_model": "/tf_dataset2/models/onnx/hf_roberta-base_dynamic/roberta-base-mrpc.onnx",
      "main_script": "main.py",
      "batch_size": 8
    },
    "hf_roberta-base": {
      "model_src_dir": "nlp/huggingface_model/text_classification/quantization/ptq_static",
      "dataset_location": "/tf_dataset/pytorch/glue_data/MRPC",
      "input_model": "/tf_dataset2/models/onnx/hf_roberta-base_dynamic/roberta-base-mrpc.onnx",
      "main_script": "main.py",
      "batch_size": 8
    },
    "hf_xlm-roberta-base_dynamic": {
      "model_src_dir": "nlp/huggingface_model/text_classification/quantization/ptq_dynamic",
      "dataset_location": "/tf_dataset/pytorch/glue_data/MRPC",
      "input_model": "/tf_dataset2/models/onnx/hf_xlm-roberta-base_dynamic/xlm-roberta-base-mrpc.onnx",
      "main_script": "main.py",
      "batch_size": 8
    },
    "hf_xlm-roberta-base": {
      "model_src_dir": "nlp/huggingface_model/text_classification/quantization/ptq_static",
      "dataset_location": "/tf_dataset/pytorch/glue_data/MRPC",
      "input_model": "/tf_dataset2/models/onnx/hf_xlm-roberta-base_dynamic/xlm-roberta-base-mrpc.onnx",
      "main_script": "main.py",
      "batch_size": 8
    },
    "hf_camembert-base_dynamic": {
      "model_src_dir": "nlp/huggingface_model/text_classification/quantization/ptq_dynamic",
      "dataset_location": "/tf_dataset/pytorch/glue_data/MRPC",
      "input_model": "/tf_dataset2/models/onnx/hf_camembert-base_dynamic/camembert-base-mrpc.onnx",
      "main_script": "main.py",
      "batch_size": 8
    },
    "hf_camembert-base": {
      "model_src_dir": "nlp/huggingface_model/text_classification/quantization/ptq_static",
      "dataset_location": "/tf_dataset/pytorch/glue_data/MRPC",
      "input_model": "/tf_dataset2/models/onnx/hf_camembert-base_dynamic/camembert-base-mrpc.onnx",
      "main_script": "main.py",
      "batch_size": 8
    },
    "hf_MiniLM-L12-H384-uncased_dynamic": {
      "model_src_dir": "nlp/huggingface_model/text_classification/quantization/ptq_dynamic",
      "dataset_location": "/tf_dataset/pytorch/glue_data/MRPC",
      "input_model": "/tf_dataset2/models/onnx/hf_MiniLM-L12-H384-uncased_dynamic/MiniLM-L12-H384-uncased-mrpc.onnx",
      "main_script": "main.py",
      "batch_size": 8
    },
    "hf_MiniLM-L12-H384-uncased": {
      "model_src_dir": "nlp/huggingface_model/text_classification/quantization/ptq_static",
      "dataset_location": "/tf_dataset/pytorch/glue_data/MRPC",
      "input_model": "/tf_dataset2/models/onnx/hf_MiniLM-L12-H384-uncased_dynamic/MiniLM-L12-H384-uncased-mrpc.onnx",
      "main_script": "main.py",
      "batch_size": 8
    },
    "hf_distilbert-base-uncased_dynamic": {
      "model_src_dir": "nlp/huggingface_model/text_classification/quantization/ptq_dynamic",
      "dataset_location": "/tf_dataset/pytorch/glue_data/SST-2/",
      "input_model": "/tf_dataset2/models/onnx/hf_distilbert-base-uncased_dynamic/distilbert-base-uncased-finetuned-sst-2-english.onnx",
      "main_script": "main.py",
      "batch_size": 8
    },
    "hf_distilbert-base-uncased": {
      "model_src_dir": "nlp/huggingface_model/text_classification/quantization/ptq_static",
      "dataset_location": "/tf_dataset/pytorch/glue_data/SST-2/",
      "input_model": "/tf_dataset2/models/onnx/hf_distilbert-base-uncased_dynamic/distilbert-base-uncased-finetuned-sst-2-english.onnx",
      "main_script": "main.py",
      "batch_size": 8
    },
    "hf_albert-base-v2_dynamic": {
      "model_src_dir": "nlp/huggingface_model/text_classification/quantization/ptq_dynamic",
      "dataset_location": "/tf_dataset/pytorch/glue_data/SST-2/",
      "input_model": "/tf_dataset2/models/onnx/hf_albert-base-v2_dynamic/albert-base-v2-sst2.onnx",
      "main_script": "main.py",
      "batch_size": 8
    },
    "hf_albert-base-v2": {
      "model_src_dir": "nlp/huggingface_model/text_classification/quantization/ptq_static",
      "dataset_location": "/tf_dataset/pytorch/glue_data/SST-2/",
      "input_model": "/tf_dataset2/models/onnx/hf_albert-base-v2_dynamic/albert-base-v2-sst2.onnx",
      "main_script": "main.py",
      "batch_size": 8
    },
    "hf_MiniLM-L6-H384-uncased_dynamic": {
      "model_src_dir": "nlp/huggingface_model/text_classification/quantization/ptq_dynamic",
      "dataset_location": "/tf_dataset/pytorch/glue_data/SST-2/",
      "input_model": "/tf_dataset2/models/onnx/hf_MiniLM-L6-H384-uncased_dynamic/MiniLM-L6-H384-uncased-sst2.onnx",
      "main_script": "main.py",
      "batch_size": 8
    },
    "hf_MiniLM-L6-H384-uncased": {
      "model_src_dir": "nlp/huggingface_model/text_classification/quantization/ptq_static",
      "dataset_location": "/tf_dataset/pytorch/glue_data/SST-2/",
      "input_model": "/tf_dataset2/models/onnx/hf_MiniLM-L6-H384-uncased_dynamic/MiniLM-L6-H384-uncased-sst2.onnx",
      "main_script": "main.py",
      "batch_size": 8
    },
    "hf_spanbert_dynamic": {
      "model_src_dir": "nlp/huggingface_model/question_answering/quantization/ptq_dynamic",
      "dataset_location": "/tf_dataset2/datasets/squad",
      "input_model": "/tf_dataset2/models/onnx/hf_spanbert_dynamic/spanbert-finetuned-squadv1.onnx",
      "main_script": "main.py",
      "batch_size": 1
    },
    "hf_spanbert": {
      "model_src_dir": "nlp/huggingface_model/question_answering/quantization/ptq_static",
      "dataset_location": "/tf_dataset2/datasets/squad",
      "input_model": "/tf_dataset2/models/onnx/hf_spanbert_dynamic/spanbert-finetuned-squadv1.onnx",
      "main_script": "main.py",
      "batch_size": 1
    },
    "hf_bert-base-multilingual-cased_dynamic": {
      "model_src_dir": "nlp/huggingface_model/question_answering/quantization/ptq_dynamic",
      "dataset_location": "/tf_dataset2/datasets/squad",
      "input_model": "/tf_dataset2/models/onnx/hf_bert-base-multilingual-cased_dynamic/bert-base-multilingual-cased-finetuned-squad.onnx",
      "main_script": "main.py",
      "batch_size": 1
    },
    "hf_bert-base-multilingual-cased": {
      "model_src_dir": "nlp/huggingface_model/question_answering/quantization/ptq_static",
      "dataset_location": "/tf_dataset2/datasets/squad",
      "input_model": "/tf_dataset2/models/onnx/hf_bert-base-multilingual-cased_dynamic/bert-base-multilingual-cased-finetuned-squad.onnx",
      "main_script": "main.py",
      "batch_size": 1
    },
    "hf_bert-base-cased_dynamic": {
      "model_src_dir": "nlp/huggingface_model/text_classification/quantization/ptq_dynamic",
      "dataset_location": "/tf_dataset/pytorch/glue_data/MRPC",
      "input_model": "/tf_dataset2/models/onnx/hf_bert-base-cased_dynamic/bert-base-cased-finetuned-mrpc.onnx",
      "main_script": "main.py",
      "batch_size": 8
    },
    "hf_bert-base-cased": {
      "model_src_dir": "nlp/huggingface_model/text_classification/quantization/ptq_static",
      "dataset_location": "/tf_dataset/pytorch/glue_data/MRPC",
      "input_model": "/tf_dataset2/models/onnx/hf_bert-base-cased_static/bert-base-cased-finetuned-mrpc.onnx",
      "main_script": "main.py",
      "batch_size": 8
    },
    "hf_electra-small-discriminator_dynamic": {
      "model_src_dir": "nlp/huggingface_model/text_classification/quantization/ptq_dynamic",
      "dataset_location": "/tf_dataset/pytorch/glue_data/MRPC",
      "input_model": "/tf_dataset2/models/onnx/hf_electra-small-discriminator_dynamic/electra-small-discriminator-mrpc.onnx",
      "main_script": "main.py",
      "batch_size": 8
    },
    "hf_electra-small-discriminator": {
      "model_src_dir": "nlp/huggingface_model/text_classification/quantization/ptq_static",
      "dataset_location": "/tf_dataset/pytorch/glue_data/MRPC",
      "input_model": "/tf_dataset2/models/onnx/hf_electra-small-discriminator_dynamic/electra-small-discriminator-mrpc.onnx",
      "main_script": "main.py",
      "batch_size": 8
    },
    "hf_bert-mini_dynamic": {
      "model_src_dir": "nlp/huggingface_model/text_classification/quantization/ptq_dynamic",
      "dataset_location": "/tf_dataset/pytorch/glue_data/MRPC",
      "input_model": "/tf_dataset2/models/onnx/hf_bert-mini_dynamic/bert-mini-finetuned-mrpc.onnx",
      "main_script": "main.py",
      "batch_size": 8
    },
    "hf_bert-mini": {
      "model_src_dir": "nlp/huggingface_model/text_classification/quantization/ptq_static",
      "dataset_location": "/tf_dataset/pytorch/glue_data/MRPC",
      "input_model": "/tf_dataset2/models/onnx/hf_bert-mini_dynamic/bert-mini-finetuned-mrpc.onnx",
      "main_script": "main.py",
      "batch_size": 8
    },
    "hf_xlnet-base-cased_dynamic": {
      "model_src_dir": "nlp/huggingface_model/text_classification/quantization/ptq_dynamic",
      "dataset_location": "/tf_dataset/pytorch/glue_data/MRPC",
      "input_model": "/tf_dataset2/models/onnx/hf_xlnet-base-cased_dynamic/xlnet-base-cased-mrpc.onnx",
      "main_script": "main.py",
      "batch_size": 8
    },
    "hf_xlnet-base-cased": {
      "model_src_dir": "nlp/huggingface_model/text_classification/quantization/ptq_static",
      "dataset_location": "/tf_dataset/pytorch/glue_data/MRPC",
      "input_model": "/tf_dataset2/models/onnx/hf_xlnet-base-cased_dynamic/xlnet-base-cased-mrpc.onnx",
      "main_script": "main.py",
      "batch_size": 8
    },
    "hf_bart-large_dynamic": {
      "model_src_dir": "nlp/huggingface_model/text_classification/quantization/ptq_dynamic",
      "dataset_location": "/tf_dataset/pytorch/glue_data/MRPC",
      "input_model": "/tf_dataset2/models/onnx/hf_bart-large_dynamic/bart-large-mrpc-hf.onnx",
      "main_script": "main.py",
      "batch_size": 8
    },
    "hf_bart-large": {
      "model_src_dir": "nlp/huggingface_model/text_classification/quantization/ptq_static",
      "dataset_location": "/tf_dataset/pytorch/glue_data/MRPC",
      "input_model": "/tf_dataset2/models/onnx/hf_bart-large_dynamic/bart-large-mrpc-hf.onnx",
      "main_script": "main.py",
      "batch_size": 8
    },
    "hf_distilbert-base-uncased-distilled_dynamic": {
      "model_src_dir": "nlp/huggingface_model/question_answering/quantization/ptq_dynamic",
      "dataset_location": "/tf_dataset2/datasets/squad",
      "input_model": "/tf_dataset2/models/onnx/hf_distilbert-squad_dynamic/distilbert-base-uncased-distilled-squad.onnx",
      "main_script": "main.py",
      "batch_size": 1
    },
    "hf_distilbert-base-uncased-distilled": {
      "model_src_dir": "nlp/huggingface_model/question_answering/quantization/ptq_static",
      "dataset_location": "/tf_dataset2/datasets/squad",
      "input_model": "/tf_dataset2/models/onnx/hf_distilbert-squad_dynamic/distilbert-base-uncased-distilled-squad.onnx",
      "main_script": "main.py",
      "batch_size": 1
    },
    "hf_bert-large-uncased_dynamic": {
      "model_src_dir": "nlp/huggingface_model/question_answering/quantization/ptq_dynamic",
      "dataset_location": "/tf_dataset2/datasets/squad",
      "input_model": "/tf_dataset2/models/onnx/hf_bert-large_dynamic/bert-large-uncased-whole-word-masking-finetuned-squad.onnx",
      "main_script": "main.py",
      "batch_size": 1
    },
    "hf_bert-large-uncased": {
      "model_src_dir": "nlp/huggingface_model/question_answering/quantization/ptq_static",
      "dataset_location": "/tf_dataset2/datasets/squad",
      "input_model": "/tf_dataset2/models/onnx/hf_bert-large_static/bert-large-uncased-whole-word-masking-finetuned-squad.onnx",
      "main_script": "main.py",
      "batch_size": 1
    },
    "hf_roberta-large_dynamic": {
      "model_src_dir": "nlp/huggingface_model/question_answering/quantization/ptq_dynamic",
      "dataset_location": "/tf_dataset2/datasets/squad",
      "input_model": "/tf_dataset2/models/onnx/hf_roberta-large_dynamic/roberta-large-squad2.onnx",
      "main_script": "main.py",
      "batch_size": 1
    },
<<<<<<< HEAD
    "gpt-j-6B": {
      "model_src_dir": "nlp/huggingface_model/text_generation/quantization/ptq_static",
      "dataset_location": "",
      "input_model": "/tf_dataset2/models/onnx/gpt-j-6b/model.onnx",
      "main_script": "main.py",
      "batch_size": 1
    },
    "gpt-j-6B_dynamic": {
      "model_src_dir": "nlp/huggingface_model/text_generation/quantization/ptq_dynamic",
      "dataset_location": "",
      "input_model": "/tf_dataset2/models/onnx/gpt-j-6b/model.onnx",
=======
    "hf_roberta-large": {
      "model_src_dir": "nlp/huggingface_model/question_answering/quantization/ptq_static",
      "dataset_location": "/tf_dataset2/datasets/squad",
      "input_model": "/tf_dataset2/models/onnx/hf_roberta-large_dynamic/roberta-large-squad2.onnx",
      "main_script": "main.py",
      "batch_size": 1
    },
    "hf_gpt2_dynamic": {
      "model_src_dir": "nlp/huggingface_model/language_modeling/quantization/ptq_dynamic",
      "dataset_location": "/tf_dataset2/datasets/wikitext/wikitext-2-raw/wiki.test.raw",
      "input_model": "/tf_dataset2/models/onnx/gpt2/gpt2_lm_head_wikitext_model_zoo.onnx",
      "main_script": "main.py",
      "batch_size": 1
    },
    "hf_gpt2": {
      "model_src_dir": "nlp/huggingface_model/language_modeling/quantization/ptq_static",
      "dataset_location": "/tf_dataset2/datasets/wikitext/wikitext-2-raw/wiki.test.raw",
      "input_model": "/tf_dataset2/models/onnx/gpt2/gpt2_lm_head_wikitext_model_zoo.onnx",
      "main_script": "main.py",
      "batch_size": 1
    },
    "hf_distilgpt2_dynamic": {
      "model_src_dir": "nlp/huggingface_model/language_modeling/quantization/ptq_dynamic",
      "dataset_location": "/tf_dataset2/datasets/wikitext/wikitext-2-raw/wiki.test.raw",
      "input_model": "/tf_dataset2/models/onnx/hf_distilgpt2/distilgpt2.onnx",
      "main_script": "main.py",
      "batch_size": 1
    },
    "hf_distilgpt2": {
      "model_src_dir": "nlp/huggingface_model/language_modeling/quantization/ptq_static",
      "dataset_location": "/tf_dataset2/datasets/wikitext/wikitext-2-raw/wiki.test.raw",
      "input_model": "/tf_dataset2/models/onnx/hf_distilgpt2/distilgpt2.onnx",
>>>>>>> 0ea89c4c
      "main_script": "main.py",
      "batch_size": 1
    }
  }
}
<|MERGE_RESOLUTION|>--- conflicted
+++ resolved
@@ -735,7 +735,6 @@
       "main_script": "main.py",
       "batch_size": 1
     },
-<<<<<<< HEAD
     "gpt-j-6B": {
       "model_src_dir": "nlp/huggingface_model/text_generation/quantization/ptq_static",
       "dataset_location": "",
@@ -747,7 +746,9 @@
       "model_src_dir": "nlp/huggingface_model/text_generation/quantization/ptq_dynamic",
       "dataset_location": "",
       "input_model": "/tf_dataset2/models/onnx/gpt-j-6b/model.onnx",
-=======
+      "main_script": "main.py",
+      "batch_size": 1
+    },
     "hf_roberta-large": {
       "model_src_dir": "nlp/huggingface_model/question_answering/quantization/ptq_static",
       "dataset_location": "/tf_dataset2/datasets/squad",
@@ -780,7 +781,6 @@
       "model_src_dir": "nlp/huggingface_model/language_modeling/quantization/ptq_static",
       "dataset_location": "/tf_dataset2/datasets/wikitext/wikitext-2-raw/wiki.test.raw",
       "input_model": "/tf_dataset2/models/onnx/hf_distilgpt2/distilgpt2.onnx",
->>>>>>> 0ea89c4c
       "main_script": "main.py",
       "batch_size": 1
     }
