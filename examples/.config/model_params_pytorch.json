{
  "pytorch": {
    "resnet50": {
      "model_src_dir": "image_recognition/torchvision_models/quantization/ptq/cpu/fx",
      "dataset_location": "/tf_dataset/pytorch/ImageNet/raw",
      "input_model": "resnet50",
      "main_script": "main.py",
      "batch_size": 100
    },
    "resnet18_fx": {
      "model_src_dir": "image_recognition/torchvision_models/quantization/ptq/cpu/fx/",
      "dataset_location": "/tf_dataset/pytorch/ImageNet/raw",
      "input_model": "resnet18",
      "main_script": "main.py",
      "batch_size": 100
    },
    "resnet18_ipex":{
     "model_src_dir": "image_recognition/torchvision_models/quantization/ptq/cpu/ipex",
     "dataset_location": "/tf_dataset/pytorch/ImageNet/raw",
     "input_model": "resnet18",
     "main_script": "main.py",
     "batch_size": 100
    },
    "resnext_101":{
      "model_src_dir": "image_recognition/torchvision_models/quantization/ptq/cpu/fx",
      "dataset_location": "/tf_dataset/pytorch/ImageNet/raw",
      "input_model": "resnext101_32x8d",
      "main_script": "main.py",
      "batch_size": 100
     },
     "inception_v3": {
      "model_src_dir": "image_recognition/torchvision_models/quantization/ptq/cpu/fx",
      "dataset_location": "/tf_dataset/pytorch/ImageNet/raw",
      "input_model": "inception_v3",
      "main_script": "main.py",
      "batch_size": 100
    },
    "efficientnet_b0_fx": {
      "model_src_dir": "image_recognition/torchvision_models/quantization/ptq/cpu/fx/",
      "dataset_location": "/tf_dataset/pytorch/ImageNet/raw",
      "input_model": "efficientnet_b0",
      "main_script": "main.py",
      "batch_size": 100
    },
    "efficientnet_b3_fx": {
      "model_src_dir": "image_recognition/torchvision_models/quantization/ptq/cpu/fx/",
      "dataset_location": "/tf_dataset/pytorch/ImageNet/raw",
      "input_model": "efficientnet_b3",
      "main_script": "main.py",
      "batch_size": 100
    },
    "efficientnet_b7_fx": {
      "model_src_dir": "image_recognition/torchvision_models/quantization/ptq/cpu/fx/",
      "dataset_location": "/tf_dataset/pytorch/ImageNet/raw",
      "input_model": "efficientnet_b7",
      "main_script": "main.py",
      "batch_size": 100
    },
    "resnet50_ipex": {
      "model_src_dir": "image_recognition/torchvision_models/quantization/ptq/cpu/ipex",
      "dataset_location": "/tf_dataset/pytorch/ImageNet/raw",
      "input_model": "resnet50",
      "main_script": "main.py",
      "batch_size": 100
    },
    "resnext101_32x16d_wsl_ipex": {
      "model_src_dir": "image_recognition/torchvision_models/quantization/ptq/cpu/ipex",
      "dataset_location": "/tf_dataset/pytorch/ImageNet/raw",
      "input_model": "resnext101_32x16d_wsl",
      "main_script": "main.py",
      "batch_size": 100
    },
    "distilbert_base_ipex":{
      "model_src_dir": "nlp/huggingface_models/question-answering/quantization/ptq_static/ipex",
      "dataset_location": "",
      "input_model": "",
      "main_script": "run_qa.py",
      "batch_size": 8
    },
    "bert_large_ipex":{
      "model_src_dir": "nlp/huggingface_models/question-answering/quantization/ptq_static/ipex",
      "dataset_location": "",
      "input_model": "",
      "main_script": "run_qa.py",
      "batch_size": 8
    },
    "resnet18_qat_fx": {
      "model_src_dir": "image_recognition/torchvision_models/quantization/qat/fx",
      "dataset_location": "/tf_dataset/pytorch/ImageNet/raw",
      "input_model": "resnet18",
      "main_script": "main.py",
      "batch_size": 100
    },
    "resnet50_qat_fx": {
      "model_src_dir": "image_recognition/torchvision_models/quantization/qat/fx",
      "dataset_location": "/tf_dataset/pytorch/ImageNet/raw",
      "input_model": "resnet50",
      "main_script": "main.py",
      "batch_size": 100
    },
<<<<<<< HEAD
    "resnet101_qat_fx": {
      "model_src_dir": "image_recognition/torchvision_models/quantization/qat/fx",
=======
    "resnet50_qat_fx": {
      "model_src_dir": "image_recognition/torchvision_models/quantization/qat/fx",
      "dataset_location": "/tf_dataset/pytorch/ImageNet/raw",
      "input_model": "resnet50",
      "main_script": "main.py",
      "batch_size": 100
    },
    "resnet101_qat": {
      "model_src_dir": "image_recognition/torchvision_models/quantization/qat/eager",
>>>>>>> a486f94f
      "dataset_location": "/tf_dataset/pytorch/ImageNet/raw",
      "input_model": "resnext101_32x8d",
      "main_script": "main.py",
      "batch_size": 100
    },
    "mobilenet_v2_qat_fx": {
      "model_src_dir": "image_recognition/torchvision_models/quantization/qat/fx",
      "dataset_location": "/tf_dataset/pytorch/ImageNet/raw",
      "input_model": "mobilenet_v2",
      "main_script": "main.py",
      "batch_size": 100
    },
    "peleenet": {
      "model_src_dir": "image_recognition/peleenet/quantization/ptq/eager",
      "dataset_location": "/tf_dataset/pytorch/ImageNet/raw",
      "input_model": "/tf_dataset/pytorch/peleenet/peleenet_acc7208.pth.tar",
      "yaml": "conf.yaml",
      "strategy": "basic",
      "batch_size": 100,
      "new_benchmark": false
    },
    "resnest50": {
      "model_src_dir": "image_recognition/resnest/quantization/ptq/eager",
      "dataset_location": "/tf_dataset/pytorch/ImageNet/raw",
      "input_model": "",
      "yaml": "conf.yaml",
      "strategy": "basic",
      "batch_size": 100,
      "new_benchmark": false
    },
    "se_resnext50_32x4d": {
      "model_src_dir": "image_recognition/se_resnext/quantization/ptq/fx",
      "dataset_location": "/tf_dataset/pytorch/ImageNet/raw",
      "input_model": "se_resnext50_32x4d",
      "main_script": "examples/imagenet_eval.py",
      "batch_size": 100
    },
    "yolo_v3": {
      "model_src_dir": "object_detection/yolo_v3/quantization/ptq_static/fx",
      "dataset_location": "/tf_dataset/pytorch/coco_data_yolo",
      "input_model": "/tf_dataset/pytorch/coco_data_yolo/yolov3.weights",
      "main_script": "test.py",
      "batch_size": 100
    },
    "bert_base_MRPC": {
      "model_src_dir": "nlp/huggingface_models/text-classification/quantization/ptq_static/fx",
      "dataset_location": "",
      "input_model": "/tf_dataset/pytorch/glue_data/base_weights/bert_MRPC_output",
      "main_script": "run_glue.py",
      "batch_size": 64
    },
    "bert_base_CoLA": {
      "model_src_dir": "nlp/huggingface_models/text-classification/quantization/ptq_static/fx",
      "dataset_location": "",
      "input_model": "/tf_dataset/pytorch/glue_data/base_weights/bert_CoLA_output",
      "main_script": "run_glue.py",
      "batch_size": 64
    },
    "bert_base_STS-B": {
      "model_src_dir": "nlp/huggingface_models/text-classification/quantization/ptq_static/fx",
      "dataset_location": "",
      "input_model": "/tf_dataset/pytorch/glue_data/base_weights/bert_STS-B_output",
      "batch_size": 64,
      "main_script": "run_glue.py"
    },
    "bert_base_SST-2": {
      "model_src_dir": "nlp/huggingface_models/text-classification/quantization/ptq_static/fx",
      "dataset_location": "",
      "input_model": "/tf_dataset/pytorch/glue_data/base_weights/bert_SST-2_output",
      "batch_size": 64,
      "main_script": "run_glue.py"
    },
    "bert_base_RTE": {
      "model_src_dir": "nlp/huggingface_models/text-classification/quantization/ptq_static/fx",
      "dataset_location": "",
      "input_model": "/tf_dataset/pytorch/glue_data/base_weights/bert_RTE_output",
      "batch_size": 64,
      "main_script": "run_glue.py"
    },
    "bert_large_MRPC": {
      "model_src_dir": "nlp/huggingface_models/text-classification/quantization/ptq_static/fx",
      "dataset_location": "",
      "input_model": "/tf_dataset/pytorch/glue_data/weights/bert_MRPC_output",
      "batch_size": 64,
      "main_script": "run_glue.py"
    },
    "bert_large_SQuAD": {
      "model_src_dir": "nlp/huggingface_models/question-answering/quantization/ptq_static/fx",
      "dataset_location": "",
      "input_model": "",
      "main_script": "run_qa.py",
      "batch_size": 64
    },
    "bert_large_QNLI": {
      "model_src_dir": "nlp/huggingface_models/text-classification/quantization/ptq_static/fx",
      "dataset_location": "",
      "input_model": "/tf_dataset/pytorch/glue_data/weights/bert_QNLI_output",
      "batch_size": 64,
      "main_script": "run_glue.py"
    },
    "bert_large_RTE": {
      "model_src_dir": "nlp/huggingface_models/text-classification/quantization/ptq_dynamic/fx",
      "dataset_location": "",
      "input_model": "/tf_dataset/pytorch/glue_data/weights/bert_large_rte", 
      "batch_size": 64,
      "main_script": "run_glue.py"
    },
    "bert_large_CoLA": {
      "model_src_dir": "nlp/huggingface_models/text-classification/quantization/ptq_static/fx",
      "dataset_location": "",
      "input_model": "/tf_dataset/pytorch/glue_data/weights/bert_CoLA_output",
      "batch_size": 64,
      "main_script": "run_glue.py"
    },
    "pokemon_diffusers": {
      "model_src_dir": "nlp/huggingface_models/text-to-image/quantization/ptq_static/fx",
      "dataset_location": "",
      "input_model": "",
      "main_script": "../../run_diffusion.py",
      "batch_size": 64
    },
    "dlrm": {
      "model_src_dir": "recommendation/dlrm/quantization/ptq/eager",
      "dataset_location": "/mnt/local_disk3/dataset/dlrm/dlrm/input",
      "input_model": "/mnt/local_disk3/dataset/dlrm/dlrm/dlrm_weight/tb00_40M.pt",
      "yaml": "conf.yaml",
      "strategy": "basic",
      "batch_size": 16384,
      "new_benchmark": false
    },
    "dlrm_fx": {
      "model_src_dir": "recommendation/dlrm/quantization/ptq/fx",
      "dataset_location": "/mnt/local_disk3/dataset/dlrm/dlrm/input",
      "input_model": "/mnt/local_disk3/dataset/dlrm/dlrm/dlrm_weight/tb00_40M.pt",
      "main_script": "dlrm_s_pytorch_tune.py",
      "batch_size": 16384
    },
    "dlrm_ipex": {
      "model_src_dir": "recommendation/dlrm/quantization/ptq/ipex",
      "dataset_location": "/mnt/local_disk3/dataset/dlrm/dlrm/input",
      "input_model": "/mnt/local_disk3/dataset/dlrm/dlrm/dlrm_weight/tb00_40M.pt",
      "main_script": "dlrm_s_pytorch.py",
      "batch_size": 16384
    },
    "blendcnn": {
      "model_src_dir": "nlp/blendcnn/quantization/ptq/eager",
      "dataset_location": "/tf_dataset/pytorch/blendcnn/MRPC/",
      "input_model": "/tf_dataset/pytorch/blendcnn/models/",
      "yaml": "blendcnn.yaml",
      "strategy": "basic",
      "batch_size": 32,
      "new_benchmark": false
    },
    "gpt_WikiText(rm)": {
      "model_src_dir": "eager/language_translation/ptq",
      "dataset_location": "/tf_dataset/pytorch/huggingface/language_translation_pt/wikitext-2-raw/",
      "input_model": "/tf_dataset/pytorch/huggingface/language_translation_pt/gpt_output",
      "yaml": "openai-gpt.yaml",
      "strategy": "basic",
      "batch_size": 64,
      "new_benchmark": false
    },
    "ctrl_WikiText": {
      "model_src_dir": "nlp/huggingface_models/language-modeling/quantization/ptq_static/eager",
      "dataset_location": "/tf_dataset/pytorch/huggingface/language_translation_pt/wikitext-2-raw/",
      "input_model": "/tf_dataset/pytorch/huggingface/language_translation_pt/ctrl_output",
      "yaml": "conf.yaml",
      "strategy": "basic",
      "batch_size": 16,
      "new_benchmark": false
    },
    "xlnet_base_cased_MRPC": {
      "model_src_dir": "nlp/huggingface_models/text-classification/quantization/ptq_static/eager",
      "dataset_location": "/tf_dataset/pytorch/glue_data/MRPC",
      "input_model": "/tf_dataset/pytorch/huggingface/language_translation_pt/xlnet_output",
      "yaml": "xlnet-base-cased.yaml",
      "strategy": "basic",
      "batch_size": 64,
      "new_benchmark": false
    },
    "roberta_base_MRPC": {
      "model_src_dir": "nlp/huggingface_models/text-classification/quantization/ptq_static/eager",
      "dataset_location": "/tf_dataset/pytorch/glue_data/MRPC",
      "input_model": "/tf_dataset/pytorch/huggingface/language_translation_pt/roberta_output",
      "yaml": "conf.yaml",
      "strategy": "basic",
      "batch_size": 64,
      "new_benchmark": false
    },
    "camembert_base_MRPC": {
      "model_src_dir": "nlp/huggingface_models/text-classification/quantization/ptq_static/eager",
      "dataset_location": "/tf_dataset/pytorch/glue_data/MRPC",
      "input_model": "/tf_dataset/pytorch/huggingface/language_translation_pt/camembert_output",
      "yaml": "conf.yaml",
      "strategy": "basic",
      "batch_size": 64,
      "new_benchmark": false
    },
    "3dunet": {
      "model_src_dir": "image_recognition/3d-unet/quantization/ptq/fx",
      "dataset_location": "/tf_dataset/dataset/mlperf_3dunet/build",
      "input_model": "/tf_dataset/pytorch/mlperf_3dunet/nnUNetTrainerV2__nnUNetPlansv2.mlperf.1",
      "batch_size": 100,
      "main_script": "run.py"
    },
    "rnnt": {
      "model_src_dir": "speech_recognition/rnnt/quantization/ptq_dynamic/eager",
      "dataset_location": "/tf_dataset/pytorch/rnnt/convert_dataset/",
      "input_model": "/tf_dataset/pytorch/rnnt/rnnt.pt",
      "yaml": "conf.yaml",
      "strategy": "basic",
      "batch_size": 100,
      "new_benchmark": false
    },
    "wav2vec2":{
      "model_src_dir": "speech_recognition/torchaudio_models/quantization/ptq_dynamic/eager",
      "dataset_location": "/tf_dataset2/datasets/speech_data/LibriSpeech/test-clean",
      "input_model": "wav2vec2",
      "yaml": "conf.yaml",
      "strategy": "basic",
      "batch_size": 1,
      "new_benchmark": false
    },
    "hubert":{
       "model_src_dir": "speech_recognition/torchaudio_models/quantization/ptq_dynamic/eager",
       "dataset_location": "/tf_dataset2/datasets/speech_data/LibriSpeech/test-clean",
       "input_model": "hubert",
       "yaml": "conf.yaml",
       "strategy": "basic",
       "batch_size": 1,
       "new_benchmark": false
    },
    "hubert_fx":{
       "model_src_dir": "speech_recognition/torchaudio_models/quantization/ptq_static/fx",
       "dataset_location": "/tf_dataset2/datasets/speech_data/LibriSpeech/test-clean",
       "input_model": "hubert",
       "main_script": "run_asr.py",
       "batch_size": 1
    },
    "distilbert_base_MRPC": {
      "model_src_dir": "nlp/huggingface_models/text-classification/quantization/ptq_dynamic/eager",
      "dataset_location": "/tf_dataset/pytorch/glue_data_new",
      "input_model": "/tf_dataset/pytorch/huggingface/language_translation_pt/distilbert_mrpc",
      "yaml": "conf.yaml",
      "strategy": "basic",
      "batch_size": 64,
      "new_benchmark": false
    },
    "distilbert_base_MRPC_fx": {
      "model_src_dir": "nlp/huggingface_models/text-classification/quantization/ptq_static/fx",
      "dataset_location": "/tf_dataset/pytorch/glue_data_new",
      "input_model": "/tf_dataset/pytorch/huggingface/language_translation_pt/distilbert_mrpc",
      "batch_size": 64,
      "main_script": "run_glue.py"
    },
    "albert_base_MRPC": {
      "model_src_dir": "nlp/huggingface_models/text-classification/quantization/ptq_dynamic/eager",
      "dataset_location": "/tf_dataset/pytorch/glue_data_new",
      "input_model": "/tf_dataset/pytorch/huggingface/language_translation_pt/albert_mrpc",
      "yaml": "conf.yaml",
      "strategy": "basic",
      "batch_size": 64,
      "new_benchmark": false
    },
    "funnel_MRPC": {
      "model_src_dir": "nlp/huggingface_models/text-classification/quantization/ptq_dynamic/eager",
      "dataset_location": "/tf_dataset/pytorch/glue_data_new",
      "input_model": "/tf_dataset/pytorch/huggingface/language_translation_pt/funnel_mrpc",
      "yaml": "conf.yaml",
      "strategy": "basic",
      "batch_size": 64,
      "new_benchmark": false
    },
    "funnel_MRPC_fx": {
      "model_src_dir": "nlp/huggingface_models/text-classification/quantization/ptq_static/fx",
      "dataset_location": "/tf_dataset/pytorch/glue_data_new",
      "input_model": "/tf_dataset/pytorch/huggingface/language_translation_pt/funnel_mrpc",
      "batch_size": 64,
      "main_script": "run_glue.py"
    },
    "bart_WNLI(rm)": {
      "model_src_dir": "eager/huggingface_models",
      "dataset_location": "/tf_dataset/pytorch/glue_data_new",
      "input_model": "/tf_dataset/pytorch/huggingface/language_translation_pt/bart_wnli",
      "yaml": "conf.yaml",
      "strategy": "basic",
      "batch_size": 16,
      "new_benchmark": false
    },
    "mbart_WNLI": {
      "model_src_dir": "nlp/huggingface_models/text-classification/quantization/ptq_dynamic/eager",
      "dataset_location": "/tf_dataset/pytorch/glue_data_new",
      "input_model": "/tf_dataset/pytorch/huggingface/language_translation_pt/mbart_wnli",
      "yaml": "conf.yaml",
      "strategy": "basic",
      "batch_size": 64,
      "new_benchmark": false
    },
    "t5_WMT_en_ro": {
      "model_src_dir": "nlp/huggingface_models/translation/quantization/ptq_dynamic/eager",
      "dataset_location": "",
      "input_model": "",
      "yaml": "conf.yaml",
      "strategy": "basic",
      "batch_size": 64,
      "new_benchmark": false
    },
    "marianmt_WMT_en_ro": {
      "model_src_dir": "nlp/huggingface_models/translation/quantization/ptq_dynamic/eager",
      "dataset_location": "",
      "input_model": "",
      "yaml": "conf.yaml",
      "strategy": "basic",
      "batch_size": 64,
      "new_benchmark": false
    },
    "pegasus_samsum": {
      "model_src_dir": "nlp/huggingface_models/summarization/quantization/ptq_dynamic/fx",
      "dataset_location": "",
      "input_model": "",
      "main_script": "run_summarization.py",
      "batch_size": 64
    },
    "dialogpt_wikitext": {
      "model_src_dir": "nlp/huggingface_models/language-modeling/quantization/ptq_static/eager",
      "dataset_location": "",
      "input_model": "/tf_dataset/pytorch/huggingface/language_translation_pt/dialogpt_clm",
      "yaml": "conf.yaml",
      "strategy": "basic",
      "batch_size": 64,
      "new_benchmark": false
    },
    "reformer_crime_and_punishment": {
      "model_src_dir": "nlp/huggingface_models/language-modeling/quantization/ptq_static/eager",
      "dataset_location": "",
      "input_model": "/tf_dataset/pytorch/huggingface/language_translation_pt/reformer_clm",
      "yaml": "conf.yaml",
      "strategy": "basic",
      "batch_size": 64,
      "new_benchmark": false
    },
    "gpt_j_wikitext":{
      "model_src_dir": "nlp/huggingface_models/language-modeling/quantization/ptq_static/fx",
      "dataset_location": "",
      "input_model": "/tf_dataset2/models/pytorch/gpt-j-6B",
      "main_script": "run_clm.py",
      "batch_size": 8
    },
    "xlm-roberta-base_MRPC": {
      "model_src_dir": "nlp/huggingface_models/text-classification/quantization/ptq_static/eager",
      "dataset_location": "",
      "input_model": "/tf_dataset/pytorch/huggingface/language_translation_pt/xlm-roberta_mrpc",
      "yaml": "conf.yaml",
      "strategy": "basic",
      "batch_size": 64,
      "new_benchmark": false
    },
    "flaubert_MRPC": {
      "model_src_dir": "nlp/huggingface_models/text-classification/quantization/ptq_static/eager",
      "dataset_location": "",
      "input_model": "/tf_dataset/pytorch/huggingface/language_translation_pt/flaubert_mrpc",
      "yaml": "conf.yaml",
      "strategy": "basic",
      "batch_size": 64,
      "new_benchmark": false
    },
    "barthez_MRPC": {
      "model_src_dir": "nlp/huggingface_models/text-classification/quantization/ptq_static/eager",
      "dataset_location": "",
      "input_model": "/tf_dataset/pytorch/huggingface/language_translation_pt/barthez_mrpc",
      "yaml": "conf.yaml",
      "strategy": "basic",
      "batch_size": 64,
      "new_benchmark": false
    },
    "longformer_MRPC": {
      "model_src_dir": "nlp/huggingface_models/text-classification/quantization/ptq_static/eager",
      "dataset_location": "",
      "input_model": "/tf_dataset/pytorch/huggingface/language_translation_pt/longformer_mrpc",
      "yaml": "conf.yaml",
      "strategy": "basic",
      "batch_size": 64,
      "new_benchmark": false
    },
    "layoutlm_MRPC": {
      "model_src_dir": "nlp/huggingface_models/text-classification/quantization/ptq_static/eager",
      "dataset_location": "",
      "input_model": "/tf_dataset/pytorch/huggingface/language_translation_pt/layoutlm_mrpc",
      "yaml": "conf.yaml",
      "strategy": "basic",
      "batch_size": 64,
      "new_benchmark": false
    },
    "deberta_MRPC": {
      "model_src_dir": "nlp/huggingface_models/text-classification/quantization/ptq_static/eager",
      "dataset_location": "",
      "input_model": "/tf_dataset/pytorch/huggingface/language_translation_pt/deberta_mrpc",
      "yaml": "conf.yaml",
      "strategy": "basic",
      "batch_size": 64,
      "new_benchmark": false
    },
    "squeezebert_MRPC": {
      "model_src_dir": "nlp/huggingface_models/text-classification/quantization/ptq_static/eager",
      "dataset_location": "",
      "input_model": "/tf_dataset/pytorch/huggingface/language_translation_pt/squeezebert_mrpc",
      "yaml": "conf.yaml",
      "strategy": "basic",
      "batch_size": 64,
      "new_benchmark": false
    },
    "xlm_roberta_MRPC": {
      "model_src_dir": "nlp/huggingface_models/text-classification/quantization/ptq_dynamic/eager",
      "dataset_location": "/tf_dataset/pytorch/glue_data_new",
      "input_model": "/tf_dataset/pytorch/huggingface/language_translation_pt/xlm_roberta_MRPC",
      "yaml": "conf.yaml",
      "strategy": "basic",
      "batch_size": 16,
      "new_benchmark": false
    },
    "xlnet_base_MRPC(rm)": {
      "model_src_dir": "eager/huggingface_models",
      "dataset_location": "",
      "input_model": "/tf_dataset/pytorch/huggingface/language_translation_pt/xlnet_base_MRPC",
      "yaml": "conf.yaml",
      "strategy": "basic",
      "batch_size": 1,
      "new_benchmark": false
    },
    "gpt2_MRPC(rm)": {
      "model_src_dir": "eager/huggingface_models",
      "dataset_location": "",
      "input_model": "/tf_dataset/pytorch/huggingface/language_translation_pt/gpt2_MRPC",
      "yaml": "conf.yaml",
      "strategy": "basic",
      "batch_size": 1,
      "new_benchmark": false
    },
    "transfo_xl_MRPC": {
      "model_src_dir": "nlp/huggingface_models/text-classification/quantization/ptq_dynamic/eager",
      "dataset_location": "/tf_dataset/pytorch/glue_data_new",
      "input_model": "/tf_dataset/pytorch/huggingface/language_translation_pt/transfo_xl_mrpc_dynamic",
      "yaml": "conf.yaml",
      "strategy": "basic",
      "batch_size": 1,
      "new_benchmark": false
    },
    "ctrl_MRPC": {
      "model_src_dir": "nlp/huggingface_models/text-classification/quantization/ptq_dynamic/eager",
      "dataset_location": "/tf_dataset/pytorch/glue_data_new",
      "input_model": "/tf_dataset/pytorch/huggingface/language_translation_pt/ctrl_mrpc_dynamic",
      "yaml": "conf.yaml",
      "strategy": "basic",
      "batch_size": 1,
      "new_benchmark": false
    },
    "xlm_MRPC(rm)": {
      "model_src_dir": "eager/huggingface_models",
      "dataset_location": "/tf_dataset/pytorch/glue_data_new",
      "input_model": "/tf_dataset/pytorch/huggingface/language_translation_pt/xlm_mrpc_dynamic",
      "yaml": "conf.yaml",
      "strategy": "basic",
      "batch_size": 1,
      "new_benchmark": false
    },
    "ssd_resnet34_fx": {
      "model_src_dir": "object_detection/ssd_resnet34/quantization/ptq/fx",
      "dataset_location": "/tf_dataset2/datasets/coco2017/resized_1200x1200/coconpy",
      "input_model": "/tf_dataset2/models/pytorch/ssd_resnet34/resnet34-ssd1200.pytorch",
      "main_script": "python/main.py",
      "batch_size": 100
    },
    "ssd_resnet34_ipex": {
      "model_src_dir": "object_detection/ssd_resnet34/quantization/ptq/ipex",
      "dataset_location": "/tf_dataset2/datasets/coco2017/coco",
      "input_model": "/tf_dataset2/models/pytorch/ssd_resnet34_ipex/resnet34-ssd1200.pth",
      "main_script": "infer.py",
      "batch_size": 100
    },
    "ssd_resnet34_qat_fx": {
      "model_src_dir": "object_detection/ssd_resnet34/quantization/qat/fx",
      "dataset_location": "/tf_dataset2/datasets/coco2017/coco",
      "input_model": "/tf_dataset2/models/pytorch/ssd_resnet34/ssd_resnet34_qat_fx.pt",
      "main_script": "ssd/main.py",
      "batch_size": 100
    },
    "maskrcnn_fx": {
      "model_src_dir": "object_detection/maskrcnn/quantization/ptq/fx",
      "dataset_location": "/tf_dataset/dataset/coco_dataset/raw-data",
      "input_model": "/tf_dataset2/models/pytorch/maskrcnn_fx/e2e_mask_rcnn_R_50_FPN_1x.pth",
      "yaml": "pytorch/conf.yaml",
      "strategy": "basic",
      "batch_size": 100,
      "new_benchmark": false
    },
    "bert_base_MRPC_qat": {
      "model_src_dir": "nlp/huggingface_models/text-classification/quantization/qat/fx",
      "dataset_location": "/tf_dataset/pytorch/glue_data/MRPC/",
      "input_model": "/tf_dataset2/models/pytorch/bert_model",
      "batch_size": 8,
      "main_script": "run_glue.py"
    },
    "wide_resnet101_2_fx": {
      "model_src_dir": "oob_models/gen-efficientnet-pytorch",
      "dataset_location": "/tf_dataset/pytorch/ImageNet/raw",
      "input_model": "",
      "yaml": "../conf.yaml",
      "strategy": "basic",
      "batch_size": 100,
      "new_benchmark": false
    },
    "wide_resnet50_2_fx": {
      "model_src_dir": "oob_models/gen-efficientnet-pytorch",
      "dataset_location": "/tf_dataset/pytorch/ImageNet/raw",
      "input_model": "",
      "yaml": "../conf.yaml",
      "strategy": "basic",
      "batch_size": 100,
      "new_benchmark": false
    },
    "resnext101_32x8d_fx": {
      "model_src_dir": "oob_models/gen-efficientnet-pytorch",
      "dataset_location": "/tf_dataset/pytorch/ImageNet/raw",
      "input_model": "",
      "yaml": "../conf.yaml",
      "strategy": "basic",
      "batch_size": 100,
      "new_benchmark": false
    },
    "resnext50_32x4d_fx": {
      "model_src_dir": "oob_models/gen-efficientnet-pytorch",
      "dataset_location": "/tf_dataset/pytorch/ImageNet/raw",
      "input_model": "",
      "yaml": "../conf.yaml",
      "strategy": "basic",
      "batch_size": 100,
      "new_benchmark": false
    },
    "resnet152_fx": {
      "model_src_dir": "oob_models/gen-efficientnet-pytorch",
      "dataset_location": "/tf_dataset/pytorch/ImageNet/raw",
      "input_model": "",
      "yaml": "../conf.yaml",
      "strategy": "basic",
      "batch_size": 100,
      "new_benchmark": false
    },
    "resnet101_fx": {
      "model_src_dir": "oob_models/gen-efficientnet-pytorch",
      "dataset_location": "/tf_dataset/pytorch/ImageNet/raw",
      "input_model": "",
      "yaml": "../conf.yaml",
      "strategy": "basic",
      "batch_size": 100,
      "new_benchmark": false
    },
    "resnet50_fx": {
      "model_src_dir": "oob_models/gen-efficientnet-pytorch",
      "dataset_location": "/tf_dataset/pytorch/ImageNet/raw",
      "input_model": "",
      "yaml": "../conf.yaml",
      "strategy": "basic",
      "batch_size": 100,
      "new_benchmark": false
    },
    "vgg19_bn_fx": {
      "model_src_dir": "oob_models/gen-efficientnet-pytorch",
      "dataset_location": "/tf_dataset/pytorch/ImageNet/raw",
      "input_model": "",
      "yaml": "../conf.yaml",
      "strategy": "basic",
      "batch_size": 100,
      "new_benchmark": false
    },
    "vgg11_bn_fx": {
      "model_src_dir": "oob_models/gen-efficientnet-pytorch",
      "dataset_location": "/tf_dataset/pytorch/ImageNet/raw",
      "input_model": "",
      "yaml": "../conf.yaml",
      "strategy": "basic",
      "batch_size": 100,
      "new_benchmark": false
    },
    "resnet34_fx": {
      "model_src_dir": "oob_models/gen-efficientnet-pytorch",
      "dataset_location": "/tf_dataset/pytorch/ImageNet/raw",
      "input_model": "",
      "yaml": "../conf.yaml",
      "strategy": "basic",
      "batch_size": 100,
      "new_benchmark": false
    },
    "vgg19_fx": {
      "model_src_dir": "oob_models/gen-efficientnet-pytorch",
      "dataset_location": "/tf_dataset/pytorch/ImageNet/raw",
      "input_model": "",
      "yaml": "../conf.yaml",
      "strategy": "basic",
      "batch_size": 100,
      "new_benchmark": false
    },
    "vgg11_fx": {
      "model_src_dir": "oob_models/gen-efficientnet-pytorch",
      "dataset_location": "/tf_dataset/pytorch/ImageNet/raw",
      "input_model": "",
      "yaml": "../conf.yaml",
      "strategy": "basic",
      "batch_size": 100,
      "new_benchmark": false
    },
    "vgg13_bn_fx": {
      "model_src_dir": "oob_models/gen-efficientnet-pytorch",
      "dataset_location": "/tf_dataset/pytorch/ImageNet/raw",
      "input_model": "",
      "yaml": "../conf.yaml",
      "strategy": "basic",
      "batch_size": 100,
      "new_benchmark": false
    },
    "vgg16_fx": {
      "model_src_dir": "oob_models/gen-efficientnet-pytorch",
      "dataset_location": "/tf_dataset/pytorch/ImageNet/raw",
      "input_model": "",
      "yaml": "../conf.yaml",
      "strategy": "basic",
      "batch_size": 100,
      "new_benchmark": false
    },
    "vgg13_fx": {
      "model_src_dir": "oob_models/gen-efficientnet-pytorch",
      "dataset_location": "/tf_dataset/pytorch/ImageNet/raw",
      "input_model": "",
      "yaml": "../conf.yaml",
      "strategy": "basic",
      "batch_size": 100,
      "new_benchmark": false
    },
    "resnet18-oob_fx": {
      "model_src_dir": "oob_models/gen-efficientnet-pytorch",
      "dataset_location": "/tf_dataset/pytorch/ImageNet/raw",
      "input_model": "",
      "yaml": "../conf.yaml",
      "strategy": "basic",
      "batch_size": 100,
      "new_benchmark": false
    },
    "vgg16_bn_fx": {
      "model_src_dir": "oob_models/gen-efficientnet-pytorch",
      "dataset_location": "/tf_dataset/pytorch/ImageNet/raw",
      "input_model": "",
      "yaml": "../conf.yaml",
      "strategy": "basic",
      "batch_size": 100,
      "new_benchmark": false
    },
    "inception_v3_fx": {
      "model_src_dir": "oob_models/gen-efficientnet-pytorch",
      "dataset_location": "/tf_dataset/pytorch/ImageNet/raw",
      "input_model": "",
      "yaml": "../conf.yaml",
      "strategy": "basic",
      "batch_size": 100,
      "new_benchmark": false
    },
    "densenet201_fx": {
      "model_src_dir": "oob_models/gen-efficientnet-pytorch",
      "dataset_location": "/tf_dataset/pytorch/ImageNet/raw",
      "input_model": "",
      "yaml": "../conf.yaml",
      "strategy": "basic",
      "batch_size": 100,
      "new_benchmark": false
    },
    "densenet169_fx": {
      "model_src_dir": "oob_models/gen-efficientnet-pytorch",
      "dataset_location": "/tf_dataset/pytorch/ImageNet/raw",
      "input_model": "",
      "yaml": "../conf.yaml",
      "strategy": "basic",
      "batch_size": 100,
      "new_benchmark": false
    },
    "squeezenet1_0_fx": {
      "model_src_dir": "oob_models/gen-efficientnet-pytorch",
      "dataset_location": "/tf_dataset/pytorch/ImageNet/raw",
      "input_model": "",
      "yaml": "../conf.yaml",
      "strategy": "basic",
      "batch_size": 100,
      "new_benchmark": false
    },
    "densenet121_fx": {
      "model_src_dir": "oob_models/gen-efficientnet-pytorch",
      "dataset_location": "/tf_dataset/pytorch/ImageNet/raw",
      "input_model": "",
      "yaml": "../conf.yaml",
      "strategy": "basic",
      "batch_size": 100,
      "new_benchmark": false
    },
    "squeezenet1_1_fx": {
      "model_src_dir": "oob_models/gen-efficientnet-pytorch",
      "dataset_location": "/tf_dataset/pytorch/ImageNet/raw",
      "input_model": "",
      "yaml": "../conf.yaml",
      "strategy": "basic",
      "batch_size": 100,
      "new_benchmark": false
    },
    "alexnet_fx": {
      "model_src_dir": "oob_models/gen-efficientnet-pytorch",
      "dataset_location": "/tf_dataset/pytorch/ImageNet/raw",
      "input_model": "",
      "yaml": "../conf.yaml",
      "strategy": "basic",
      "batch_size": 100,
      "new_benchmark": false
    },
    "densenet161_fx": {
      "model_src_dir": "oob_models/gen-efficientnet-pytorch",
      "dataset_location": "/tf_dataset/pytorch/ImageNet/raw",
      "input_model": "",
      "yaml": "../conf.yaml",
      "strategy": "basic",
      "batch_size": 100,
      "new_benchmark": false
    },
    "mnasnet1_0_fx": {
      "model_src_dir": "oob_models/gen-efficientnet-pytorch",
      "dataset_location": "/tf_dataset/pytorch/ImageNet/raw",
      "input_model": "",
      "yaml": "../conf.yaml",
      "strategy": "basic",
      "batch_size": 100,
      "new_benchmark": false
    },
    "fbnetc_100_fx": {
      "model_src_dir": "oob_models/gen-efficientnet-pytorch",
      "dataset_location": "/tf_dataset/pytorch/ImageNet/raw",
      "input_model": "",
      "yaml": "../conf.yaml",
      "strategy": "basic",
      "batch_size": 100,
      "new_benchmark": false
    },
    "spnasnet_100_fx": {
      "model_src_dir": "oob_models/gen-efficientnet-pytorch",
      "dataset_location": "/tf_dataset/pytorch/ImageNet/raw",
      "input_model": "",
      "yaml": "../conf.yaml",
      "strategy": "basic",
      "batch_size": 100,
      "new_benchmark": false
    },
    "mnasnet0_5_fx": {
      "model_src_dir": "oob_models/gen-efficientnet-pytorch",
      "dataset_location": "/tf_dataset/pytorch/ImageNet/raw",
      "input_model": "",
      "yaml": "../conf.yaml",
      "strategy": "basic",
      "batch_size": 100,
      "new_benchmark": false
    },
    "shufflenet_v2_x0_5_fx": {
      "model_src_dir": "oob_models/gen-efficientnet-pytorch",
      "dataset_location": "/tf_dataset/pytorch/ImageNet/raw",
      "input_model": "",
      "yaml": "../conf.yaml",
      "strategy": "basic",
      "batch_size": 100,
      "new_benchmark": false
    },
    "shufflenet_v2_x1_0_fx": {
      "model_src_dir": "oob_models/gen-efficientnet-pytorch",
      "dataset_location": "/tf_dataset/pytorch/ImageNet/raw",
      "input_model": "",
      "yaml": "../conf.yaml",
      "strategy": "basic",
      "batch_size": 100,
      "new_benchmark": false
    },
    "googlenet_fx": {
      "model_src_dir": "oob_models/gen-efficientnet-pytorch",
      "dataset_location": "/tf_dataset/pytorch/ImageNet/raw",
      "input_model": "",
      "yaml": "../conf.yaml",
      "strategy": "basic",
      "batch_size": 100,
      "new_benchmark": false
    },
    "wide_deep_fx": {
      "model_src_dir": "oob_models/wide_deep",
      "dataset_location": "/tf_dataset2/scripts/pytorch/oob_models/wide_deep/data/adult.data",
      "input_model": "/tf_dataset2/scripts/pytorch/oob_models/wide_deep/model/wide_deep.pth",
      "yaml": "../conf.yaml",
      "strategy": "basic",
      "batch_size": 100,
      "new_benchmark": false
    },
    "pytorch-unet_fx": {
      "model_src_dir": "oob_models/pytorch-unet",
      "dataset_location": "",
      "input_model": "",
      "yaml": "../conf.yaml",
      "strategy": "basic",
      "batch_size": 100,
      "new_benchmark": false
    },
    "acgan_fx": {
      "model_src_dir": "oob_models/PyTorch-GAN/implementations",
      "dataset_location": "",
      "input_model": "",
      "yaml": "../../conf.yaml",
      "strategy": "basic",
      "batch_size": 100,
      "new_benchmark": false
    },
    "ebgan_fx": {
      "model_src_dir": "oob_models/PyTorch-GAN/implementations",
      "dataset_location": "",
      "input_model": "",
      "yaml": "../../conf.yaml",
      "strategy": "basic",
      "batch_size": 100,
      "new_benchmark": false
    },
    "dcgan_fx": {
      "model_src_dir": "oob_models/PyTorch-GAN/implementations",
      "dataset_location": "",
      "input_model": "",
      "yaml": "../../conf.yaml",
      "strategy": "basic",
      "batch_size": 100,
      "new_benchmark": false
    },
    "sgan_fx": {
      "model_src_dir": "oob_models/PyTorch-GAN/implementations",
      "dataset_location": "",
      "input_model": "",
      "yaml": "../../conf.yaml",
      "strategy": "basic",
      "batch_size": 100,
      "new_benchmark": false
    },
    "began_fx": {
      "model_src_dir": "oob_models/PyTorch-GAN/implementations",
      "dataset_location": "",
      "input_model": "",
      "yaml": "../../conf.yaml",
      "strategy": "basic",
      "batch_size": 100,
      "new_benchmark": false
    },
    "srgan_fx": {
      "model_src_dir": "oob_models/PyTorch-GAN/implementations",
      "dataset_location": "",
      "input_model": "",
      "yaml": "../../conf.yaml",
      "strategy": "basic",
      "batch_size": 100,
      "new_benchmark": false
    },
    "wgan_fx": {
      "model_src_dir": "oob_models/PyTorch-GAN/implementations",
      "dataset_location": "",
      "input_model": "",
      "yaml": "../../conf.yaml",
      "strategy": "basic",
      "batch_size": 100,
      "new_benchmark": false
    },
    "cgan_fx": {
      "model_src_dir": "oob_models/PyTorch-GAN/implementations",
      "dataset_location": "",
      "input_model": "",
      "yaml": "../../conf.yaml",
      "strategy": "basic",
      "batch_size": 100,
      "new_benchmark": false
    },
    "se_resnext50_32x4d_fx": {
      "model_src_dir": "oob_models/pretrained-models",
      "dataset_location": "",
      "input_model": "",
      "yaml": "../conf.yaml",
      "strategy": "basic",
      "batch_size": 100,
      "new_benchmark": false
    },
    "inceptionresnetv2_fx": {
      "model_src_dir": "oob_models/pretrained-models",
      "dataset_location": "",
      "input_model": "",
      "yaml": "../conf.yaml",
      "strategy": "basic",
      "batch_size": 100,
      "new_benchmark": false
    },
    "se_resnet50_fx": {
      "model_src_dir": "oob_models/pretrained-models",
      "dataset_location": "",
      "input_model": "",
      "yaml": "../conf.yaml",
      "strategy": "basic",
      "batch_size": 100,
      "new_benchmark": false
    },
    "dpn68_fx": {
      "model_src_dir": "oob_models/pretrained-models",
      "dataset_location": "",
      "input_model": "",
      "yaml": "../conf.yaml",
      "strategy": "basic",
      "batch_size": 100,
      "new_benchmark": false
    },
    "vggm_fx": {
      "model_src_dir": "oob_models/pretrained-models",
      "dataset_location": "",
      "input_model": "",
      "yaml": "../conf.yaml",
      "strategy": "basic",
      "batch_size": 100,
      "new_benchmark": false
    },
    "hbonet-1.0-224x224_fx": {
      "model_src_dir": "oob_models/HBONet",
      "dataset_location": "",
      "input_model": "/tf_dataset2/models/pytorch/oob_models/HBONet/pretrained/hbonet_1_0.pth",
      "yaml": "../conf.yaml",
      "strategy": "basic",
      "batch_size": 100,
      "new_benchmark": false
    },
    "hbonet-0.5-224x224_fx": {
      "model_src_dir": "oob_models/HBONet",
      "dataset_location": "",
      "input_model": "/tf_dataset2/models/pytorch/oob_models/HBONet/pretrained/hbonet_0_5.pth",
      "yaml": "../conf.yaml",
      "strategy": "basic",
      "batch_size": 100,
      "new_benchmark": false
    },
    "hbonet-0.25-224x224_fx": {
      "model_src_dir": "oob_models/HBONet",
      "dataset_location": "",
      "input_model": "/tf_dataset2/models/pytorch/oob_models/HBONet/pretrained/hbonet_0_25.pth",
      "yaml": "../conf.yaml",
      "strategy": "basic",
      "batch_size": 100,
      "new_benchmark": false
    }
  }
}<|MERGE_RESOLUTION|>--- conflicted
+++ resolved
@@ -98,20 +98,8 @@
       "main_script": "main.py",
       "batch_size": 100
     },
-<<<<<<< HEAD
-    "resnet101_qat_fx": {
-      "model_src_dir": "image_recognition/torchvision_models/quantization/qat/fx",
-=======
-    "resnet50_qat_fx": {
-      "model_src_dir": "image_recognition/torchvision_models/quantization/qat/fx",
-      "dataset_location": "/tf_dataset/pytorch/ImageNet/raw",
-      "input_model": "resnet50",
-      "main_script": "main.py",
-      "batch_size": 100
-    },
     "resnet101_qat": {
       "model_src_dir": "image_recognition/torchvision_models/quantization/qat/eager",
->>>>>>> a486f94f
       "dataset_location": "/tf_dataset/pytorch/ImageNet/raw",
       "input_model": "resnext101_32x8d",
       "main_script": "main.py",
