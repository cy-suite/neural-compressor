--- conflicted
+++ resolved
@@ -1129,225 +1129,6 @@
         input_file=eval_file,
         seq_length=FLAGS.max_seq_length,
         is_training=False,
-<<<<<<< HEAD
-        drop_remainder=eval_drop_remainder)
-
-    start = time.time()
-    result = estimator.evaluate(input_fn=eval_input_fn, steps=eval_steps, hooks=[LoggerHook()])
-    end = time.time() - start
-    result['global_step'] = str(eval_steps)
-    result['latency_total'] = str(end)
-    result['latency_per_step'] = str(end/eval_steps)
-    if FLAGS.eval_batch_size != 1:
-      result['samples_per_sec'] = str(FLAGS.eval_batch_size/(end/eval_steps))
-
-    output_eval_file = os.path.join(FLAGS.output_dir, "eval_results.txt")
-    with tf.compat.v1.gfile.GFile(output_eval_file, "w") as writer:
-      tf.compat.v1.logging.info("***** Eval results *****")
-      for key in sorted(result.keys()):
-        tf.compat.v1.logging.info("  %s = %s", key, str(result[key]))
-        writer.write("%s = %s\n" % (key, str(result[key])))
-
-  # BELOW IS Neural Compressor TUNING AND BENCHMARK CODE
-
-  class Dataset(object):
-      def __init__(self, file_name, batch_size):
-          self.file_name = file_name
-          self.batch_size = batch_size
-
-      def __getitem__(self, idx):
-          return (self.file_name, self.batch_size), 0
-
-      def __len__(self):
-          return 1
-
-  def collate_fn(batch):
-      """Puts each data field into a pd frame with outer dimension batch size"""
-      elem = batch[0]
-      return elem
-
-  from neural_compressor.metric import METRICS
-  class Accuracy(object):
-      def __init__(self):
-          self.metric = METRICS('tensorflow')['Accuracy']()
-          
-      # it's ugly that the label is in the iterator
-      def update(self, preds, label):
-          logits, labels = preds
-          self.metric.update(logits, labels)
-
-      def reset(self):
-          self.metric.reset()
-
-      def result(self):
-          return self.metric.result()
-
-  if FLAGS.tune:
-
-      eval_examples = processor.get_dev_examples(FLAGS.data_dir)
-      eval_file = os.path.join(FLAGS.output_dir, "eval.tf_record")
-      dataset = Dataset(eval_file, FLAGS.eval_batch_size)
-
-      convert_examples_to_features(
-          examples=eval_examples,
-          label_list=label_list,
-          max_seq_length=FLAGS.max_seq_length,
-          tokenizer=tokenizer,
-          output_file=eval_file)
-
-      estimator_input_fn = input_fn_builder(
-          input_file=eval_file,
-          seq_length=FLAGS.max_seq_length,
-          is_training=False,
-          drop_remainder=False)
-
-      from neural_compressor.experimental import common
-      from neural_compressor.quantization import fit
-      from neural_compressor.config import PostTrainingQuantConfig, \
-          TuningCriterion, AccuracyCriterion, AccuracyLoss, set_random_seed
-
-      set_random_seed(9527)
-
-      tuning_criterion = TuningCriterion(
-          strategy="basic",
-          timeout=0,
-          max_trials=100,
-          objective="performance")
-
-      tolerable_loss = AccuracyLoss(loss=0.01)
-
-      accuracy_criterion = AccuracyCriterion(
-          higher_is_better=True,
-          criterion='relative',
-          tolerable_loss=tolerable_loss)
-
-      config = PostTrainingQuantConfig(
-          device="cpu",
-          backend="tensorflow",
-          inputs=["input_file", "batch_size"],
-          outputs=["loss/Softmax:0", "IteratorGetNext:3"],
-          approach="static",
-          calibration_sampling_size=[500],
-          op_type_list=None,
-          op_name_list=None,
-          reduce_range=None,
-          extra_precisions=[],
-          tuning_criterion=tuning_criterion,
-          accuracy_criterion=accuracy_criterion)
-
-      q_model = fit(
-          model=common.Model(estimator, input_fn=estimator_input_fn),
-          conf=config,
-          calib_dataloader=common.DataLoader(dataset, collate_fn=collate_fn),
-          calib_func=None,
-          eval_dataloader=common.DataLoader(dataset, collate_fn=collate_fn),
-          eval_func=None,
-          eval_metric=Accuracy())
-
-      if FLAGS.strip_iterator:
-          q_model.graph_def = strip_iterator(q_model.graph_def)
-      q_model.save(FLAGS.output_model)
-
-  if FLAGS.benchmark and FLAGS.mode=="accuracy":
-      eval_examples = processor.get_dev_examples(FLAGS.data_dir)
-      eval_file = os.path.join(FLAGS.output_dir, "eval.tf_record")
-
-      from neural_compressor.experimental import Benchmark, common
-      evaluator = Benchmark(FLAGS.config)
-      dataset = Dataset(eval_file, FLAGS.eval_batch_size)
-      evaluator.b_dataloader = common.DataLoader(\
-          dataset, batch_size=FLAGS.eval_batch_size, collate_fn=collate_fn)
-      evaluator.metric = Accuracy()
-
-
-      from neural_compressor.model.tensorflow_model import get_model_type
-      model_type = get_model_type(FLAGS.input_model)
-      if model_type == 'frozen_pb':
-          evaluator.model = FLAGS.input_model
-      else:
-          estimator_input_fn = input_fn_builder(
-              input_file=eval_file,
-              seq_length=FLAGS.max_seq_length,
-              is_training=False,
-              drop_remainder=False)
-          evaluator.model = common.Model(estimator, input_fn=estimator_input_fn)
-      evaluator("accuracy")
-
-      """ Refactor code of benchmark in accuracy mode with INC User NewAPI.
-      from neural_compressor.experimental import common
-      from neural_compressor.benchmark import fit
-      from neural_compressor.config import BenchmarkConfig
-      from neural_compressor.model.model import get_model_type
-
-      model_type = get_model_type(FLAGS.input_model)
-      if model_type == 'frozen_pb':
-          model = FLAGS.input_model
-      else:
-          estimator_input_fn = input_fn_builder(
-              input_file=eval_file,
-              seq_length=FLAGS.max_seq_length,
-              is_training=False,
-              drop_remainder=False)
-          model = common.Model(estimator, input_fn=estimator_input_fn)
-
-      dataset = Dataset(eval_file, FLAGS.eval_batch_size)
-      b_dataloader = common.DataLoader(
-          dataset,
-          batch_size=FLAGS.eval_batch_size,
-          collate_fn=collate_fn)
-
-      config = BenchmarkConfig(
-          warmup=5,
-          iteration=20,
-          cores_per_instance=28,
-          num_of_instance=1,
-          inter_num_of_threads=None,
-          intra_num_of_threads=None)
-
-      fit(model=model, config=config, b_dataloader=b_dataloader, b_func=b_func)
-      """
-      # Cannot pass 'metric' and 'mode' in fit.
-      # TODO: implement a b_func.
-
-  elif FLAGS.benchmark and FLAGS.mode=="performance":
-      from neural_compressor.experimental import common
-      from neural_compressor.benchmark import fit
-      from neural_compressor.config import BenchmarkConfig
-      from neural_compressor.model.model import get_model_type
-
-      eval_examples = processor.get_dev_examples(FLAGS.data_dir)
-      eval_file = os.path.join(FLAGS.output_dir, "eval.tf_record")
-      
-      model_type = get_model_type(FLAGS.input_model)
-      if model_type == 'frozen_pb':
-          model = FLAGS.input_model
-      else:
-          estimator_input_fn = input_fn_builder(
-              input_file=eval_file,
-              seq_length=FLAGS.max_seq_length,
-              is_training=False,
-              drop_remainder=False)
-          model = common.Model(estimator, input_fn=estimator_input_fn)
-
-      dataset = Dataset(eval_file, FLAGS.eval_batch_size)
-      b_dataloader = common.DataLoader(
-          dataset,
-          batch_size=FLAGS.eval_batch_size,
-          collate_fn=collate_fn)
-
-      config = BenchmarkConfig(
-          inputs=["input_file", "batch_size"],
-          outputs=["loss/Softmax:0" ,"IteratorGetNext:3"],
-          warmup=5,
-          iteration=20,
-          cores_per_instance=28,
-          num_of_instance=1,
-          inter_num_of_threads=None,
-          intra_num_of_threads=None)
-
-      fit(model=model, config=config, b_dataloader=b_dataloader, b_func=None)
-
-=======
         drop_remainder=False)
 
     from neural_compressor.model.tensorflow_model import get_model_type
@@ -1393,7 +1174,6 @@
             accuracy = evaluate(model)
             print('Batch size = %d' % FLAGS.eval_batch_size)
             print("Accuracy: %.5f" % accuracy)
->>>>>>> 93a5017d
 
 if __name__ == "__main__":
   flags.mark_flag_as_required("data_dir")
