import time
import numpy as np
import tensorflow as tf

from absl import app, flags

from tensorflow.python.client import timeline
from coco_constants import LABEL_MAP
from utils import read_graph, non_max_suppression

flags.DEFINE_integer('batch_size', 1, "batch size")

flags.DEFINE_string("ground_truth", None, "ground truth file")

flags.DEFINE_string("input_graph", None, "input graph")

flags.DEFINE_string("output_graph", None, "input graph")

flags.DEFINE_string("config", None, "Neural Compressor config file")

flags.DEFINE_float("conf_threshold", 0.5, "confidence threshold")

flags.DEFINE_float("iou_threshold", 0.4, "IoU threshold")

flags.DEFINE_integer("num_intra_threads", 0, "number of intra threads")

flags.DEFINE_integer("num_inter_threads", 1, "number of inter threads")

flags.DEFINE_boolean("benchmark", False, "benchmark mode")

flags.DEFINE_boolean("profiling", False, "Signal of profiling")

FLAGS = flags.FLAGS


class NMS():
    def __init__(self, conf_threshold, iou_threshold):
        self.conf_threshold = conf_threshold
        self.iou_threshold = iou_threshold

    def __call__(self, sample):
        preds, labels = sample
        if not isinstance(preds, np.ndarray):
            preds = np.array(preds)
        filtered_boxes = non_max_suppression(preds,
                                             self.conf_threshold,
                                             self.iou_threshold)

        det_boxes = []
        det_scores = []
        det_classes = []
        for cls, bboxs in filtered_boxes.items():
            det_classes.extend([LABEL_MAP[cls + 1]] * len(bboxs))
            for box, score in bboxs:
                rect_pos = box.tolist()
                y_min, x_min = rect_pos[1], rect_pos[0]
                y_max, x_max = rect_pos[3], rect_pos[2]
                height, width = 416, 416
                det_boxes.append(
                    [y_min / height, x_min / width, y_max / height, x_max / width])
                det_scores.append(score)

        if len(det_boxes) == 0:
            det_boxes = np.zeros((0, 4))
            det_scores = np.zeros((0, ))
            det_classes = np.zeros((0, ))

        return [np.array([det_boxes]), np.array([det_scores]), np.array([det_classes])], labels


def create_tf_config():
    config = tf.compat.v1.ConfigProto()
    config.intra_op_parallelism_threads = FLAGS.num_intra_threads
    config.inter_op_parallelism_threads = FLAGS.num_inter_threads
    return config


def run_benchmark():
    config = create_tf_config()

    graph_def = read_graph(FLAGS.input_graph)

    tf.import_graph_def(graph_def, name='')

    input_tensor = tf.compat.v1.get_default_graph().get_tensor_by_name('inputs:0')
    output_tensor = tf.compat.v1.get_default_graph().get_tensor_by_name('output_boxes:0')

    dummy_data_shape = list(input_tensor.shape)
    dummy_data_shape[0] = FLAGS.batch_size
    dummy_data = np.random.random(dummy_data_shape).astype(np.float32)

    if FLAGS.profiling != True:
        num_warmup = 200
        total_iter = 1000
    else:
        num_warmup = 20
        total_iter = 100

    total_time = 0.0

    with tf.compat.v1.Session(config=config) as sess:
        print("Running warm-up")
        for i in range(num_warmup):
            sess.run(output_tensor, {input_tensor: dummy_data})
        print("Warm-up complete")

        for i in range(1, total_iter + 1):
            start_time = time.time()
            sess.run(output_tensor, {input_tensor: dummy_data})
            end_time = time.time()

            if i % 10 == 0:
                print(
                    "Steps = {0}, {1:10.6f} samples/sec".format(i, FLAGS.batch_size / duration))

            duration = end_time - start_time
            total_time += duration

        if FLAGS.profiling:
            options = tf.compat.v1.RunOptions(
                trace_level=tf.compat.v1.RunOptions.FULL_TRACE)
            run_metadata = tf.compat.v1.RunMetadata()

            sess.run(output_tensor, {input_tensor: dummy_data},
                     options=options, run_metadata=run_metadata)

            fetched_timeline = timeline.Timeline(run_metadata.step_stats)
            chrome_trace = fetched_timeline.generate_chrome_trace_format()
            with open("timeline_%s.json" % (time.time()), 'w') as f:
                f.write(chrome_trace)

    throughput = total_iter * FLAGS.batch_size / total_time
    print("Batch size = {}".format(FLAGS.batch_size))
    print("Latency: {} ms".format(1 / throughput * 1000))
    print("Throughput: {} samples/sec".format(throughput))


def main(_):
    if FLAGS.benchmark:
        run_benchmark()
    else:
        FLAGS.batch_size = 1
        from neural_compressor.experimental import Quantization, common
        quantizer = Quantization(FLAGS.config)
        quantizer.model = common.Model(FLAGS.input_graph)
        kwargs = {'conf_threshold': FLAGS.conf_threshold,
                  'iou_threshold': FLAGS.iou_threshold}
<<<<<<< HEAD
        # from neural_compressor.data.transforms.postprocess import Postprocess
        # quantizer.postprocess = Postprocess(NMS, 'NMS', **kwargs)
        quantizer.postprocess = common.Postprocess(NMS, 'NMS', **kwargs)
=======
        from neural_compressor.data.transforms.postprocess import Postprocess
        quantizer.postprocess = Postprocess(NMS, 'NMS', **kwargs)
>>>>>>> b2d68b31
        q_model = quantizer.fit()
        q_model.save(FLAGS.output_graph)


if __name__ == '__main__':
    app.run(main)<|MERGE_RESOLUTION|>--- conflicted
+++ resolved
@@ -145,14 +145,7 @@
         quantizer.model = common.Model(FLAGS.input_graph)
         kwargs = {'conf_threshold': FLAGS.conf_threshold,
                   'iou_threshold': FLAGS.iou_threshold}
-<<<<<<< HEAD
-        # from neural_compressor.data.transforms.postprocess import Postprocess
-        # quantizer.postprocess = Postprocess(NMS, 'NMS', **kwargs)
         quantizer.postprocess = common.Postprocess(NMS, 'NMS', **kwargs)
-=======
-        from neural_compressor.data.transforms.postprocess import Postprocess
-        quantizer.postprocess = Postprocess(NMS, 'NMS', **kwargs)
->>>>>>> b2d68b31
         q_model = quantizer.fit()
         q_model.save(FLAGS.output_graph)
 
