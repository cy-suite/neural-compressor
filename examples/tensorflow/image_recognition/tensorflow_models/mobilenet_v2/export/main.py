--- conflicted
+++ resolved
@@ -96,13 +96,8 @@
                 }
                 dataloader = create_dataloader('tensorflow', dataloader_args)
                 conf = PostTrainingQuantConfig(backend='itex', calibration_sampling_size=[50, 100])
-<<<<<<< HEAD
-                from neural_compressor.metric import TensorflowTopK
-                top1 = TensorflowTopK(k=1)
-=======
                 from neural_compressor import Metric
                 top1 = Metric(name="topk", k=1)
->>>>>>> e5667218
                 q_model = quantization.fit(self.args.input_graph, conf=conf, calib_dataloader=dataloader,
                             eval_dataloader=dataloader, eval_metric=top1)
                 q_model.save("./tf-quant.pb")
