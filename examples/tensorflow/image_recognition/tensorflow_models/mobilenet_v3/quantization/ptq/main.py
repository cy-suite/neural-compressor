#
# -*- coding: utf-8 -*-
#
# Copyright (c) 2022 Intel Corporation
#
# Licensed under the Apache License, Version 2.0 (the "License");
# you may not use this file except in compliance with the License.
# You may obtain a copy of the License at
#
#    http://www.apache.org/licenses/LICENSE-2.0
#
# Unless required by applicable law or agreed to in writing, software
# distributed under the License is distributed on an "AS IS" BASIS,
# WITHOUT WARRANTIES OR CONDITIONS OF ANY KIND, either express or implied.
# See the License for the specific language governing permissions and
# limitations under the License.
#

from argparse import ArgumentParser
import tensorflow as tf
import numpy as np
import time

tf.compat.v1.logging.set_verbosity(tf.compat.v1.logging.ERROR)

arg_parser = ArgumentParser(description='Parse args')
arg_parser.add_argument('-g', "--input-graph",
                        help='Specify the input graph for the transform tool',
                        dest='input_graph')
arg_parser.add_argument("--output-graph",
                        help='Specify tune result model save dir',
                        dest='output_graph')
arg_parser.add_argument('--benchmark', dest='benchmark', action='store_true', help='run benchmark')
arg_parser.add_argument('--mode', dest='mode', default='performance', help='benchmark mode')
arg_parser.add_argument('--tune', dest='tune', action='store_true', help='use neural_compressor to tune.')
arg_parser.add_argument('--dataset_location', dest='dataset_location',
                          help='location of calibration dataset and evaluate dataset')
arg_parser.add_argument('--batch_size', type=int, default=32, dest='batch_size', help='batch_size of benchmark')
arg_parser.add_argument('--iters', type=int, default=100, dest='iters', help='interations')
args = arg_parser.parse_args()

def evaluate(model, eval_dataloader, metric, postprocess=None):
    """Custom evaluate function to estimate the accuracy of the model.

    Args:
        model (tf.Graph_def): The input model graph
        
    Returns:
        accuracy (float): evaluation result, the larger is better.
    """
    from neural_compressor.model import Model
    model = Model(model)
    input_tensor = model.input_tensor
    output_tensor = model.output_tensor if len(model.output_tensor)>1 else \
                        model.output_tensor[0]
    iteration = -1
    if args.benchmark and args.mode == 'performance':
        iteration = args.iters

    def eval_func(dataloader):
        latency_list = []
        for idx, (inputs, labels) in enumerate(dataloader):
            # dataloader should keep the order and len of inputs same with input_tensor
            inputs = np.array([inputs])
            feed_dict = dict(zip(input_tensor, inputs))

            start = time.time()
            predictions = model.sess.run(output_tensor, feed_dict)
            end = time.time()

            metric.update(predictions, labels)
            latency_list.append(end-start)
            if idx + 1 == iteration:
                break
        latency = np.array(latency_list).mean() / args.batch_size
        return latency

    latency = eval_func(eval_dataloader)
    if args.benchmark and args.mode == 'performance':
        print("Batch size = {}".format(args.batch_size))
        print("Latency: {:.3f} ms".format(latency * 1000))
        print("Throughput: {:.3f} images/sec".format(1. / latency))
    acc = metric.result()
    return acc

class eval_classifier_optimized_graph:
    """Evaluate image classifier with optimized TensorFlow graph."""

    def run(self):
        """This is neural_compressor function include tuning, export and benchmark option."""
        from neural_compressor.utils import set_random_seed
        set_random_seed(9527)

        if args.tune:
            from neural_compressor import quantization
            from neural_compressor.config import PostTrainingQuantConfig
            from neural_compressor.utils.create_obj_from_config import create_dataloader
            calib_dataloader_args = {
                'batch_size': 10,
                'dataset': {"ImageRecord": {'root':args.dataset_location}},
                'transform': {'BilinearImagenet':
                     {'height': 224, 'width': 224}},
                'filter': None
            }
            calib_dataloader = create_dataloader('tensorflow', calib_dataloader_args)
            eval_dataloader_args = {
                'batch_size': 32,
                'dataset': {"ImageRecord": {'root':args.dataset_location}},
                'transform': {'BilinearImagenet':
                     {'height': 224, 'width': 224}},
                'filter': None
            }
            eval_dataloader = create_dataloader('tensorflow', eval_dataloader_args)
            op_name_dict = {
                      'MobilenetV3/Conv/Conv2D': {
                        'activation':  {'dtype': ['fp32']},
                      },
                      'MobilenetV3/expanded_conv_1/expand/Conv2D': {
                        'activation':  {'dtype': ['fp32']},
                      },
                      'MobilenetV3/expanded_conv_2/expand/Conv2D': {
                        'activation':  {'dtype': ['fp32']},
                      },
                      'MobilenetV3/expanded_conv_3/expand/Conv2D': {
                        'activation':  {'dtype': ['fp32']},
                      },
                      'MobilenetV3/expanded_conv_3/squeeze_excite/Conv_1/Conv2D': {
                        'activation':  {'dtype': ['fp32']},
                      },
                      'MobilenetV3/expanded_conv_3/project/Conv2D': {
                        'activation':  {'dtype': ['fp32']},
                      },
                      'MobilenetV3/expanded_conv_4/expand/Conv2D': {
                        'activation':  {'dtype': ['fp32']},
                      },
                      'MobilenetV3/expanded_conv_4/squeeze_excite/Conv/Conv2D': {
                        'activation':  {'dtype': ['fp32']},
                      },
                      'MobilenetV3/expanded_conv_4/squeeze_excite/Conv_1/Conv2D': {
                        'activation':  {'dtype': ['fp32']},
                      },
                      'MobilenetV3/expanded_conv_4/project/Conv2D': {
                        'activation':  {'dtype': ['fp32']},
                      },
                      'MobilenetV3/expanded_conv_5/expand/Conv2D': {
                        'activation':  {'dtype': ['fp32']},
                      },
                      'MobilenetV3/expanded_conv_5/squeeze_excite/Conv/Conv2D': {
                        'activation':  {'dtype': ['fp32']},
                      },
                      'MobilenetV3/expanded_conv_5/squeeze_excite/Conv_1/Conv2D': {
                        'activation':  {'dtype': ['fp32']},
                      },
                      'MobilenetV3/expanded_conv_5/project/Conv2D': {
                        'activation':  {'dtype': ['fp32']},
                      },
                      'MobilenetV3/expanded_conv_6/expand/Conv2D': {
                        'activation':  {'dtype': ['fp32']},
                      },
                      'MobilenetV3/expanded_conv_6/project/Conv2D': {
                        'activation':  {'dtype': ['fp32']},
                      },
                      'MobilenetV3/expanded_conv_7/expand/Conv2D': {
                        'activation':  {'dtype': ['fp32']},
                      },
                      'MobilenetV3/expanded_conv_7/project/Conv2D': {
                        'activation':  {'dtype': ['fp32']},
                      },
                      'MobilenetV3/expanded_conv_8/expand/Conv2D': {
                        'activation':  {'dtype': ['fp32']},
                      },
                      'MobilenetV3/expanded_conv_8/project/Conv2D': {
                        'activation':  {'dtype': ['fp32']},
                      },
                      'MobilenetV3/expanded_conv_9/expand/Conv2D': {
                        'activation':  {'dtype': ['fp32']},
                      },
                      'MobilenetV3/expanded_conv_9/project/Conv2D': {
                        'activation':  {'dtype': ['fp32']},
                      },
                      'MobilenetV3/expanded_conv_10/expand/Conv2D': {
                        'activation':  {'dtype': ['fp32']},
                      },
                      'MobilenetV3/expanded_conv_10/squeeze_excite/Conv/Conv2D': {
                        'activation':  {'dtype': ['fp32']},
                      },
                      'MobilenetV3/expanded_conv_10/squeeze_excite/Conv_1/Conv2D': {
                        'activation':  {'dtype': ['fp32']},
                      },
                      'MobilenetV3/expanded_conv_10/project/Conv2D': {
                        'activation':  {'dtype': ['fp32']},
                      },
                      'MobilenetV3/expanded_conv_11/expand/Conv2D': {
                        'activation':  {'dtype': ['fp32']},
                      },
                      'MobilenetV3/expanded_conv_11/squeeze_excite/Conv/Conv2D': {
                        'activation':  {'dtype': ['fp32']},
                      },
                      'MobilenetV3/expanded_conv_11/squeeze_excite/Conv_1/Conv2D': {
                        'activation':  {'dtype': ['fp32']},
                      },
                      'MobilenetV3/expanded_conv_11/project/Conv2D': {
                        'activation':  {'dtype': ['fp32']},
                      },
                      'MobilenetV3/expanded_conv_12/expand/Conv2D': {
                        'activation':  {'dtype': ['fp32']},
                      },
                      'MobilenetV3/expanded_conv_12/squeeze_excite/Conv/Conv2D': {
                        'activation':  {'dtype': ['fp32']},
                      },
                      'MobilenetV3/expanded_conv_12/squeeze_excite/Conv_1/Conv2D': {
                        'activation':  {'dtype': ['fp32']},
                      },
                      'MobilenetV3/expanded_conv_12/project/Conv2D': {
                        'activation':  {'dtype': ['fp32']},
                      },
                      'MobilenetV3/expanded_conv_13/expand/Conv2D': {
                        'activation':  {'dtype': ['fp32']},
                      },
                      'MobilenetV3/expanded_conv_13/squeeze_excite/Conv/Conv2D': {
                        'activation':  {'dtype': ['fp32']},
                      },
                      'MobilenetV3/expanded_conv_13/squeeze_excite/Conv_1/Conv2D': {
                        'activation':  {'dtype': ['fp32']},
                      },
                      'MobilenetV3/expanded_conv_13/project/Conv2D': {
                        'activation':  {'dtype': ['fp32']},
                      },
                      'MobilenetV3/expanded_conv_14/expand/Conv2D': {
                        'activation':  {'dtype': ['fp32']},
                      },
                      'MobilenetV3/expanded_conv_14/squeeze_excite/Conv/Conv2D': {
                        'activation':  {'dtype': ['fp32']},
                      },
                      'MobilenetV3/expanded_conv_14/squeeze_excite/Conv_1/Conv2D': {
                        'activation':  {'dtype': ['fp32']},
                      },
                      'MobilenetV3/expanded_conv_14/project/Conv2D': {
                        'activation':  {'dtype': ['fp32']},
                      },
                      'MobilenetV3/Conv_1/Conv2D': {
                        'activation':  {'dtype': ['fp32']},
                      },
                      'MobilenetV3/Conv_2/Conv2D': {
                        'activation':  {'dtype': ['fp32']},
                      },
                    }
            conf = PostTrainingQuantConfig(calibration_sampling_size=[20, 50],
                                           op_name_dict=op_name_dict)
<<<<<<< HEAD
            from neural_compressor.metric import TensorflowTopK
            top1 = TensorflowTopK(k=1)
=======
            from neural_compressor import Metric
            top1 = Metric(name="topk", k=1)
>>>>>>> e5667218
            q_model = quantization.fit(args.input_graph, conf=conf, calib_dataloader=calib_dataloader,
                        eval_dataloader=eval_dataloader, eval_metric=top1)
            q_model.save(args.output_graph)

        if args.benchmark:
            from neural_compressor.utils.create_obj_from_config import create_dataloader
            dataloader_args = {
                'batch_size': args.batch_size,
                'dataset': {"ImageRecord": {'root':args.dataset_location}},
                'transform': {'BilinearImagenet': {'height': 224, 'width': 224}},
                'filter': None
            }
            dataloader = create_dataloader('tensorflow', dataloader_args)
            from neural_compressor import Metric
            top1 = Metric(name="topk", k=1)
            def eval(model):
                return evaluate(model, dataloader, top1)

            if args.mode == 'performance':
                from neural_compressor.benchmark import fit
                from neural_compressor.config import BenchmarkConfig
                conf = BenchmarkConfig(warmup=10, iteration=100, cores_per_instance=4, num_of_instance=1)
                fit(args.input_graph, conf, b_dataloader=dataloader)
            elif args.mode == 'accuracy':
                acc_result = eval(args.input_graph)
                print("Batch size = %d" % dataloader.batch_size)
                print("Accuracy: %.5f" % acc_result)

if __name__ == "__main__":
    evaluate_opt_graph = eval_classifier_optimized_graph()
    evaluate_opt_graph.run()<|MERGE_RESOLUTION|>--- conflicted
+++ resolved
@@ -247,13 +247,8 @@
                     }
             conf = PostTrainingQuantConfig(calibration_sampling_size=[20, 50],
                                            op_name_dict=op_name_dict)
-<<<<<<< HEAD
-            from neural_compressor.metric import TensorflowTopK
-            top1 = TensorflowTopK(k=1)
-=======
             from neural_compressor import Metric
             top1 = Metric(name="topk", k=1)
->>>>>>> e5667218
             q_model = quantization.fit(args.input_graph, conf=conf, calib_dataloader=calib_dataloader,
                         eval_dataloader=eval_dataloader, eval_metric=top1)
             q_model.save(args.output_graph)
