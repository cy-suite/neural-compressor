--- conflicted
+++ resolved
@@ -33,7 +33,6 @@
 arg_parser.add_argument('--benchmark', dest='benchmark', action='store_true', help='run benchmark')
 arg_parser.add_argument('--mode', dest='mode', default='performance', help='benchmark mode')
 arg_parser.add_argument('--tune', dest='tune', action='store_true', help='use neural_compressor to tune.')
-arg_parser.add_argument('--smooth-quant', dest='sq', action='store_true', help='smooth quantization')
 arg_parser.add_argument('--dataset_location', dest='dataset_location',
                           help='location of calibration dataset and evaluate dataset')
 arg_parser.add_argument('--batch_size', type=int, default=32, dest='batch_size', help='batch_size of benchmark')
@@ -97,7 +96,7 @@
         from neural_compressor.utils import set_random_seed
         set_random_seed(9527)
 
-        if args.tune or args.sq:
+        if args.tune:
             from neural_compressor import quantization
             from neural_compressor.config import PostTrainingQuantConfig
             from neural_compressor.utils.create_obj_from_config import create_dataloader
@@ -117,22 +116,9 @@
                 'filter': None
             }
             eval_dataloader = create_dataloader('tensorflow', eval_dataloader_args)
-<<<<<<< HEAD
-            if args.sq:
-                # TODO quant level remove
-                conf = PostTrainingQuantConfig(outputs=['softmax_tensor'],
-                                            calibration_sampling_size=[50, 100],
-                                            quant_level=1,
-                                            recipes={"smooth_quant": True,
-                                                        "smooth_quant_args": {'alpha': 0.5}})
-            else:
-                conf = PostTrainingQuantConfig(outputs=['softmax_tensor'], calibration_sampling_size=[50, 100])
-=======
-            
+            conf = PostTrainingQuantConfig(outputs=['softmax_tensor'], calibration_sampling_size=[50, 100])
             from neural_compressor import Metric
             top1 = Metric(name="topk", k=1)
-            conf = PostTrainingQuantConfig(outputs=['softmax_tensor'], calibration_sampling_size=[50, 100])
->>>>>>> 5207fc99
             q_model = quantization.fit(args.input_graph, conf=conf, calib_dataloader=calib_dataloader,
                         eval_dataloader=eval_dataloader, eval_metric=top1)
             q_model.save(args.output_graph)
@@ -147,8 +133,8 @@
                 'filter': None
             }
             dataloader = create_dataloader('tensorflow', dataloader_args)
-            from neural_compressor import Metric
-            top1 = Metric(name="topk", k=1)
+            from neural_compressor.metric import TensorflowTopK
+            top1 = TensorflowTopK(k=1)
             def eval(model):
                 return evaluate(model, dataloader, top1)
 
