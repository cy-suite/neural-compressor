--- conflicted
+++ resolved
@@ -334,12 +334,8 @@
 
         from neural_compressor.experimental import common
         from neural_compressor.quantization import fit
-<<<<<<< HEAD
-        from neural_compressor.config import PostTrainingQuantConfig, set_random_seed
-=======
         from neural_compressor.config import PostTrainingQuantConfig
         from neural_compressor.utils.utility import set_random_seed
->>>>>>> 353d606f
 
         set_random_seed(9527)
         config = PostTrainingQuantConfig(
@@ -381,11 +377,7 @@
                                                         if model_detail.get('model_name')!='DLRM' \
                                                             else oob_dlrm_collate_func)
         q_model = fit(
-<<<<<<< HEAD
-            model=common.Model(args.model_path),
-=======
             model=args.model_path,
->>>>>>> 353d606f
             conf=config,
             calib_dataloader=calib_dataloader)
         q_model.save(args.output_path)
