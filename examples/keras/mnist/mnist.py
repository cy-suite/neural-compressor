# Copyright 2019 Google LLC
#
#
# Licensed under the Apache License, Version 2.0 (the "License");
# you may not use this file except in compliance with the License.
# You may obtain a copy of the License at
#
#     http://www.apache.org/licenses/LICENSE-2.0
#
# Unless required by applicable law or agreed to in writing, software
# distributed under the License is distributed on an "AS IS" BASIS,
# WITHOUT WARRANTIES OR CONDITIONS OF ANY KIND, either express or implied.
# See the License for the specific language governing permissions and
# limitations under the License.
# ==============================================================================
import os
import tensorflow as tf
import numpy as np
from tensorflow import keras
from tensorflow.keras import layers
import time

num_classes = 10

def build_dataset():
    # Load the data and split it between train and test sets
    (x_train, y_train), (x_test, y_test) = keras.datasets.mnist.load_data()
    
    # Scale images to the [0, 1] range
    x_train = x_train.astype("float32") / 255
    x_test = x_test.astype("float32") / 255
    # Make sure images have shape (28, 28, 1)
    x_train = np.expand_dims(x_train, -1)
    x_test = np.expand_dims(x_test, -1)
    
    # convert class vectors to binary class matrices
    y_train = keras.utils.to_categorical(y_train, num_classes)
    y_test = keras.utils.to_categorical(y_test, num_classes)
    return x_train, y_train, x_test, y_test

class Dataset():
    def __init__(self, ):
        self.inputs, self.labels, _, _ = build_dataset()

    def __getitem__(self, idx):
        return self.inputs[idx], self.labels[idx]

    def __len__(self):
        assert len(self.inputs) == len(self.labels), 'inputs should have equal len with labels'
        return len(self.inputs)

def build_model(x_train, y_train, x_test, y_test):
    if os.path.exists('fp32_model'):
        model = keras.models.load_model('fp32_model')
        return model
    # Model / data parameters
    input_shape = (28, 28, 1)
    model = keras.Sequential(
        [
            keras.Input(shape=input_shape),
            layers.Conv2D(32, kernel_size=(3, 3), activation="relu"),
            layers.MaxPooling2D(pool_size=(2, 2)),
            layers.Conv2D(64, kernel_size=(3, 3), activation="relu"),
            layers.MaxPooling2D(pool_size=(2, 2)),
            layers.Flatten(),
            layers.Dropout(0.5),
            layers.Dense(num_classes, activation="softmax"),
        ]
    )
    
    batch_size = 128
    epochs = 1
    
    model.compile(loss="categorical_crossentropy", optimizer="adam",
                  metrics=["accuracy"], run_eagerly=True)
    model.fit(x_train, y_train, batch_size=batch_size, epochs=epochs, validation_split=0.1)
    model.summary()
    if not os.path.exists('fp32_model'):
        model.save('fp32_model')
    return model

def eval_func(model):
    x_train, y_train, x_test, y_test = build_dataset()
    model.compile(metrics=["accuracy"], run_eagerly=False)
    score = model.evaluate(x_test, y_test)
    return score[1]

def main():
    x_train, y_train, x_test, y_test = build_dataset()
    model = build_model(x_train, y_train, x_test, y_test)
<<<<<<< HEAD
=======
    from neural_compressor.experimental import Quantization, common
    quantizer = Quantization('./conf.yaml') 
    quantizer.model = common.Model(model)
    quantizer.calib_dataloader = common.DataLoader(Dataset(), batch_size=10)
    quantizer.eval_func = eval_func
    quantized_model = quantizer.fit()
>>>>>>> a9f3dab6

    from neural_compressor.quantization import fit
    from neural_compressor.config import PostTrainingQuantConfig, set_random_seed
    from neural_compressor.experimental import common
    set_random_seed(9527)
    config = PostTrainingQuantConfig()
    quantized_model = fit(model,
                          conf=config,
                          calib_dataloader=common.DataLoader((x_train[:100], y_train[:100]), batch_size=10),
                          eval_func=eval_func)

if __name__ == '__main__':
    main()
<|MERGE_RESOLUTION|>--- conflicted
+++ resolved
@@ -88,15 +88,6 @@
 def main():
     x_train, y_train, x_test, y_test = build_dataset()
     model = build_model(x_train, y_train, x_test, y_test)
-<<<<<<< HEAD
-=======
-    from neural_compressor.experimental import Quantization, common
-    quantizer = Quantization('./conf.yaml') 
-    quantizer.model = common.Model(model)
-    quantizer.calib_dataloader = common.DataLoader(Dataset(), batch_size=10)
-    quantizer.eval_func = eval_func
-    quantized_model = quantizer.fit()
->>>>>>> a9f3dab6
 
     from neural_compressor.quantization import fit
     from neural_compressor.config import PostTrainingQuantConfig, set_random_seed
