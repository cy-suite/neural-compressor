--- conflicted
+++ resolved
@@ -156,11 +156,7 @@
   "resolutions": {
     "got": "^12.1.0",
     "bl": "^1.2.3",
-<<<<<<< HEAD
-    "semver": "^4.3.2"
-=======
     "semver": "^4.3.2",
     "loader-utils": "^2.0.3"
->>>>>>> 564ca23a
   }
 }