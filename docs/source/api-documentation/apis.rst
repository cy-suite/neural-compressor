APIs
####

The following API information is available:

.. toctree::
   :maxdepth: 1

   newAPI
   algorithm
   strategy
   adaptor
   pythonic
<<<<<<< HEAD
   contrib
=======
   model
   utils
>>>>>>> c1d1c35c
<|MERGE_RESOLUTION|>--- conflicted
+++ resolved
@@ -11,9 +11,6 @@
    strategy
    adaptor
    pythonic
-<<<<<<< HEAD
    contrib
-=======
    model
-   utils
->>>>>>> c1d1c35c
+   utils