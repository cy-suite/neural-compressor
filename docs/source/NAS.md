--- conflicted
+++ resolved
@@ -70,84 +70,7 @@
 
 ### Advanced Usage (Custom NAS)
 
-<<<<<<< HEAD
-Intel® Neural Compressor NAS API is defined under `neural_compressor.experimental.NAS`, which takes a user defined yaml file or a `NASConfig` object as input. The user defined yaml or the `NASConfig` object defines necessary configuration NAS process. The NAS class below aims to create an object according to the defined NAS approach in the configuration, please note this NAS approach should be registered in the Intel® Neural Compressor.
-
-```python
-# nas.py in neural_compressor/experimental/nas
-class NAS():
-    def __new__(self, conf_fname_or_obj, *args, **kwargs):
-        # Create an object according to the defined NAS approach in the configuration.
-        ...
-```
-
-Currently, Intel® Neural Compressor supported two built-in NAS methods: Basic NAS and Dynamic NAS. Both methods inherit from a base class called `NASBase`, its interface is shown below. User can also customize their own NAS approach in Intel® Neural Compressor just by decorating their NAS approach class with function `nas_registry` as well as following the API in `NASBase`, like the way used in two built-in NAS methods.
-
-```python
-# nas.py in neural_compressor/experimental/nas
-class NASBase(object):
-    def __init__(self, search_space=None, model_builder=None):
-        # NAS configuration initialization.
-        ...
-
-    def select_model_arch(self):
-        # Propose architecture of the model based on search algorithm for next search iteration.
-        ...
-
-    def search(self, res_save_path=None):
-        # NAS search process.
-        ...
-
-    def estimate(self, model): # pragma: no cover
-        # Estimate performance of the model. Depends on specific NAS algorithm.
-        ...
-
-    def load_search_results(self, path):
-        # Load search results from existing file.
-        ...
-
-    def dump_search_results(self, path):
-        # Save the search results.
-        ...
-
-    def find_best_model_archs(self):
-        # Find best performing model architectures in the pareto front.
-        ...
-
-    @search_space.setter
-    def search_space(self, search_space):
-        # Search space should be defined by user.
-        ...
-
-    @search_algorithm.setter
-    def search_algorithm(self, search_algorithm):
-        # Search algorithm used in the NAS process.
-        ...
-
-    @model_builder.setter
-    def model_builder(self, model_builder):
-        # A callable object that returns a model instance based on the model architecture input.
-        ...
-```
-
-#### Basic NAS
-Our Basic NAS method leverages a specific search algorithm from built-in search algorithms (grid search, random search and bayesian optimization are supported in Intel® Neural Compressor now) or user defined search algorithms to propose the model architecture based on the given search space, then perform the train evaluation process to evaluate the potential of the proposed model architecture, after several iterations of such procedure, best performing model architectures which lie in pareto front will be returned. This class is registered to the Intel® Neural Compressor as a built-in NAS method through a decorator `nas_registry`, its interface is shown below.
-
-```python
-# basic_nas.py in neural_compressor/experimental/nas
-@nas_registry("Basic")
-class BasicNAS(NASBase, Component):
-    def __init__(self, conf_fname_or_obj, search_space=None, model_builder=None):
-        # NAS configuration initialization.
-        ...
-
-    def estimate(self, model):
-        # Estimate performance of the model with train and evaluation process.
-        ...
-```
-=======
 Intel® Neural Compressor NAS API is defined under `neural_compressor.experimental.nas`, which takes a user defined yaml file or a [NASConfig](../../neural_compressor/conf/config.py#NASConfig) object as input. The user defined yaml or the [NASConfig](../../neural_compressor/conf/config.py#NASConfig) object defines necessary configuration of the NAS process. The [NAS](../../neural_compressor/experimental/nas/nas.py#NAS) class aims to create an object according to the defined NAS approach in the configuration, please note this NAS approach should be registered in the Intel® Neural Compressor.
->>>>>>> 73675ef5
 
 Currently, Intel® Neural Compressor supported two built-in NAS methods: [Basic NAS](../../neural_compressor/experimental/nas/basic_nas.py#BasicNAS) and [Dynamic NAS](../../neural_compressor/experimental/nas/dynas.py#DyNAS). Both methods are inherited from a base class called [NASBase](../../neural_compressor/experimental/nas/nas.py#NASBase). User can also customize their own NAS approach in Intel® Neural Compressor just by decorating their NAS approach class with function [nas_registry](../../neural_compressor/experimental/nas/nas_utils.py#nas_registry) as well as following the API in [NASBase](../../neural_compressor/experimental/nas/nas.py#NASBase), like the way used in the two built-in NAS methods.
 
@@ -156,12 +79,6 @@
 Following examples are supported in Intel® Neural Compressor:
 
 - DyNAS MobileNetV3 supernet Example:
-<<<<<<< HEAD
-  - [DyNAS MobileNetV3 supernet Example](../examples/notebook/dynas/MobileNetV3_Supernet_NAS.ipynb): DyNAS with MobileNetV3 supernet on ImageNet dataset.
-- DyNAS Transformer LT supernet Example:
-  - [DyNAS Transformer LT supernet Example](../examples/notebook/dynas/TransformerLT_Supernet_NAS.ipynb): DyNAS with Transformer LT supernet on WMT En-De dataset.
-=======
   - [DyNAS MobileNetV3 supernet Example](../../examples/notebook/dynas/MobileNetV3_Supernet_NAS.ipynb): DyNAS with MobileNetV3 supernet on ImageNet dataset.
 - DyNAS Transformer LT supernet Example:
-  - [DyNAS Transformer LT supernet Example](../../examples/notebook/dynas/Transformer_LT_Supernet_NAS.ipynb): DyNAS with Transformer LT supernet on WMT En-De dataset.
->>>>>>> 73675ef5
+  - [DyNAS Transformer LT supernet Example](../../examples/notebook/dynas/Transformer_LT_Supernet_NAS.ipynb): DyNAS with Transformer LT supernet on WMT En-De dataset.