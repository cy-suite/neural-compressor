--- conflicted
+++ resolved
@@ -1,26 +1,10 @@
-<<<<<<< HEAD
-Torch Utils
-###########
-
-The torch utils API information is available:
-
-.. autoapisummary::
-   neural_compressor.adaptor.torch_utils.bf16_convert
-   neural_compressor.adaptor.torch_utils.hawq_metric
-   neural_compressor.adaptor.torch_utils.onnx
-   neural_compressor.adaptor.torch_utils.symbolic_trace
-   neural_compressor.adaptor.torch_utils.util   
-=======
-Torch Utils
-###########
-
-The torch utils API information is available:
-
-.. toctree::
-   :maxdepth: 1
-
-   torch_utils/bf16_convert.rst
-   torch_utils/hawq_metric.rst
-   torch_utils/symbolic_trace.rst
-   torch_utils/util.rst
->>>>>>> ba7db7ef
+Torch Utils
+###########
+
+The torch utils API information is available:
+
+.. autoapisummary::
+   neural_compressor.adaptor.torch_utils.bf16_convert
+   neural_compressor.adaptor.torch_utils.hawq_metric
+   neural_compressor.adaptor.torch_utils.symbolic_trace
+   neural_compressor.adaptor.torch_utils.util