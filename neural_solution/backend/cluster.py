--- conflicted
+++ resolved
@@ -149,29 +149,10 @@
         # sqlite should set this check_same_thread to False
         self.conn = sqlite3.connect(f"{self.db_path}", check_same_thread=False)
         self.cursor = self.conn.cursor()
-<<<<<<< HEAD
-        self.cursor.execute('drop table if exists cluster ')
-        self.cursor.execute(r'create table cluster(id INTEGER PRIMARY KEY AUTOINCREMENT,' +
-             'name varchar(100),' +
-             'node_info varchar(500),' +
-             'status varchar(100),' +
-             'free_sockets int,' +
-             'busy_sockets int,' +
-             'total_sockets int)')
-        self.node_lst = node_lst
-        for index, node in enumerate(self.node_lst):
-            self.socket_queue += [str(index+1) + " " + node.name] * node.num_sockets
-            self.cursor.execute(
-                r"insert into cluster(name, node_info, status, free_sockets, busy_sockets, total_sockets)" +
-                    "values ('{}', '{}', '{}', {}, {}, {})".format(node.name, repr(node).replace("Node", f"Node{index+1}"),
-                                                             "alive",
-                                                             node.num_sockets,
-                                                             0,
-                                                             node.num_sockets))
-=======
         self.cursor.execute("drop table if exists cluster ")
         self.cursor.execute(
             r"create table cluster(id INTEGER PRIMARY KEY AUTOINCREMENT,"
+            + "name varchar(100),"
             + "node_info varchar(500),"
             + "status varchar(100),"
             + "free_sockets int,"
@@ -183,11 +164,10 @@
             self.socket_queue += [str(index + 1) + " " + node.name] * node.num_sockets
             self.cursor.execute(
                 r"insert into cluster(node_info, status, free_sockets, busy_sockets, total_sockets)"
-                + "values ('{}', '{}', {}, {}, {})".format(
-                    repr(node).replace("Node", f"Node{index+1}"), "alive", node.num_sockets, 0, node.num_sockets
+                + "values ('{}', '{}', '{}', {}, {}, {})".format(
+                    node.name, repr(node).replace("Node", f"Node{index+1}"), "alive", node.num_sockets, 0, node.num_sockets
                 )
             )
->>>>>>> 6c30464a
 
         self.conn.commit()
         logger.info(f"socket_queue:  {self.socket_queue}")
