# Copyright (c) 2023 Intel Corporation
#
# Licensed under the Apache License, Version 2.0 (the "License");
# you may not use this file except in compliance with the License.
# You may obtain a copy of the License at
#
#   http://www.apache.org/licenses/LICENSE-2.0
#
# Unless required by applicable law or agreed to in writing, software
# distributed under the License is distributed on an "AS IS" BASIS,
# WITHOUT WARRANTIES OR CONDITIONS OF ANY KIND, either express or implied.
# See the License for the specific language governing permissions and
# limitations under the License.

"""The entry of Neural Solution."""
import argparse
import os
import shlex
import socket
import subprocess
import sys
import time
<<<<<<< HEAD
import shlex
import sqlite3
=======
>>>>>>> 6c30464a
from datetime import datetime
from neural_solution.utils.utility import get_db_path
from prettytable import PrettyTable

import psutil


def check_ports(args):
    """Check parameters ending in '_port'.

    Args:
        args (argparse.Namespace): parameters.
    """
    for arg in vars(args):
        if "_port" in arg:
            check_port(getattr(args, arg))


def check_port(port):
    """Check if the given port is standardized.

    Args:
        port (int): port number.
    """
    if not str(port).isdigit() or int(port) < 0 or int(port) > 65535:
        print(f"Error: Invalid port number: {port}")
        sys.exit(1)


def get_local_service_ip(port):
    """Get the local IP address of the machine running the service.

    Args:
        port (int): The port number of the service.

    Returns:
        str: The IP address of the machine running the service.
    """
    with socket.socket(socket.AF_INET, socket.SOCK_DGRAM) as s:
        s.connect(("8.8.8.8", port))
        return s.getsockname()[0]


def stop_service():
    """Stop service."""
    # Get all running processes
    for proc in psutil.process_iter():
        try:
            # Get the process details
            pinfo = proc.as_dict(attrs=["pid", "name", "cmdline"])
            # Check if the process is the target process
            if "neural_solution.backend.runner" in pinfo["cmdline"]:
                # Terminate the process using Process.kill() method
                process = psutil.Process(pinfo["pid"])
                process.kill()
            elif "neural_solution.frontend.fastapi.main_server" in pinfo["cmdline"]:
                process = psutil.Process(pinfo["pid"])
                process.kill()
            elif "neural_solution.frontend.gRPC.server" in pinfo["cmdline"]:
                process = psutil.Process(pinfo["pid"])
                process.kill()
        except (psutil.NoSuchProcess, psutil.AccessDenied, psutil.ZombieProcess):
            pass
    # Service End
    print("Neural Solution Service Stopped!")


def check_port_free(port):
    """Check if the port is free.

    Args:
        port (int): port number.

    Returns:
        bool : the free state of the port.
    """
    for conn in psutil.net_connections():
        if conn.status == "LISTEN" and conn.laddr.port == port:
            return False
    return True


def start_service(args):
    """Start service.

    Args:
        args (argparse.Namespace): parameters.
    """
    # Check ports
    ports_flag = 0
    for port in [args.restful_api_port, args.task_monitor_port, args.result_monitor_port]:
        # Check if the port is occupied
        if not check_port_free(port):
            print(f"Port {port} is in use!")
            ports_flag += 1
    if ports_flag > 0:
        print("Please replace the occupied port!")
        sys.exit(1)
    # Check completed

    # Check conda environment
    if not args.conda_env:
        conda_env = os.environ.get("CONDA_DEFAULT_ENV")
        if not conda_env:
            print("No environment specified or conda environment activated !!!")
            sys.exit(1)
        else:
            print(
                f"No environment specified, use environment activated:"
                + f" ({conda_env}) as the task runtime environment."
            )
            conda_env_name = conda_env
    else:
        conda_env_name = args.conda_env
    # Check completed

    serve_log_dir = f"{args.workspace}/serve_log"
    if not os.path.exists(serve_log_dir):
        os.makedirs(serve_log_dir)
    date_time = datetime.now()
    date_suffix = "_" + date_time.strftime("%Y%m%d-%H%M%S")
    date_suffix = ""
    with open(f"{serve_log_dir}/backend{date_suffix}.log", "w") as f:
        subprocess.Popen(
            [
                "python",
                "-m",
                "neural_solution.backend.runner",
                "--hostfile",
                shlex.quote(str(args.hostfile)),
                "--task_monitor_port",
                shlex.quote(str(args.task_monitor_port)),
                "--result_monitor_port",
                shlex.quote(str(args.result_monitor_port)),
                "--workspace",
                shlex.quote(str(args.workspace)),
                "--conda_env_name",
                shlex.quote(str(conda_env_name)),
                "--upload_path",
                shlex.quote(str(args.upload_path)),
            ],
            stdout=os.dup(f.fileno()),
            stderr=subprocess.STDOUT,
        )
    if args.api_type in ["all", "restful"]:
        with open(f"{serve_log_dir}/frontend{date_suffix}.log", "w") as f:
            subprocess.Popen(
                [
                    "python",
                    "-m",
                    "neural_solution.frontend.fastapi.main_server",
                    "--host",
                    "0.0.0.0",
                    "--fastapi_port",
                    shlex.quote(str(args.restful_api_port)),
                    "--task_monitor_port",
                    shlex.quote(str(args.task_monitor_port)),
                    "--result_monitor_port",
                    shlex.quote(str(args.result_monitor_port)),
                    "--workspace",
                    shlex.quote(str(args.workspace)),
                ],
                stdout=os.dup(f.fileno()),
                stderr=subprocess.STDOUT,
            )
    if args.api_type in ["all", "grpc"]:
        with open(f"{serve_log_dir}/frontend_grpc.log", "w") as f:
            subprocess.Popen(
                [
                    "python",
                    "-m",
                    "neural_solution.frontend.gRPC.server",
                    "--grpc_api_port",
                    shlex.quote(str(args.grpc_api_port)),
                    "--task_monitor_port",
                    shlex.quote(str(args.task_monitor_port)),
                    "--result_monitor_port",
                    shlex.quote(str(args.result_monitor_port)),
                    "--workspace",
                    shlex.quote(str(args.workspace)),
                ],
                stdout=os.dup(f.fileno()),
                stderr=subprocess.STDOUT,
            )
    ip_address = get_local_service_ip(80)

    # Check if the service is started
    # Set the maximum waiting time to 3 senconds
    timeout = 3
    # Start time
    start_time = time.time()
    while True:
        # Check if the ports are in use
        if (
            check_port_free(args.task_monitor_port)
            or check_port_free(args.result_monitor_port)
            or check_port_free(args.restful_api_port)
        ):
            # If the ports are not in use, wait for a second and check again
            time.sleep(0.5)
            # Check if timed out
            current_time = time.time()
            elapsed_time = current_time - start_time
            if elapsed_time >= timeout:
                # If timed out, break the loop
                print("Timeout!")
                break

        # Continue to wait for all ports to be in use
        else:
            break
    ports_flag = 0
    fail_msg = "Neural Solution START FAIL!"
    for port in [args.task_monitor_port, args.result_monitor_port]:
        if not check_port_free(port):
            ports_flag += 1

    # Check if the serve port is occupied
    if not check_port_free(args.restful_api_port):
        ports_flag += 1
    else:
        fail_msg = f"{fail_msg}\nPlease check frontend serve log!"

    if ports_flag < 2:
        fail_msg = f"{fail_msg}\nPlease check backend serve log!"

    if ports_flag < 3:
        print(fail_msg)
        sys.exit(1)
    # Check completed

    print("Neural Solution Service Started!")
    print(f'Service log saving path is in "{os.path.abspath(serve_log_dir)}"')
    print(f"To submit task at: {ip_address}:{args.restful_api_port}/task/submit/")
    print("[For information] neural_solution -h")

def query_cluster(db_path:str):
    """Query cluster information from database.

    Args:
        db_path (str): the database path
    """
    conn = sqlite3.connect(f"{db_path}")
    cursor = conn.cursor()
    cursor.execute(r"select * from cluster")
    conn.commit()
    results = cursor.fetchall()

    table = PrettyTable()
    table.field_names = [i[0] for i in cursor.description]

    for row in results:
        table.add_row(row)

    table.title = "Neural Solution Cluster Management System"
    print(table)
    cursor.close()
    conn.close()


def create_node(line: str):
    """Parse line to create node.

    Args:
        line (str): node information, e.g. "localhost 2 20"

    Returns:
        Node: node object
    """
    from neural_solution.backend.cluster import Node
    hostname, num_sockets, num_cores_per_socket = line.strip().split(" ")
    num_sockets, num_cores_per_socket = int(num_sockets), int(num_cores_per_socket)
    node = Node(name=hostname, num_sockets=num_sockets, num_cores_per_socket=num_cores_per_socket)
    return node

def join_node_to_cluster(db_path:str, args):
    """Append new node into cluster.

    Args:
        db_path (str): the database path
    """
    is_file = os.path.isfile(args.join)
    node_lst = []
    if is_file:
        num_threads_per_process = 5
        with open(args.join, 'r') as f:
            for line in f:
                node_lst.append(create_node(line))
    else:
        for line in args.join.split(";"):
            node_lst.append(create_node(line))

    # Insert node into cluster table.
    for count, node in enumerate(node_lst):
        print(node)
        conn = sqlite3.connect(f"{db_path}")
        cursor = conn.cursor()
        if count == 0:
            cursor.execute("SELECT id FROM cluster ORDER BY id DESC LIMIT 1")
            result = cursor.fetchone()
            index = result[0] if result else 0

        cursor.execute(r"insert into cluster(name, node_info, status, free_sockets, busy_sockets, total_sockets)" +
                        "values ('{}', '{}', '{}', {}, {}, {})".format(node.name,
                                                                repr(node).replace("Node", f"Node{index+1}"),
                                                                "join",
                                                                node.num_sockets,
                                                                0,
                                                                node.num_sockets))
        conn.commit()
        index += 1
        print(f"Insert node-id: {index} successfully!")

    cursor.close()
    conn.close()

def remove_node_from_cluster(db_path:str, node_id: int):
    """Remove one node from cluster table. In the future, it will be deleted in the Cluster class.

    Args:
        db_path (str): the database path
        node_id (int): the node id
    """
    conn = sqlite3.connect(f"{db_path}")
    cursor = conn.cursor()

    cursor.execute(f"SELECT status, busy_sockets FROM cluster where id = {node_id}")
    results = cursor.fetchone()

    if results is None:
        print(f"No node-id {node_id} in cluster table.")
        return
    elif results[1] == 0:
        sql = f"UPDATE cluster SET status = 'remove' WHERE id = {node_id}"
        cursor.execute(sql)
        print(f"Remove node-id {node_id} successfully.")
    else:
        sql = f"UPDATE cluster SET status = 'remove' WHERE id = {node_id}"
        cursor.execute(sql)
        print(f"Resource occupied, will be removed after resource release")
    conn.commit()

    cursor.close()
    conn.close()

def manage_cluster(args):
    """Neural Solution resource management. query/join/remove node.

    Args:
        args (argparse.Namespace): configuration
    """
    db_path = get_db_path(args.workspace)
    if args.query:
        query_cluster(db_path)
    if args.join:
        join_node_to_cluster(db_path, args)
    if args.rm:
        remove_node_from_cluster(db_path, node_id=args.rm)


def main():
    """Implement the main function."""
    parser = argparse.ArgumentParser(description="Neural Solution")
<<<<<<< HEAD
    parser.add_argument('action', choices=['start', 'stop', "cluster"], help='start/stop/management service')
    parser.add_argument("--hostfile", default=None,
                        help="start backend serve host file which contains all available nodes")
    parser.add_argument("--restful_api_port", type=int, default=8000,
                        help="start restful serve with {restful_api_port}, default 8000")
    parser.add_argument("--grpc_api_port", type=int, default=8001,
                        help="start gRPC with {restful_api_port}, default 8001")
    parser.add_argument("--result_monitor_port", type=int, default=3333,
                        help="start serve for result monitor at {result_monitor_port}, default 3333")
    parser.add_argument("--task_monitor_port", type=int, default=2222,
                        help="start serve for task monitor at {task_monitor_port}, default 2222")
    parser.add_argument("--api_type", default="all",
                        help="start web serve with all/grpc/restful, default all")
    parser.add_argument("--workspace", default="./ns_workspace", 
                        help="neural solution workspace, default \"./ns_workspace\"")
=======
    parser.add_argument("action", choices=["start", "stop"], help="start/stop service")
    parser.add_argument(
        "--hostfile", default=None, help="start backend serve host file which contains all available nodes"
    )
    parser.add_argument(
        "--restful_api_port", type=int, default=8000, help="start restful serve with {restful_api_port}, default 8000"
    )
    parser.add_argument(
        "--grpc_api_port", type=int, default=8001, help="start gRPC with {restful_api_port}, default 8001"
    )
    parser.add_argument(
        "--result_monitor_port",
        type=int,
        default=3333,
        help="start serve for result monitor at {result_monitor_port}, default 3333",
    )
    parser.add_argument(
        "--task_monitor_port",
        type=int,
        default=2222,
        help="start serve for task monitor at {task_monitor_port}, default 2222",
    )
    parser.add_argument("--api_type", default="all", help="start web serve with all/grpc/restful, default all")
    parser.add_argument(
        "--workspace", default="./ns_workspace", help='neural solution workspace, default "./ns_workspace"'
    )
>>>>>>> 6c30464a
    parser.add_argument("--conda_env", default=None, help="specify the running environment for the task")
    parser.add_argument("--upload_path", default="examples", help="specify the file path for the tasks")
    parser.add_argument("--query", action="store_true", help="[cluster parameter] query cluster information")
    parser.add_argument("--join", help="[cluster parameter] add new node into cluster")
    parser.add_argument("--rm", help="[cluster parameter] remove <node-id> from cluster")
    args = parser.parse_args()

    # Check parameters ending in '_port'
    check_ports(args)

<<<<<<< HEAD

    if args.action == 'start':
=======
    if args.action == "start":
>>>>>>> 6c30464a
        start_service(args)
    elif args.action == "stop":
        stop_service()
<<<<<<< HEAD
    elif args.action == 'cluster':
        manage_cluster(args)
        
if __name__ == '__main__':
=======


if __name__ == "__main__":
>>>>>>> 6c30464a
    main()<|MERGE_RESOLUTION|>--- conflicted
+++ resolved
@@ -15,21 +15,17 @@
 """The entry of Neural Solution."""
 import argparse
 import os
+import psutil
 import shlex
 import socket
+import sqlite3
 import subprocess
 import sys
 import time
-<<<<<<< HEAD
-import shlex
-import sqlite3
-=======
->>>>>>> 6c30464a
 from datetime import datetime
 from neural_solution.utils.utility import get_db_path
 from prettytable import PrettyTable
 
-import psutil
 
 
 def check_ports(args):
@@ -261,7 +257,7 @@
     print(f"To submit task at: {ip_address}:{args.restful_api_port}/task/submit/")
     print("[For information] neural_solution -h")
 
-def query_cluster(db_path:str):
+def query_cluster(db_path: str):
     """Query cluster information from database.
 
     Args:
@@ -300,7 +296,7 @@
     node = Node(name=hostname, num_sockets=num_sockets, num_cores_per_socket=num_cores_per_socket)
     return node
 
-def join_node_to_cluster(db_path:str, args):
+def join_node_to_cluster(db_path: str, args):
     """Append new node into cluster.
 
     Args:
@@ -341,7 +337,7 @@
     cursor.close()
     conn.close()
 
-def remove_node_from_cluster(db_path:str, node_id: int):
+def remove_node_from_cluster(db_path: str, node_id: int):
     """Remove one node from cluster table. In the future, it will be deleted in the Cluster class.
 
     Args:
@@ -388,24 +384,9 @@
 def main():
     """Implement the main function."""
     parser = argparse.ArgumentParser(description="Neural Solution")
-<<<<<<< HEAD
-    parser.add_argument('action', choices=['start', 'stop', "cluster"], help='start/stop/management service')
-    parser.add_argument("--hostfile", default=None,
-                        help="start backend serve host file which contains all available nodes")
-    parser.add_argument("--restful_api_port", type=int, default=8000,
-                        help="start restful serve with {restful_api_port}, default 8000")
-    parser.add_argument("--grpc_api_port", type=int, default=8001,
-                        help="start gRPC with {restful_api_port}, default 8001")
-    parser.add_argument("--result_monitor_port", type=int, default=3333,
-                        help="start serve for result monitor at {result_monitor_port}, default 3333")
-    parser.add_argument("--task_monitor_port", type=int, default=2222,
-                        help="start serve for task monitor at {task_monitor_port}, default 2222")
-    parser.add_argument("--api_type", default="all",
-                        help="start web serve with all/grpc/restful, default all")
-    parser.add_argument("--workspace", default="./ns_workspace", 
-                        help="neural solution workspace, default \"./ns_workspace\"")
-=======
-    parser.add_argument("action", choices=["start", "stop"], help="start/stop service")
+    parser.add_argument(
+        'action', choices=['start', 'stop', "cluster"], help='start/stop/management service'
+    )
     parser.add_argument(
         "--hostfile", default=None, help="start backend serve host file which contains all available nodes"
     )
@@ -427,38 +408,38 @@
         default=2222,
         help="start serve for task monitor at {task_monitor_port}, default 2222",
     )
-    parser.add_argument("--api_type", default="all", help="start web serve with all/grpc/restful, default all")
+    parser.add_argument(
+        "--api_type", default="all", help="start web serve with all/grpc/restful, default all"
+    )
     parser.add_argument(
         "--workspace", default="./ns_workspace", help='neural solution workspace, default "./ns_workspace"'
     )
->>>>>>> 6c30464a
-    parser.add_argument("--conda_env", default=None, help="specify the running environment for the task")
-    parser.add_argument("--upload_path", default="examples", help="specify the file path for the tasks")
-    parser.add_argument("--query", action="store_true", help="[cluster parameter] query cluster information")
-    parser.add_argument("--join", help="[cluster parameter] add new node into cluster")
-    parser.add_argument("--rm", help="[cluster parameter] remove <node-id> from cluster")
+    parser.add_argument(
+        "--conda_env", default=None, help="specify the running environment for the task"
+    )
+    parser.add_argument(
+        "--upload_path", default="examples", help="specify the file path for the tasks"
+    )
+    parser.add_argument(
+        "--query", action="store_true", help="[cluster parameter] query cluster information"
+    )
+    parser.add_argument(
+        "--join", help="[cluster parameter] add new node into cluster"
+    )
+    parser.add_argument(
+        "--rm", help="[cluster parameter] remove <node-id> from cluster"
+    )
     args = parser.parse_args()
 
     # Check parameters ending in '_port'
     check_ports(args)
 
-<<<<<<< HEAD
-
-    if args.action == 'start':
-=======
     if args.action == "start":
->>>>>>> 6c30464a
         start_service(args)
     elif args.action == "stop":
         stop_service()
-<<<<<<< HEAD
-    elif args.action == 'cluster':
+    elif args.action == "cluster":
         manage_cluster(args)
         
-if __name__ == '__main__':
-=======
-
-
 if __name__ == "__main__":
->>>>>>> 6c30464a
     main()