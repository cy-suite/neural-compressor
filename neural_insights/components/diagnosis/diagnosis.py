# -*- coding: utf-8 -*-
# Copyright (c) 2023 Intel Corporation
#
# Licensed under the Apache License, Version 2.0 (the "License");
# you may not use this file except in compliance with the License.
# You may obtain a copy of the License at
#
#   http://www.apache.org/licenses/LICENSE-2.0
#
# Unless required by applicable law or agreed to in writing, software
# distributed under the License is distributed on an "AS IS" BASIS,
# WITHOUT WARRANTIES OR CONDITIONS OF ANY KIND, either express or implied.
# See the License for the specific language governing permissions and
# limitations under the License.
"""The diagnosis class."""
import os
import pickle
from abc import abstractmethod
from typing import Any, List, Optional

from neural_insights.components.diagnosis.op_details import OpDetails
from neural_insights.components.diagnosis.op_entry import OpEntry
from neural_insights.components.diagnosis.weights_details import WeightsDetails
from neural_insights.components.model.model import Model
from neural_insights.components.workload_manager.workload import Workload
from neural_insights.utils.exceptions import ClientErrorException, InternalException
from neural_insights.utils.logger import log
from neural_insights.utils.utils import check_module


class Diagnosis:
    """Diagnosis class."""

    def __init__(self, workload: Workload):
        """Initialize diagnosis."""
        self.workload_location = workload.workload_location
        self.model_path = workload.model_path

    @abstractmethod
    def model(self) -> Model:
        """Neural Insights model instance."""
        raise NotImplementedError

    def get_tensors_info(self, model_type: str = "optimized") -> dict:
        """Get information about tensors."""
        tensors_filenames = {
            "input": os.path.join("fp32", "inspect_result.pkl"),
            "optimized": os.path.join("quan", "inspect_result.pkl"),
        }

        tensors_filename = tensors_filenames.get(model_type, None)
        if tensors_filename is None:
            raise InternalException(f"Could not find tensors data for {model_type} model.")
        tensors_path = os.path.join(
            self.workload_location,
            "inspect_saved",
            tensors_filename,
        )
        if not os.path.exists(tensors_path):
            raise ClientErrorException("Could not find tensor data for specified optimization.")
        with open(tensors_path, "rb") as tensors_pickle:
            dump_tensor_result = pickle.load(tensors_pickle)
        return dump_tensor_result

    def load_quantization_config(self) -> dict:
        """Get config quantization data."""
        config_path = os.path.join(
            self.workload_location,
            "inspect_saved",
            "cfg.pkl",
        )
        if not os.path.exists(config_path):
            log.debug("Could not find config data for specified optimization. Getting data from inspect files.")
            input_model_tensors: dict = self.get_tensors_info(model_type="input")["activation"][0]
            optimized_model_tensors: dict = self.get_tensors_info(model_type="optimized")[
                "activation"
            ][0]
            common_ops = list(
                set(input_model_tensors.keys()) & set(optimized_model_tensors.keys()))
            config_data = {
                "op": {},
            }
            for op in common_ops:
                config_data["op"].update({(op, ): {}})
            return config_data

        with open(config_path, "rb") as config_pickle:
            config_data = pickle.load(config_pickle)
        return config_data

    def get_op_list(self) -> List[dict]:
        """Get OP list for model."""
        check_module("numpy")
        import numpy as np

        op_list: List[dict] = []

        input_model_tensors: dict = self.get_tensors_info(model_type="input")["activation"][0]
        optimized_model_tensors: dict = self.get_tensors_info(model_type="optimized")[
            "activation"
        ][0]

        minmax_file_path = os.path.join(
            self.workload_location,
            "inspect_saved",
            "activation_min_max.pkl",
        )

<<<<<<< HEAD
        try:
            with open(minmax_file_path, "rb") as min_max_file:
                min_max_data: dict = pickle.load(min_max_file)
        except FileNotFoundError:
            log.debug("Could not find minmax file.")
            common_ops = list(
                set(input_model_tensors.keys()) & set(optimized_model_tensors.keys()))
            min_max_data = dict(zip(common_ops, [{"min": None, "max": None}]*len(common_ops)))

=======
        op_list: List[dict] = []
        input_model_tensors: dict = self.get_tensors_info(model_type="input")["activation"][0]
        optimized_model_tensors: dict = self.get_tensors_info(model_type="optimized")["activation"][0]
>>>>>>> f77a2c76
        for op_name, min_max in min_max_data.items():
            mse = self.calculate_mse(op_name, input_model_tensors, optimized_model_tensors)
            if mse is None or np.isnan(mse):
                continue
            min = min_max.get("min", None)
            max = min_max.get("max", None)

            if min is not None:
                min = float(min)
            if max is not None:
                max = float(max)

            op_entry = OpEntry(op_name, mse, min, max)
            op_list.append(op_entry.serialize())
        return op_list

    def get_weights_details(self, inspect_type: str) -> List[WeightsDetails]:
        """Get weights details for model."""
        weights_details = []

        minmax_file_path = os.path.join(
            self.workload_location,
            "inspect_saved",
            "activation_min_max.pkl",
        )
        with open(minmax_file_path, "rb") as min_max_file:
            min_max_data: dict = pickle.load(min_max_file)

        input_model_tensors: dict = self.get_tensors_info(model_type="input")[inspect_type]
        optimized_model_tensors: dict = self.get_tensors_info(model_type="optimized")[inspect_type]
        if inspect_type == "activation":
            input_model_tensors = input_model_tensors[0]
            optimized_model_tensors = optimized_model_tensors[0]
        common_ops = list(set(input_model_tensors.keys()) & set(optimized_model_tensors.keys()))
        for op_name in common_ops:
            input_model_op_tensors = input_model_tensors[op_name]
            optimized_model_op_tensors = optimized_model_tensors[op_name]

            if op_name not in min_max_data.keys():
                continue

            if isinstance(input_model_op_tensors, dict):
                for (input_op_name, input_op_values), (optimized_op_name, optimized_op_values) in zip(
                    input_model_op_tensors.items(), optimized_model_op_tensors.items()
                ):
                    if input_op_values.ndim != 4 or optimized_op_values.ndim != 4:
                        continue

                    weights_entry = WeightsDetails(
                        input_op_name,
                        input_op_values,
                        optimized_op_values,
                    )
                    weights_details.append(weights_entry)
        return weights_details

    def calculate_mse(
        self,
        op_name: str,
        input_model_tensors: dict,
        optimized_model_tensors: dict,
    ) -> Optional[float]:
        """Calculate MSE for specified tensors."""
        input_model_op_data = input_model_tensors.get(op_name, None)
        optimized_model_op_data = optimized_model_tensors.get(op_name, None)

        if input_model_op_data is None or optimized_model_op_data is None:
            return None

        mse: float = self.mse_metric_gap(
            next(iter(input_model_op_data.values()))[0],
            next(iter(optimized_model_op_data.values()))[0],
        )

        return mse

    def get_op_details(self, name: str) -> Optional[OpDetails]:
        """Get details of specific OP."""
        config_data = self.load_quantization_config()
        for op_tuple, op_details in config_data["op"].items():
            if op_tuple[0] == name:
                return OpDetails(name, op_details)
        return None

    def get_histogram_data(self, op_name: str, inspect_type: str) -> list:
        """Get data to draw histogram."""
        tensors = self.get_tensors_info(model_type="optimized").get(inspect_type, None)
        if tensors is None:
            raise ClientErrorException(
                f"Could not get tensor information for {inspect_type} type.",
            )

        if inspect_type == "activation":
            tensors = tensors[0]

        op_tensors: Optional[dict] = tensors.get(op_name, None)
        if op_tensors is None:
            raise ClientErrorException(
                f"Could not get tensor information for {op_name} OP.",
            )

        op_histograms = []
        for tensor_name, tensor_data_raw in op_tensors.items():
            tensor_histograms = []

            if tensor_data_raw.ndim == 1:
                tensor_data = [tensor_data_raw]
            elif tensor_data_raw.ndim == 2:
                tensor_data = tensor_data_raw[0]
            else:
                tensor_data = tensor_data_raw[0]
            for tensor_channel_data in tensor_data:
                tensor_histograms.append(
                    {
                        "data": tensor_channel_data.flatten().tolist(),
                    },
                )

            op_histograms.append(
                {
                    "name": f"{tensor_name} {inspect_type} histogram",
                    "histograms": tensor_histograms,
                },
            )

        return op_histograms

    @staticmethod
    def mse_metric_gap(fp32_tensor: Any, dequantize_tensor: Any) -> float:
        """Calculate the euclidean distance between fp32 tensor and int8 dequantize tensor.

        Args:
            fp32_tensor (tensor): The FP32 tensor.
            dequantize_tensor (tensor): The INT8 dequantize tensor.
        """
        check_module("numpy")
        import numpy as np

        # Get input tensor min max
        fp32_max = np.max(fp32_tensor)  # type: ignore
        fp32_min = np.min(fp32_tensor)  # type: ignore

        # Get input dequantize tensor min max
        dequantize_max = np.max(dequantize_tensor)  # type: ignore
        dequantize_min = np.min(dequantize_tensor)  # type: ignore

        # Normalize tensor values
        fp32_tensor = (fp32_tensor - fp32_min) / (fp32_max - fp32_min)
        dequantize_tensor = (dequantize_tensor - dequantize_min) / (dequantize_max - dequantize_min)

        diff_tensor = fp32_tensor - dequantize_tensor
        euclidean_dist = np.sum(diff_tensor**2)  # type: ignore
        return euclidean_dist / fp32_tensor.size

    def get_weights_data(self, op_name: str, channel_normalization=True) -> list:
        """Get weights data for optimized model."""
        from PIL import Image

        check_module("numpy")
        import numpy as np

        tensors = self.get_tensors_info(model_type="optimized").get("weight", None)
        if tensors is None:
            raise ClientErrorException(
                "Could not get tensor information to display activations.",
            )

        op_tensors: Optional[dict] = tensors.get(op_name, None)
        if op_tensors is None:
            raise ClientErrorException(
                f"Could not get tensor information for {op_name} OP.",
            )

        weights = []
        for tensor_name, tensor_data_raw in op_tensors.items():
            if tensor_data_raw.ndim != 4:
                continue
            tensor_data = tensor_data_raw[0]
            shapes_order = self.model.shape_elements_order  # pylint: disable=no-member
            channels_index = shapes_order.index("channels")
            new_order = [channels_index]
            new_order.extend([x for x in range(len(shapes_order)) if x != channels_index])

            tensor_data = np.transpose(tensor_data, new_order)

            if tensor_data.shape[1] != tensor_data.shape[2]:
                continue

            for tensor in tensor_data:
                if channel_normalization:
                    tensor = 255 * (tensor - np.min(tensor)) / (np.max(tensor) - np.min(tensor))
                img = Image.fromarray(tensor)
                img = img.convert("L")
                img.show()
                weights.append(tensor.tolist())
        return weights
<|MERGE_RESOLUTION|>--- conflicted
+++ resolved
@@ -1,319 +1,313 @@
-# -*- coding: utf-8 -*-
-# Copyright (c) 2023 Intel Corporation
-#
-# Licensed under the Apache License, Version 2.0 (the "License");
-# you may not use this file except in compliance with the License.
-# You may obtain a copy of the License at
-#
-#   http://www.apache.org/licenses/LICENSE-2.0
-#
-# Unless required by applicable law or agreed to in writing, software
-# distributed under the License is distributed on an "AS IS" BASIS,
-# WITHOUT WARRANTIES OR CONDITIONS OF ANY KIND, either express or implied.
-# See the License for the specific language governing permissions and
-# limitations under the License.
-"""The diagnosis class."""
-import os
-import pickle
-from abc import abstractmethod
-from typing import Any, List, Optional
-
-from neural_insights.components.diagnosis.op_details import OpDetails
-from neural_insights.components.diagnosis.op_entry import OpEntry
-from neural_insights.components.diagnosis.weights_details import WeightsDetails
-from neural_insights.components.model.model import Model
-from neural_insights.components.workload_manager.workload import Workload
-from neural_insights.utils.exceptions import ClientErrorException, InternalException
-from neural_insights.utils.logger import log
-from neural_insights.utils.utils import check_module
-
-
-class Diagnosis:
-    """Diagnosis class."""
-
-    def __init__(self, workload: Workload):
-        """Initialize diagnosis."""
-        self.workload_location = workload.workload_location
-        self.model_path = workload.model_path
-
-    @abstractmethod
-    def model(self) -> Model:
-        """Neural Insights model instance."""
-        raise NotImplementedError
-
-    def get_tensors_info(self, model_type: str = "optimized") -> dict:
-        """Get information about tensors."""
-        tensors_filenames = {
-            "input": os.path.join("fp32", "inspect_result.pkl"),
-            "optimized": os.path.join("quan", "inspect_result.pkl"),
-        }
-
-        tensors_filename = tensors_filenames.get(model_type, None)
-        if tensors_filename is None:
-            raise InternalException(f"Could not find tensors data for {model_type} model.")
-        tensors_path = os.path.join(
-            self.workload_location,
-            "inspect_saved",
-            tensors_filename,
-        )
-        if not os.path.exists(tensors_path):
-            raise ClientErrorException("Could not find tensor data for specified optimization.")
-        with open(tensors_path, "rb") as tensors_pickle:
-            dump_tensor_result = pickle.load(tensors_pickle)
-        return dump_tensor_result
-
-    def load_quantization_config(self) -> dict:
-        """Get config quantization data."""
-        config_path = os.path.join(
-            self.workload_location,
-            "inspect_saved",
-            "cfg.pkl",
-        )
-        if not os.path.exists(config_path):
-            log.debug("Could not find config data for specified optimization. Getting data from inspect files.")
-            input_model_tensors: dict = self.get_tensors_info(model_type="input")["activation"][0]
-            optimized_model_tensors: dict = self.get_tensors_info(model_type="optimized")[
-                "activation"
-            ][0]
-            common_ops = list(
-                set(input_model_tensors.keys()) & set(optimized_model_tensors.keys()))
-            config_data = {
-                "op": {},
-            }
-            for op in common_ops:
-                config_data["op"].update({(op, ): {}})
-            return config_data
-
-        with open(config_path, "rb") as config_pickle:
-            config_data = pickle.load(config_pickle)
-        return config_data
-
-    def get_op_list(self) -> List[dict]:
-        """Get OP list for model."""
-        check_module("numpy")
-        import numpy as np
-
-        op_list: List[dict] = []
-
-        input_model_tensors: dict = self.get_tensors_info(model_type="input")["activation"][0]
-        optimized_model_tensors: dict = self.get_tensors_info(model_type="optimized")[
-            "activation"
-        ][0]
-
-        minmax_file_path = os.path.join(
-            self.workload_location,
-            "inspect_saved",
-            "activation_min_max.pkl",
-        )
-
-<<<<<<< HEAD
-        try:
-            with open(minmax_file_path, "rb") as min_max_file:
-                min_max_data: dict = pickle.load(min_max_file)
-        except FileNotFoundError:
-            log.debug("Could not find minmax file.")
-            common_ops = list(
-                set(input_model_tensors.keys()) & set(optimized_model_tensors.keys()))
-            min_max_data = dict(zip(common_ops, [{"min": None, "max": None}]*len(common_ops)))
-
-=======
-        op_list: List[dict] = []
-        input_model_tensors: dict = self.get_tensors_info(model_type="input")["activation"][0]
-        optimized_model_tensors: dict = self.get_tensors_info(model_type="optimized")["activation"][0]
->>>>>>> f77a2c76
-        for op_name, min_max in min_max_data.items():
-            mse = self.calculate_mse(op_name, input_model_tensors, optimized_model_tensors)
-            if mse is None or np.isnan(mse):
-                continue
-            min = min_max.get("min", None)
-            max = min_max.get("max", None)
-
-            if min is not None:
-                min = float(min)
-            if max is not None:
-                max = float(max)
-
-            op_entry = OpEntry(op_name, mse, min, max)
-            op_list.append(op_entry.serialize())
-        return op_list
-
-    def get_weights_details(self, inspect_type: str) -> List[WeightsDetails]:
-        """Get weights details for model."""
-        weights_details = []
-
-        minmax_file_path = os.path.join(
-            self.workload_location,
-            "inspect_saved",
-            "activation_min_max.pkl",
-        )
-        with open(minmax_file_path, "rb") as min_max_file:
-            min_max_data: dict = pickle.load(min_max_file)
-
-        input_model_tensors: dict = self.get_tensors_info(model_type="input")[inspect_type]
-        optimized_model_tensors: dict = self.get_tensors_info(model_type="optimized")[inspect_type]
-        if inspect_type == "activation":
-            input_model_tensors = input_model_tensors[0]
-            optimized_model_tensors = optimized_model_tensors[0]
-        common_ops = list(set(input_model_tensors.keys()) & set(optimized_model_tensors.keys()))
-        for op_name in common_ops:
-            input_model_op_tensors = input_model_tensors[op_name]
-            optimized_model_op_tensors = optimized_model_tensors[op_name]
-
-            if op_name not in min_max_data.keys():
-                continue
-
-            if isinstance(input_model_op_tensors, dict):
-                for (input_op_name, input_op_values), (optimized_op_name, optimized_op_values) in zip(
-                    input_model_op_tensors.items(), optimized_model_op_tensors.items()
-                ):
-                    if input_op_values.ndim != 4 or optimized_op_values.ndim != 4:
-                        continue
-
-                    weights_entry = WeightsDetails(
-                        input_op_name,
-                        input_op_values,
-                        optimized_op_values,
-                    )
-                    weights_details.append(weights_entry)
-        return weights_details
-
-    def calculate_mse(
-        self,
-        op_name: str,
-        input_model_tensors: dict,
-        optimized_model_tensors: dict,
-    ) -> Optional[float]:
-        """Calculate MSE for specified tensors."""
-        input_model_op_data = input_model_tensors.get(op_name, None)
-        optimized_model_op_data = optimized_model_tensors.get(op_name, None)
-
-        if input_model_op_data is None or optimized_model_op_data is None:
-            return None
-
-        mse: float = self.mse_metric_gap(
-            next(iter(input_model_op_data.values()))[0],
-            next(iter(optimized_model_op_data.values()))[0],
-        )
-
-        return mse
-
-    def get_op_details(self, name: str) -> Optional[OpDetails]:
-        """Get details of specific OP."""
-        config_data = self.load_quantization_config()
-        for op_tuple, op_details in config_data["op"].items():
-            if op_tuple[0] == name:
-                return OpDetails(name, op_details)
-        return None
-
-    def get_histogram_data(self, op_name: str, inspect_type: str) -> list:
-        """Get data to draw histogram."""
-        tensors = self.get_tensors_info(model_type="optimized").get(inspect_type, None)
-        if tensors is None:
-            raise ClientErrorException(
-                f"Could not get tensor information for {inspect_type} type.",
-            )
-
-        if inspect_type == "activation":
-            tensors = tensors[0]
-
-        op_tensors: Optional[dict] = tensors.get(op_name, None)
-        if op_tensors is None:
-            raise ClientErrorException(
-                f"Could not get tensor information for {op_name} OP.",
-            )
-
-        op_histograms = []
-        for tensor_name, tensor_data_raw in op_tensors.items():
-            tensor_histograms = []
-
-            if tensor_data_raw.ndim == 1:
-                tensor_data = [tensor_data_raw]
-            elif tensor_data_raw.ndim == 2:
-                tensor_data = tensor_data_raw[0]
-            else:
-                tensor_data = tensor_data_raw[0]
-            for tensor_channel_data in tensor_data:
-                tensor_histograms.append(
-                    {
-                        "data": tensor_channel_data.flatten().tolist(),
-                    },
-                )
-
-            op_histograms.append(
-                {
-                    "name": f"{tensor_name} {inspect_type} histogram",
-                    "histograms": tensor_histograms,
-                },
-            )
-
-        return op_histograms
-
-    @staticmethod
-    def mse_metric_gap(fp32_tensor: Any, dequantize_tensor: Any) -> float:
-        """Calculate the euclidean distance between fp32 tensor and int8 dequantize tensor.
-
-        Args:
-            fp32_tensor (tensor): The FP32 tensor.
-            dequantize_tensor (tensor): The INT8 dequantize tensor.
-        """
-        check_module("numpy")
-        import numpy as np
-
-        # Get input tensor min max
-        fp32_max = np.max(fp32_tensor)  # type: ignore
-        fp32_min = np.min(fp32_tensor)  # type: ignore
-
-        # Get input dequantize tensor min max
-        dequantize_max = np.max(dequantize_tensor)  # type: ignore
-        dequantize_min = np.min(dequantize_tensor)  # type: ignore
-
-        # Normalize tensor values
-        fp32_tensor = (fp32_tensor - fp32_min) / (fp32_max - fp32_min)
-        dequantize_tensor = (dequantize_tensor - dequantize_min) / (dequantize_max - dequantize_min)
-
-        diff_tensor = fp32_tensor - dequantize_tensor
-        euclidean_dist = np.sum(diff_tensor**2)  # type: ignore
-        return euclidean_dist / fp32_tensor.size
-
-    def get_weights_data(self, op_name: str, channel_normalization=True) -> list:
-        """Get weights data for optimized model."""
-        from PIL import Image
-
-        check_module("numpy")
-        import numpy as np
-
-        tensors = self.get_tensors_info(model_type="optimized").get("weight", None)
-        if tensors is None:
-            raise ClientErrorException(
-                "Could not get tensor information to display activations.",
-            )
-
-        op_tensors: Optional[dict] = tensors.get(op_name, None)
-        if op_tensors is None:
-            raise ClientErrorException(
-                f"Could not get tensor information for {op_name} OP.",
-            )
-
-        weights = []
-        for tensor_name, tensor_data_raw in op_tensors.items():
-            if tensor_data_raw.ndim != 4:
-                continue
-            tensor_data = tensor_data_raw[0]
-            shapes_order = self.model.shape_elements_order  # pylint: disable=no-member
-            channels_index = shapes_order.index("channels")
-            new_order = [channels_index]
-            new_order.extend([x for x in range(len(shapes_order)) if x != channels_index])
-
-            tensor_data = np.transpose(tensor_data, new_order)
-
-            if tensor_data.shape[1] != tensor_data.shape[2]:
-                continue
-
-            for tensor in tensor_data:
-                if channel_normalization:
-                    tensor = 255 * (tensor - np.min(tensor)) / (np.max(tensor) - np.min(tensor))
-                img = Image.fromarray(tensor)
-                img = img.convert("L")
-                img.show()
-                weights.append(tensor.tolist())
-        return weights
+# -*- coding: utf-8 -*-
+# Copyright (c) 2023 Intel Corporation
+#
+# Licensed under the Apache License, Version 2.0 (the "License");
+# you may not use this file except in compliance with the License.
+# You may obtain a copy of the License at
+#
+#   http://www.apache.org/licenses/LICENSE-2.0
+#
+# Unless required by applicable law or agreed to in writing, software
+# distributed under the License is distributed on an "AS IS" BASIS,
+# WITHOUT WARRANTIES OR CONDITIONS OF ANY KIND, either express or implied.
+# See the License for the specific language governing permissions and
+# limitations under the License.
+"""The diagnosis class."""
+import os
+import pickle
+from abc import abstractmethod
+from typing import Any, List, Optional
+
+from neural_insights.components.diagnosis.op_details import OpDetails
+from neural_insights.components.diagnosis.op_entry import OpEntry
+from neural_insights.components.diagnosis.weights_details import WeightsDetails
+from neural_insights.components.model.model import Model
+from neural_insights.components.workload_manager.workload import Workload
+from neural_insights.utils.exceptions import ClientErrorException, InternalException
+from neural_insights.utils.logger import log
+from neural_insights.utils.utils import check_module
+
+
+class Diagnosis:
+    """Diagnosis class."""
+
+    def __init__(self, workload: Workload):
+        """Initialize diagnosis."""
+        self.workload_location = workload.workload_location
+        self.model_path = workload.model_path
+
+    @abstractmethod
+    def model(self) -> Model:
+        """Neural Insights model instance."""
+        raise NotImplementedError
+
+    def get_tensors_info(self, model_type: str = "optimized") -> dict:
+        """Get information about tensors."""
+        tensors_filenames = {
+            "input": os.path.join("fp32", "inspect_result.pkl"),
+            "optimized": os.path.join("quan", "inspect_result.pkl"),
+        }
+
+        tensors_filename = tensors_filenames.get(model_type, None)
+        if tensors_filename is None:
+            raise InternalException(f"Could not find tensors data for {model_type} model.")
+        tensors_path = os.path.join(
+            self.workload_location,
+            "inspect_saved",
+            tensors_filename,
+        )
+        if not os.path.exists(tensors_path):
+            raise ClientErrorException("Could not find tensor data for specified optimization.")
+        with open(tensors_path, "rb") as tensors_pickle:
+            dump_tensor_result = pickle.load(tensors_pickle)
+        return dump_tensor_result
+
+    def load_quantization_config(self) -> dict:
+        """Get config quantization data."""
+        config_path = os.path.join(
+            self.workload_location,
+            "inspect_saved",
+            "cfg.pkl",
+        )
+        if not os.path.exists(config_path):
+            log.debug("Could not find config data for specified optimization. Getting data from inspect files.")
+            input_model_tensors: dict = self.get_tensors_info(model_type="input")["activation"][0]
+            optimized_model_tensors: dict = self.get_tensors_info(model_type="optimized")[
+                "activation"
+            ][0]
+            common_ops = list(
+                set(input_model_tensors.keys()) & set(optimized_model_tensors.keys()))
+            config_data = {
+                "op": {},
+            }
+            for op in common_ops:
+                config_data["op"].update({(op, ): {}})
+            return config_data
+
+        with open(config_path, "rb") as config_pickle:
+            config_data = pickle.load(config_pickle)
+        return config_data
+
+    def get_op_list(self) -> List[dict]:
+        """Get OP list for model."""
+        check_module("numpy")
+        import numpy as np
+
+        op_list: List[dict] = []
+
+        input_model_tensors: dict = self.get_tensors_info(model_type="input")["activation"][0]
+        optimized_model_tensors: dict = self.get_tensors_info(model_type="optimized")[
+            "activation"
+        ][0]
+
+        minmax_file_path = os.path.join(
+            self.workload_location,
+            "inspect_saved",
+            "activation_min_max.pkl",
+        )
+
+        try:
+            with open(minmax_file_path, "rb") as min_max_file:
+                min_max_data: dict = pickle.load(min_max_file)
+        except FileNotFoundError:
+            log.debug("Could not find minmax file.")
+            common_ops = list(
+                set(input_model_tensors.keys()) & set(optimized_model_tensors.keys()))
+            min_max_data = dict(zip(common_ops, [{"min": None, "max": None}]*len(common_ops)))
+
+        for op_name, min_max in min_max_data.items():
+            mse = self.calculate_mse(op_name, input_model_tensors, optimized_model_tensors)
+            if mse is None or np.isnan(mse):
+                continue
+            min = min_max.get("min", None)
+            max = min_max.get("max", None)
+
+            if min is not None:
+                min = float(min)
+            if max is not None:
+                max = float(max)
+
+            op_entry = OpEntry(op_name, mse, min, max)
+            op_list.append(op_entry.serialize())
+        return op_list
+
+    def get_weights_details(self, inspect_type: str) -> List[WeightsDetails]:
+        """Get weights details for model."""
+        weights_details = []
+
+        minmax_file_path = os.path.join(
+            self.workload_location,
+            "inspect_saved",
+            "activation_min_max.pkl",
+        )
+        with open(minmax_file_path, "rb") as min_max_file:
+            min_max_data: dict = pickle.load(min_max_file)
+
+        input_model_tensors: dict = self.get_tensors_info(model_type="input")[inspect_type]
+        optimized_model_tensors: dict = self.get_tensors_info(model_type="optimized")[inspect_type]
+        if inspect_type == "activation":
+            input_model_tensors = input_model_tensors[0]
+            optimized_model_tensors = optimized_model_tensors[0]
+        common_ops = list(set(input_model_tensors.keys()) & set(optimized_model_tensors.keys()))
+        for op_name in common_ops:
+            input_model_op_tensors = input_model_tensors[op_name]
+            optimized_model_op_tensors = optimized_model_tensors[op_name]
+
+            if op_name not in min_max_data.keys():
+                continue
+
+            if isinstance(input_model_op_tensors, dict):
+                for (input_op_name, input_op_values), (optimized_op_name, optimized_op_values) in zip(
+                    input_model_op_tensors.items(), optimized_model_op_tensors.items()
+                ):
+                    if input_op_values.ndim != 4 or optimized_op_values.ndim != 4:
+                        continue
+
+                    weights_entry = WeightsDetails(
+                        input_op_name,
+                        input_op_values,
+                        optimized_op_values,
+                    )
+                    weights_details.append(weights_entry)
+        return weights_details
+
+    def calculate_mse(
+        self,
+        op_name: str,
+        input_model_tensors: dict,
+        optimized_model_tensors: dict,
+    ) -> Optional[float]:
+        """Calculate MSE for specified tensors."""
+        input_model_op_data = input_model_tensors.get(op_name, None)
+        optimized_model_op_data = optimized_model_tensors.get(op_name, None)
+
+        if input_model_op_data is None or optimized_model_op_data is None:
+            return None
+
+        mse: float = self.mse_metric_gap(
+            next(iter(input_model_op_data.values()))[0],
+            next(iter(optimized_model_op_data.values()))[0],
+        )
+
+        return mse
+
+    def get_op_details(self, name: str) -> Optional[OpDetails]:
+        """Get details of specific OP."""
+        config_data = self.load_quantization_config()
+        for op_tuple, op_details in config_data["op"].items():
+            if op_tuple[0] == name:
+                return OpDetails(name, op_details)
+        return None
+
+    def get_histogram_data(self, op_name: str, inspect_type: str) -> list:
+        """Get data to draw histogram."""
+        tensors = self.get_tensors_info(model_type="optimized").get(inspect_type, None)
+        if tensors is None:
+            raise ClientErrorException(
+                f"Could not get tensor information for {inspect_type} type.",
+            )
+
+        if inspect_type == "activation":
+            tensors = tensors[0]
+
+        op_tensors: Optional[dict] = tensors.get(op_name, None)
+        if op_tensors is None:
+            raise ClientErrorException(
+                f"Could not get tensor information for {op_name} OP.",
+            )
+
+        op_histograms = []
+        for tensor_name, tensor_data_raw in op_tensors.items():
+            tensor_histograms = []
+
+            if tensor_data_raw.ndim == 1:
+                tensor_data = [tensor_data_raw]
+            elif tensor_data_raw.ndim == 2:
+                tensor_data = tensor_data_raw[0]
+            else:
+                tensor_data = tensor_data_raw[0]
+            for tensor_channel_data in tensor_data:
+                tensor_histograms.append(
+                    {
+                        "data": tensor_channel_data.flatten().tolist(),
+                    },
+                )
+
+            op_histograms.append(
+                {
+                    "name": f"{tensor_name} {inspect_type} histogram",
+                    "histograms": tensor_histograms,
+                },
+            )
+
+        return op_histograms
+
+    @staticmethod
+    def mse_metric_gap(fp32_tensor: Any, dequantize_tensor: Any) -> float:
+        """Calculate the euclidean distance between fp32 tensor and int8 dequantize tensor.
+
+        Args:
+            fp32_tensor (tensor): The FP32 tensor.
+            dequantize_tensor (tensor): The INT8 dequantize tensor.
+        """
+        check_module("numpy")
+        import numpy as np
+
+        # Get input tensor min max
+        fp32_max = np.max(fp32_tensor)  # type: ignore
+        fp32_min = np.min(fp32_tensor)  # type: ignore
+
+        # Get input dequantize tensor min max
+        dequantize_max = np.max(dequantize_tensor)  # type: ignore
+        dequantize_min = np.min(dequantize_tensor)  # type: ignore
+
+        # Normalize tensor values
+        fp32_tensor = (fp32_tensor - fp32_min) / (fp32_max - fp32_min)
+        dequantize_tensor = (dequantize_tensor - dequantize_min) / (dequantize_max - dequantize_min)
+
+        diff_tensor = fp32_tensor - dequantize_tensor
+        euclidean_dist = np.sum(diff_tensor**2)  # type: ignore
+        return euclidean_dist / fp32_tensor.size
+
+    def get_weights_data(self, op_name: str, channel_normalization=True) -> list:
+        """Get weights data for optimized model."""
+        from PIL import Image
+
+        check_module("numpy")
+        import numpy as np
+
+        tensors = self.get_tensors_info(model_type="optimized").get("weight", None)
+        if tensors is None:
+            raise ClientErrorException(
+                "Could not get tensor information to display activations.",
+            )
+
+        op_tensors: Optional[dict] = tensors.get(op_name, None)
+        if op_tensors is None:
+            raise ClientErrorException(
+                f"Could not get tensor information for {op_name} OP.",
+            )
+
+        weights = []
+        for tensor_name, tensor_data_raw in op_tensors.items():
+            if tensor_data_raw.ndim != 4:
+                continue
+            tensor_data = tensor_data_raw[0]
+            shapes_order = self.model.shape_elements_order  # pylint: disable=no-member
+            channels_index = shapes_order.index("channels")
+            new_order = [channels_index]
+            new_order.extend([x for x in range(len(shapes_order)) if x != channels_index])
+
+            tensor_data = np.transpose(tensor_data, new_order)
+
+            if tensor_data.shape[1] != tensor_data.shape[2]:
+                continue
+
+            for tensor in tensor_data:
+                if channel_normalization:
+                    tensor = 255 * (tensor - np.min(tensor)) / (np.max(tensor) - np.min(tensor))
+                img = Image.fromarray(tensor)
+                img = img.convert("L")
+                img.show()
+                weights.append(tensor.tolist())
+        return weights