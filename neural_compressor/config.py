--- conflicted
+++ resolved
@@ -64,14 +64,9 @@
 def _check_value(name, src, supported_type, supported_value=[]):
     """Check if the given object is the given supported type and in the given supported value.
 
-<<<<<<< HEAD
-    Example:
-        from neural_compressor.config import check_value
-=======
     Example::
 
         from neural_compressor.config import _check_value
->>>>>>> 2d48f0ac
 
         def datatype(self, datatype):
             if _check_value('datatype', datatype, list, ['fp32', 'bf16', 'uint8', 'int8']):
@@ -187,9 +182,6 @@
 class BenchmarkConfig:
     """Config Class for Benchmark.
 
-<<<<<<< HEAD
-    Example:
-=======
     Args:
         inputs (list, optional): A list of strings containing the inputs of model. Default is an empty list.
         outputs (list, optional): A list of strings containing the outputs of model. Default is an empty list.
@@ -208,7 +200,6 @@
 
     Example::
 
->>>>>>> 2d48f0ac
         # Run benchmark according to config
 
         from neural_compressor.benchmark import fit
@@ -342,10 +333,6 @@
 
 class AccuracyCriterion:
     """Class of Accuracy Criterion.
-<<<<<<< HEAD
-    
-    Example:
-=======
 
     Args:
         higher_is_better(bool, optional): This flag indicates whether the metric higher is the better.
@@ -357,7 +344,6 @@
 
     Example::
 
->>>>>>> 2d48f0ac
         from neural_compressor.config import AccuracyCriterion
 
         accuracy_criterion = AccuracyCriterion(
@@ -886,10 +872,6 @@
 
 class TuningCriterion:
     """Class for Tuning Criterion.
-<<<<<<< HEAD
-    
-    Example:
-=======
 
     Args:
         strategy(str, optional): Name of the tuning strategy. Please refer to docs/source/tuning_strategies.md.
@@ -908,7 +890,6 @@
 
     Example::
 
->>>>>>> 2d48f0ac
         from neural_compressor.config import TuningCriterion
 
         tuning_criterion=TuningCriterion(
@@ -987,10 +968,6 @@
 
 class PostTrainingQuantConfig(_BaseQuantizationConfig):
     """Config Class for Post Training Quantization.
-<<<<<<< HEAD
-    
-    Example:
-=======
 
     Args:
         device: Support 'cpu' and 'gpu'.
@@ -1069,7 +1046,6 @@
 
     Example::
 
->>>>>>> 2d48f0ac
         from neural_compressor.config PostTrainingQuantConfig, TuningCriterion
 
         conf = PostTrainingQuantConfig(
@@ -1149,10 +1125,6 @@
 class QuantizationAwareTrainingConfig(_BaseQuantizationConfig):
     """Config Class for Quantization Aware Training.
 
-<<<<<<< HEAD
-    Example:
-        from neural_compressor.config import PostTrainingQuantConfig, QuantizationAwareTrainingConfig
-=======
     Args:
         device: Support 'cpu' and 'gpu'.
         backend: Backend for model execution. Support 'default', 'itex', 'ipex', 'onnxrt_trt_ep', 'onnxrt_cuda_ep'
@@ -1202,7 +1174,6 @@
     Example::
 
         from neural_compressor.config import QuantizationAwareTrainingConfig
->>>>>>> 2d48f0ac
 
         if approach == "qat":
             model = copy.deepcopy(model_origin)
@@ -1358,9 +1329,6 @@
 class KnowledgeDistillationLossConfig:
     """Config Class for Knowledge Distillation Loss.
 
-<<<<<<< HEAD
-    Example:
-=======
     Args:
         temperature (float, optional): Hyperparameters that control the entropy
             of probability distributions. Defaults to 1.0.
@@ -1377,7 +1345,6 @@
 
     Example::
 
->>>>>>> 2d48f0ac
         from neural_compressor.config import DistillationConfig, KnowledgeDistillationLossConfig
         from neural_compressor.training import prepare_compression
 
@@ -1399,10 +1366,6 @@
 
 class IntermediateLayersKnowledgeDistillationLossConfig:
     """Config Class for Intermediate Layers Knowledge Distillation Loss.
-<<<<<<< HEAD
-    
-    Example:
-=======
 
     Args:
         layer_mappings (list): A list for specifying the layer mappings relationship between
@@ -1435,7 +1398,6 @@
 
     Example::
 
->>>>>>> 2d48f0ac
         from neural_compressor.config import DistillationConfig, IntermediateLayersKnowledgeDistillationLossConfig
         from neural_compressor.training import prepare_compression
 
@@ -1464,10 +1426,6 @@
 
 class SelfKnowledgeDistillationLossConfig:
     """Config Class for Self Knowledge Distillation Loss.
-<<<<<<< HEAD
-    
-    Example:
-=======
 
     Args:
         layer_mappings (list): layers of distillation. Format like
@@ -1484,7 +1442,6 @@
 
     Example::
 
->>>>>>> 2d48f0ac
         from neural_compressor.training import prepare_compression
         from neural_compressor.config import DistillationConfig, SelfKnowledgeDistillationLossConfig
 
@@ -1538,14 +1495,9 @@
                              Defaults to None.
         criterion (Callable, optional): Distillation loss configure.
         optimizer (dictionary, optional): Optimizer configure.
-<<<<<<< HEAD
-    
-    Example:
-=======
 
     Example::
 
->>>>>>> 2d48f0ac
         from neural_compressor.training import prepare_compression
         from neural_compressor.config import DistillationConfig, SelfKnowledgeDistillationLossConfig
 
