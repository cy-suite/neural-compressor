#!/usr/bin/env python
# -*- coding: utf-8 -*-
#
# Copyright (c) 2021 Intel Corporation
#
# Licensed under the Apache License, Version 2.0 (the "License");
# you may not use this file except in compliance with the License.
# You may obtain a copy of the License at
#
#   http://www.apache.org/licenses/LICENSE-2.0
#
# Unless required by applicable law or agreed to in writing, software
# distributed under the License is distributed on an "AS IS" BASIS,
# WITHOUT WARRANTIES OR CONDITIONS OF ANY KIND, either express or implied.
# See the License for the specific language governing permissions and
# limitations under the License.

import datetime
import logging
from schema import Schema, And, Optional
from .conf.dotdict import DotDict
from .conf.config import Pruner

logger = logging.getLogger("neural_compressor")
default_workspace = './nc_workspace/{}/'.format(
    datetime.datetime.now().strftime('%Y-%m-%d_%H-%M-%S'))

QUANTMAPPING = {
    "auto": "post_training_auto_quant",
    "dynamic": "post_training_dynamic_quant",
    "static": "post_training_static_quant",
    "qat": "quant_aware_training",
}

ops_schema = Schema({
    Optional('weight', default=None): {
        Optional('granularity'): And(
            list,
            lambda s: all(i in ['per_channel', 'per_tensor'] for i in s)),
        Optional('scheme'): And(
            list,
            lambda s: all(i in ['asym', 'sym', 'asym_float'] for i in s)),
        Optional('dtype'): And(
            list,
            lambda s: all(i in ['int8', 'uint8', 'fp32', 'bf16'] for i in s)),
        Optional('algorithm'): And(
            list,
            lambda s: all(i in ['minmax'] for i in s))},
    Optional('activation', default=None): {
        Optional('granularity'): And(
            list,
            lambda s: all(i in ['per_channel', 'per_tensor'] for i in s)),
        Optional('scheme'): And(
            list,
            lambda s: all(i in ['asym', 'sym'] for i in s)),
        Optional('dtype'): And(
            list,
            lambda s: all(i in ['int8', 'uint8', 'fp32', 'bf16', 'None'] for i in s)),
        Optional('algorithm'): And(
            list,
            lambda s: all(i in ['minmax', 'kl', 'placeholder'] for i in s))}})


def check_value(name, src, supported_type, supported_value=[]):
    if isinstance(src, list) and any([not isinstance(i, supported_type) for i in src]):
        assert False, ("Type of {} items should be {} but not {}".format(
            name, str(supported_type), [type(i) for i in src]))
    elif not isinstance(src, list) and not isinstance(src, supported_type):
        assert False, ("Type of {} should be {} but not {}".format(
            name, str(supported_type), type(src)))

    if len(supported_value) > 0:
        if isinstance(src, str) and src not in supported_value:
            assert False, ("{} is not in supported {}: {}. Skip setting it.".format(
                src, name, str(supported_value)))
        elif isinstance(src, list) and all([isinstance(i, str) for i in src]) and \
                any([i not in supported_value for i in src]):
            assert False, ("{} is not in supported {}: {}. Skip setting it.".format(
                src, name, str(supported_value)))

    return True


class Options:
    def __init__(self, random_seed=1978, workspace=default_workspace,
                 resume_from=None, tensorboard=False):
        self.random_seed = random_seed
        self.workspace = workspace
        self.resume_from = resume_from
        self.tensorboard = tensorboard

    @property
    def random_seed(self):
        return self._random_seed

    @random_seed.setter
    def random_seed(self, random_seed):
        if check_value('random_seed', random_seed, int):
            self._random_seed = random_seed

    @property
    def workspace(self):
        return self._workspace

    @workspace.setter
    def workspace(self, workspace):
        if check_value('workspace', workspace, str):
            self._workspace = workspace

    @property
    def resume_from(self):
        return self._resume_from

    @resume_from.setter
    def resume_from(self, resume_from):
        if resume_from is None or check_value('resume_from', resume_from, str):
            self._resume_from = resume_from

    @property
    def tensorboard(self):
        return self._tensorboard

    @tensorboard.setter
    def tensorboard(self, tensorboard):
        if check_value('tensorboard', tensorboard, bool):
            self._tensorboard = tensorboard


options = Options()


class BenchmarkConfig:
    def __init__(self,
                 inputs=[],
                 outputs=[],
                 backend='default',
                 warmup=5,
                 iteration=-1,
                 cores_per_instance=None,
                 num_of_instance=None,
                 inter_num_of_threads=None,
                 intra_num_of_threads=None):
        self.inputs = inputs
        self.outputs = outputs
        self.backend = backend
        self.warmup = warmup
        self.iteration = iteration
        self.cores_per_instance = cores_per_instance
        self.num_of_instance = num_of_instance
        self.inter_num_of_threads = inter_num_of_threads
        self.intra_num_of_threads = intra_num_of_threads

    @property
    def backend(self):
        return self._backend

    @backend.setter
    def backend(self, backend):
        if check_value('backend', backend, str, [
            'default', 'itex', 'ipex', 'onnxrt_trt_ep', 'onnxrt_cuda_ep']):
            self._backend = backend

    @property
    def outputs(self):
        return self._outputs

    @outputs.setter
    def outputs(self, outputs):
        if check_value('outputs', outputs, str):
            self._outputs = outputs

    @property
    def inputs(self):
        return self._inputs

    @inputs.setter
    def inputs(self, inputs):
        if check_value('inputs', inputs, str):
            self._inputs = inputs

    @property
    def warmup(self):
        return self._warmup

    @warmup.setter
    def warmup(self, warmup):
        if check_value('warmup', warmup, int):
            self._warmup = warmup

    @property
    def iteration(self):
        return self._iteration

    @iteration.setter
    def iteration(self, iteration):
        if check_value('iteration', iteration, int):
            self._iteration = iteration

    @property
    def cores_per_instance(self):
        return self._cores_per_instance

    @cores_per_instance.setter
    def cores_per_instance(self, cores_per_instance):
        if cores_per_instance is None or check_value('cores_per_instance', cores_per_instance,
                                                     int):
            self._cores_per_instance = cores_per_instance

    @property
    def num_of_instance(self):
        return self._num_of_instance

    @num_of_instance.setter
    def num_of_instance(self, num_of_instance):
        if num_of_instance is None or check_value('num_of_instance', num_of_instance, int):
            self._num_of_instance = num_of_instance

    @property
    def inter_num_of_threads(self):
        return self._inter_num_of_threads

    @inter_num_of_threads.setter
    def inter_num_of_threads(self, inter_num_of_threads):
        if inter_num_of_threads is None or check_value('inter_num_of_threads',
                                                       inter_num_of_threads, int):
            self._inter_num_of_threads = inter_num_of_threads

    @property
    def intra_num_of_threads(self):
        return self._intra_num_of_threads

    @intra_num_of_threads.setter
    def intra_num_of_threads(self, intra_num_of_threads):
        if intra_num_of_threads is None or check_value('intra_num_of_threads',
                                                       intra_num_of_threads, int):
            self._intra_num_of_threads = intra_num_of_threads


class AccuracyCriterion:
    def __init__(self, higher_is_better=True, criterion='relative', tolerable_loss=0.01):
        self.higher_is_better = higher_is_better
        self.criterion = criterion
        self.tolerable_loss = tolerable_loss

    @property
    def higher_is_better(self):
        return self._higher_is_better

    @higher_is_better.setter
    def higher_is_better(self, higher_is_better):
        if check_value('higher_is_better', higher_is_better, bool):
            self._higher_is_better = higher_is_better

    @property
    def relative(self):
        if self.criterion != 'relative':
            return None
        return self.tolerable_loss

    @relative.setter
    def relative(self, relative):
        self.criterion = 'relative'
        self.tolerable_loss = relative

    @property
    def absolute(self):
        if self.criterion != 'absolute':
            return None
        return self.tolerable_loss

    @absolute.setter
    def absolute(self, absolute):
        self.criterion = 'absolute'
        self.tolerable_loss = absolute

    @property
    def criterion(self):
        return self._criterion

    @criterion.setter
    def criterion(self, criterion):
        if check_value('criterion', criterion, str, ['relative', 'absolute']):
            self._criterion = criterion

    @property
    def tolerable_loss(self):
        return self._tolerable_loss

    @tolerable_loss.setter
    def tolerable_loss(self, tolerable_loss):
        if check_value('tolerable_loss', tolerable_loss, float):
            self._tolerable_loss = tolerable_loss

    def __str__(self):
        return self.criterion


accuracy_criterion = AccuracyCriterion()


class _BaseQuantizationConfig:
    def __init__(self,
                 inputs=[],
                 outputs=[],
                 backend="default",
                 quant_format="default",
                 device="cpu",
                 calibration_sampling_size=[100],
                 op_type_list=None,
                 op_name_list=None,
                 strategy="basic",
                 strategy_kwargs=None,
                 objective="performance",
                 timeout=0,
                 max_trials=100,
                 performance_only=False,
                 reduce_range=None,
                 excluded_precisions=[],
                 optimization_level=1,
                 accuracy_criterion=accuracy_criterion):
        self.inputs = inputs
        self.outputs = outputs
        self.backend = backend
        self.quant_format = quant_format
        self.device = device
        self.op_type_list = op_type_list
        self.op_name_list = op_name_list
        self.strategy = strategy
        self.strategy_kwargs = strategy_kwargs
        self.objective = objective
        self.timeout = timeout
        self.max_trials = max_trials
        self.performance_only = performance_only
        self.reduce_range = reduce_range
        self.excluded_precisions = excluded_precisions
        self.use_bf16 = "bf16" not in self.excluded_precisions
        self.accuracy_criterion = accuracy_criterion
        self.calibration_sampling_size = calibration_sampling_size
        self.optimization_level = optimization_level

    @property
    def accuracy_criterion(self):
        return self._accuracy_criterion

    @accuracy_criterion.setter
    def accuracy_criterion(self, accuracy_criterion):
        if check_value("accuracy_criterion", accuracy_criterion, AccuracyCriterion):
            self._accuracy_criterion = accuracy_criterion

    @property
    def excluded_precisions(self):
        return self._excluded_precisions

    @excluded_precisions.setter
    def excluded_precisions(self, excluded_precisions):
        if check_value("excluded_precisions", excluded_precisions, str, ["bf16"]):
            self._excluded_precisions = excluded_precisions
            self._use_bf16 = "bf16" not in excluded_precisions

    @property
    def optimization_level(self):
        return self._optimization_level

    @optimization_level.setter
    def optimization_level(self, optimization_level):
        self._optimization_level = optimization_level

    @property
    def reduce_range(self):
        return self._reduce_range

    @reduce_range.setter
    def reduce_range(self, reduce_range):
        if reduce_range is None or check_value('reduce_range', reduce_range, bool):
            self._reduce_range = reduce_range

    @property
    def performance_only(self):
        return self._performance_only

    @performance_only.setter
    def performance_only(self, performance_only):
        if check_value('performance_only', performance_only, bool):
            self._performance_only = performance_only

    @property
    def max_trials(self):
        return self._max_trials

    @max_trials.setter
    def max_trials(self, max_trials):
        if check_value('max_trials', max_trials, int):
            self._max_trials = max_trials

    @property
    def timeout(self):
        return self._timeout

    @timeout.setter
    def timeout(self, timeout):
        if check_value('timeout', timeout, int):
            self._timeout = timeout

    @property
    def objective(self):
        return self._objective

    @objective.setter
    def objective(self, objective):
        if check_value('objective', objective, str,
                       ['performance', 'accuracy', 'modelsize', 'footprint']):
            self._objective = objective

    @property
    def strategy(self):
        return self._strategy

    @strategy.setter
    def strategy(self, strategy):
        if check_value('strategy', strategy, str,
<<<<<<< HEAD
                       ['basic', 'mse', 'bayesian', 'random', 'exhaustive', 'sigopt', 'tpe', 'mse_v2']):
=======
            ['basic', 'mse', 'bayesian', 'random', 'exhaustive', 'sigopt', 'tpe', 'mse_v2', 'hawq_v2']):
>>>>>>> a2307269
            self._strategy = strategy

    @property
    def strategy_kwargs(self):
        return self._strategy_kwargs

    @strategy_kwargs.setter
    def strategy_kwargs(self, strategy_kwargs):
        self._strategy_kwargs = strategy_kwargs

    @property
    def op_name_list(self):
        return self._op_name_list

    @op_name_list.setter
    def op_name_list(self, op_name_list):
        if op_name_list is None:
            self._op_name_list = op_name_list
        elif isinstance(op_name_list, dict):
            for k, v in op_name_list.items():
                ops_schema.validate(v)
            self._op_name_list = op_name_list
        else:
            assert False, ("Type of op_name_list should be dict but not {}, ".format(
                type(op_name_list)))

    @property
    def op_type_list(self):
        return self._op_type_list

    @op_type_list.setter
    def op_type_list(self, op_type_list):
        if op_type_list is None:
            self._op_type_list = op_type_list
        elif isinstance(op_type_list, dict):
            for k, v in op_type_list.items():
                ops_schema.validate(v)
            self._op_type_list = op_type_list
        else:
            assert False, ("Type of op_type_list should be dict but not {}".format(
                type(op_type_list)))

    @property
    def calibration_sampling_size(self):
        return self._calibration_sampling_size

    @calibration_sampling_size.setter
    def calibration_sampling_size(self, sampling_size):
        if check_value('calibration_sampling_size', sampling_size, int):
            self._calibration_sampling_size = sampling_size

    @property
    def device(self):
        return self._device

    @device.setter
    def device(self, device):
        if check_value('device', device, str, ['cpu', 'gpu']):
            self._device = device

    @property
    def quant_format(self):
        return self._quant_format

    @quant_format.setter
    def quant_format(self, quant_format):
        if check_value('quant_format', quant_format, str,
                       ['default', 'QDQ', 'QOperator']):
            self._quant_format = quant_format

    @property
    def backend(self):
        return self._backend

    @backend.setter
    def backend(self, backend):
        if check_value('backend', backend, str, [
            'default', 'itex', 'ipex', 'onnxrt_trt_ep', 'onnxrt_cuda_ep']):
            self._backend = backend

    @property
    def outputs(self):
        return self._outputs

    @outputs.setter
    def outputs(self, outputs):
        if check_value('outputs', outputs, str):
            self._outputs = outputs

    @property
    def inputs(self):
        return self._inputs

    @inputs.setter
    def inputs(self, inputs):
        if check_value('inputs', inputs, str):
            self._inputs = inputs


class TuningCriterion:
    def __init__(self, strategy="basic", strategy_kwargs=None, timeout=0, max_trials=100, objective="performance"):
        self.strategy = strategy
        self.timeout = timeout
        self.max_trials = max_trials
        self.objective = objective
        self.strategy_kwargs = strategy_kwargs

    @property
    def max_trials(self):
        return self._max_trials

    @max_trials.setter
    def max_trials(self, max_trials):
        if check_value('max_trials', max_trials, int):
            self._max_trials = max_trials

    @property
    def timeout(self):
        return self._timeout

    @timeout.setter
    def timeout(self, timeout):
        if check_value('timeout', timeout, int):
            self._timeout = timeout

    @property
    def objective(self):
        return self._objective

    @objective.setter
    def objective(self, objective):
        if check_value('objective', objective, str,
                       ['performance', 'accuracy', 'modelsize', 'footprint']):
            self._objective = objective

    @property
    def strategy(self):
        return self._strategy

    @strategy.setter
    def strategy(self, strategy):
        if check_value('strategy', strategy, str,
<<<<<<< HEAD
                       ['basic', 'mse', 'bayesian', 'random', 'exhaustive', 'sigopt', 'tpe', 'mse_v2']):
=======
            ['basic', 'mse', 'bayesian', 'random', 'exhaustive', 'sigopt', 'tpe', 'mse_v2', 'hawq_v2']):
>>>>>>> a2307269
            self._strategy = strategy

    @property
    def strategy_kwargs(self):
        return self._strategy_kwargs

    @strategy_kwargs.setter
    def strategy_kwargs(self, strategy_kwargs):
        self._strategy_kwargs = strategy_kwargs


tuning_criterion = TuningCriterion()


class PostTrainingQuantConfig(_BaseQuantizationConfig):
    def __init__(self,
                 device="cpu",
                 backend="default",
                 quant_format="default",
                 inputs=[],
                 outputs=[],
                 approach="static",
                 calibration_sampling_size=[100],
                 op_type_list=None,
                 op_name_list=None,
                 reduce_range=None,
                 excluded_precisions=[],
                 optimization_level=1,
                 tuning_criterion=tuning_criterion,
                 accuracy_criterion=accuracy_criterion,
                 ):
        self.tuning_criterion = tuning_criterion
        super().__init__(inputs=inputs,
                         outputs=outputs,
                         device=device,
                         backend=backend,
                         quant_format=quant_format,
                         calibration_sampling_size=calibration_sampling_size,
                         op_type_list=op_type_list,
                         op_name_list=op_name_list,
                         strategy=tuning_criterion.strategy,
                         strategy_kwargs=tuning_criterion.strategy_kwargs,
                         objective=tuning_criterion.objective,
                         timeout=tuning_criterion.timeout,
                         max_trials=tuning_criterion.max_trials,
                         reduce_range=reduce_range,
                         excluded_precisions=excluded_precisions,
                         optimization_level=optimization_level,
                         accuracy_criterion=accuracy_criterion)
        self.approach = approach

    @property
    def approach(self):
        return self._approach

    @approach.setter
    def approach(self, approach):
        if check_value("approach", approach, str, ["static", "dynamic", "auto"]):
            self._approach = QUANTMAPPING[approach]

    @property
    def tuning_criterion(self):
        return self._tuning_criterion

    @tuning_criterion.setter
    def tuning_criterion(self, tuning_criterion):
        if check_value("tuning_criterion", tuning_criterion, TuningCriterion):
            self._tuning_criterion = tuning_criterion


class QuantizationAwareTrainingConfig(_BaseQuantizationConfig):
    def __init__(self,
                 device="cpu",
                 backend="default",
                 inputs=[],
                 outputs=[],
                 op_type_list=None,
                 op_name_list=None,
                 reduce_range=None,
                 excluded_precisions=[],
                 optimization_level=1):
        super().__init__(inputs=inputs,
                         outputs=outputs,
                         device=device,
                         backend=backend,
                         op_type_list=op_type_list,
                         op_name_list=op_name_list,
                         reduce_range=reduce_range,
                         excluded_precisions=excluded_precisions,
                         optimization_level=optimization_level)
        self._approach = 'quant_aware_training'

    @property
    def approach(self):
        return self._approach


pruners = [Pruner()]


class PruningConfig:
    def __init__(self, pruners=pruners, initial_sparsity=0.0, target_sparsity=0.97,
                 max_sparsity_ratio_per_layer=0.98, prune_type="basic_magnitude",
                 start_epoch=0, end_epoch=4, start_step=0, end_step=0, update_frequency=1.0,
                 update_frequency_on_step=1, not_to_prune_names=[], prune_domain="global",
                 names=[], exclude_names=[], prune_layer_type=[], sparsity_decay_type="exp",
                 pattern="tile_pattern_1x1"):
        self.weight_compression = DotDict({
            'initial_sparsity': initial_sparsity,
            'target_sparsity': target_sparsity,
            'max_sparsity_ratio_per_layer': max_sparsity_ratio_per_layer,
            'prune_type': prune_type,
            'start_epoch': start_epoch,
            'end_epoch': end_epoch,
            'start_step': start_step,
            'end_step': end_step,
            'update_frequency': update_frequency,
            'update_frequency_on_step': update_frequency_on_step,
            'not_to_prune_names': not_to_prune_names,
            'prune_domain': prune_domain,
            'names': names,
            'exclude_names': exclude_names,
            'prune_layer_type': prune_layer_type,
            'sparsity_decay_type': sparsity_decay_type,
            'pattern': pattern,
            'pruners': pruners
        })

    @property
    def weight_compression(self):
        return self._weight_compression

    @weight_compression.setter
    def weight_compression(self, weight_compression):
        self._weight_compression = weight_compression


class WeightPruningConfig:
    """
    similiar to torch optimizer's interface
    """

    def __init__(self, pruners=[{}],  ##empty dict will use global values
                 target_sparsity=0.9, pruning_type="snip_momentum", pattern="4x1", op_names=[],
                 excluded_op_names=[],
                 start_step=0, end_step=0, pruning_scope="global", pruning_frequency=1,
                 min_sparsity_ratio_per_op=0.0, max_sparsity_ratio_per_op=0.98,
                 sparsity_decay_type="exp", pruning_op_types=['Conv', 'Linear'],
                 **kwargs):
        self.pruning_configs = pruners
        self._weight_compression = DotDict({
            'target_sparsity': target_sparsity,
            'pruning_type': pruning_type,
            'pattern': pattern,
            'op_names': op_names,
            'excluded_op_names': excluded_op_names,  ##global only
            'start_step': start_step,
            'end_step': end_step,
            'pruning_scope': pruning_scope,
            'pruning_frequency': pruning_frequency,
            'min_sparsity_ratio_per_op': min_sparsity_ratio_per_op,
            'max_sparsity_ratio_per_op': max_sparsity_ratio_per_op,
            'sparsity_decay_type': sparsity_decay_type,
            'pruning_op_types': pruning_op_types,
            ##reg_type=None, reduce_type="mean", parameters={"reg_coeff": 0.0}
            ##'resume_from_pruned_checkpoint': resume_from_pruned_checkpoint  ##resume_from_pruned_checkpoint
        })
        self._weight_compression.update(kwargs)

    @property
    def weight_compression(self):
        return self._weight_compression

    @weight_compression.setter
    def weight_compression(self, weight_compression):
        self._weight_compression = weight_compression


class KnowledgeDistillationLossConfig:
    def __init__(self, temperature=1.0, loss_types=['CE', 'CE'], loss_weights=[0.5, 0.5]):
        self.config = DotDict({
            'KnowledgeDistillationLoss': {
                'temperature': temperature,
                'loss_types': loss_types,
                'loss_weights': loss_weights
            }
        })


class IntermediateLayersKnowledgeDistillationLossConfig:
    def __init__(self, layer_mappings=[], loss_types=[], loss_weights=[], add_origin_loss=False):
        self.config = DotDict({
            'IntermediateLayersKnowledgeDistillationLoss': {
                'layer_mappings': layer_mappings,
                'loss_types': loss_types,
                'loss_weights': loss_weights,
                'add_origin_loss': add_origin_loss
            }
        })


class SelfKnowledgeDistillationLossConfig:
    def __init__(self,
                 layer_mappings=[],
                 temperature=1.0,
                 loss_types=[],
                 loss_weights=[],
                 add_origin_loss=False):
        self.config = DotDict({
            'SelfKnowledgeDistillationLoss': {
                'layer_mappings': layer_mappings,
                'temperature': temperature,
                'loss_types': loss_types,
                'loss_weights': loss_weights,
                'add_origin_loss': add_origin_loss,
            }
        })


criterion = KnowledgeDistillationLossConfig()


class DistillationConfig:
    """Config of distillation.

    Args:

        teacher_model (Callable): Teacher model for distillation. Defaults to None.
        features (optional): Teacher features for distillation, features and teacher_model are alternative.
                             Defaults to None.
        criterion (Callable, optional): Distillation loss configure.
        optimizer (dictionary, optional): Optimizer configure.
    """

    def __init__(self,
                 teacher_model=None,
                 criterion=criterion,
                 optimizer={'SGD': {
                     'learning_rate': 0.0001
                 }}):
        self.criterion = criterion.config
        self.optimizer = optimizer
        self.teacher_model = teacher_model

    @property
    def criterion(self):
        return self._criterion

    @criterion.setter
    def criterion(self, criterion):
        self._criterion = criterion

    @property
    def optimizer(self):
        return self._optimizer

    @optimizer.setter
    def optimizer(self, optimizer):
        self._optimizer = optimizer

    @property
    def teacher_model(self):
        return self._teacher_model

    @teacher_model.setter
    def teacher_model(self, teacher_model):
        self._teacher_model = teacher_model


class MixedPrecisionConfig(PostTrainingQuantConfig):
    def __init__(self,
                 device="cpu",
                 backend="default",
                 inputs=[],
                 outputs=[],
                 tuning_criterion=tuning_criterion,
                 accuracy_criterion=accuracy_criterion,
                 excluded_precisions=[]):
        super().__init__(inputs=inputs,
                         outputs=outputs,
                         device=device,
                         backend=backend,
                         tuning_criterion=tuning_criterion,
                         accuracy_criterion=accuracy_criterion,
                         excluded_precisions=excluded_precisions,
                         )


class ExportConfig:
    def __init__(
            self,
            dtype="int8",
            opset_version=14,
            quant_format="QDQ",
            example_inputs=None,
            input_names=None,
            output_names=None,
            dynamic_axes=None,
    ):
        self.dtype = dtype
        self.opset_version = opset_version
        self.quant_format = quant_format
        self.example_inputs = example_inputs
        self.input_names = input_names
        self.output_names = output_names
        self.dynamic_axes = dynamic_axes

    @property
    def dtype(self):
        return self._dtype

    @dtype.setter
    def dtype(self, dtype):
        self._dtype = dtype

    @property
    def opset_version(self):
        return self._opset_version

    @opset_version.setter
    def opset_version(self, opset_version):
        self._opset_version = opset_version

    @property
    def quant_format(self):
        return self._quant_format

    @quant_format.setter
    def quant_format(self, quant_format):
        self._quant_format = quant_format

    @property
    def example_inputs(self):
        return self._example_inputs

    @example_inputs.setter
    def example_inputs(self, example_inputs):
        self._example_inputs = example_inputs

    @property
    def input_names(self):
        return self._input_names

    @input_names.setter
    def input_names(self, input_names):
        self._input_names = input_names

    @property
    def output_names(self):
        return self._output_names

    @output_names.setter
    def output_names(self, output_names):
        self._output_names = output_names

    @property
    def dynamic_axes(self):
        return self._dynamic_axes

    @dynamic_axes.setter
    def dynamic_axes(self, dynamic_axes):
        self._dynamic_axes = dynamic_axes


class Torch2ONNXConfig(ExportConfig):
    def __init__(
            self,
            dtype="int8",
            opset_version=14,
            quant_format="QDQ",
            example_inputs=None,
            input_names=None,
            output_names=None,
            dynamic_axes=None,
            recipe='QDQ_OP_FP32_BIAS',
            **kwargs,
    ):
        super().__init__(
            dtype=dtype,
            opset_version=opset_version,
            quant_format=quant_format,
            example_inputs=example_inputs,
            input_names=input_names,
            output_names=output_names,
            dynamic_axes=dynamic_axes,
        )
        self.recipe = recipe
        self.kwargs = kwargs


class TF2ONNXConfig(ExportConfig):
    def __init__(
            self,
            dtype="int8",
            opset_version=14,
            quant_format="QDQ",
            example_inputs=None,
            input_names=None,
            output_names=None,
            dynamic_axes=None,
            **kwargs,
    ):
        super().__init__(
            dtype=dtype,
            opset_version=opset_version,
            quant_format=quant_format,
            example_inputs=example_inputs,
            input_names=input_names,
            output_names=output_names,
            dynamic_axes=dynamic_axes,
        )
        self.kwargs = kwargs<|MERGE_RESOLUTION|>--- conflicted
+++ resolved
@@ -418,11 +418,7 @@
     @strategy.setter
     def strategy(self, strategy):
         if check_value('strategy', strategy, str,
-<<<<<<< HEAD
-                       ['basic', 'mse', 'bayesian', 'random', 'exhaustive', 'sigopt', 'tpe', 'mse_v2']):
-=======
             ['basic', 'mse', 'bayesian', 'random', 'exhaustive', 'sigopt', 'tpe', 'mse_v2', 'hawq_v2']):
->>>>>>> a2307269
             self._strategy = strategy
 
     @property
@@ -565,11 +561,7 @@
     @strategy.setter
     def strategy(self, strategy):
         if check_value('strategy', strategy, str,
-<<<<<<< HEAD
-                       ['basic', 'mse', 'bayesian', 'random', 'exhaustive', 'sigopt', 'tpe', 'mse_v2']):
-=======
             ['basic', 'mse', 'bayesian', 'random', 'exhaustive', 'sigopt', 'tpe', 'mse_v2', 'hawq_v2']):
->>>>>>> a2307269
             self._strategy = strategy
 
     @property
