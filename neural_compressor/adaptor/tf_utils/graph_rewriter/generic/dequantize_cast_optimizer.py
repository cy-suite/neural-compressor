#!/usr/bin/env python
# -*- coding: utf-8 -*-
#
# Copyright (c) 2021 Intel Corporation
#
# Licensed under the Apache License, Version 2.0 (the "License");
# you may not use this file except in compliance with the License.
# You may obtain a copy of the License at
#
#   http://www.apache.org/licenses/LICENSE-2.0
#
# Unless required by applicable law or agreed to in writing, software
# distributed under the License is distributed on an "AS IS" BASIS,
# WITHOUT WARRANTIES OR CONDITIONS OF ANY KIND, either express or implied.
# See the License for the specific language governing permissions and
# limitations under the License.
"""Dequantize Cast Graph Rerewriter."""

import tensorflow as tf
from tensorflow.core.framework import attr_value_pb2
from tensorflow.python.framework import dtypes

from neural_compressor.adaptor.tf_utils.graph_util import GraphAnalyzer
from neural_compressor.adaptor.tf_utils.util import TF_SPR_BASE_VERSIONS
from neural_compressor.utils.utility import dump_elapsed_time

from ..graph_base import GraphRewriterBase


class DequantizeCastOptimizer(GraphRewriterBase):
    """Remove the Cast OP and set Dequantize output to B16 if the Cast OP output is BF16."""

    @dump_elapsed_time("Pass DequantizeCastOptimizer")
    def do_transformation(self):
        """Remove the redundant Cast OP after Dequantize.

        Args:
            input_graph_def (graphdef): graphdef object

        Returns:
            [graphdef]: optimized graph
        """
        # stock TF _MklDequantize doesn't support BF16 currently.
        # TODO remove this when spr-base upstream to stock TF.
        if tf.version.VERSION not in TF_SPR_BASE_VERSIONS:
            return self.model

        DT_BFLOAT16 = attr_value_pb2.AttrValue(type=dtypes.bfloat16.as_datatype_enum)
        cur_graph = GraphAnalyzer()
        cur_graph.graph = self.model
        graph_info = cur_graph.parse_graph()
        target_nodes = cur_graph.query_fusion_pattern_nodes([["Dequantize"], ["Cast"]])
        for i in target_nodes:
            dq_node = graph_info[i[0]].node
            dq_outputs = graph_info[i[0]].outputs

            if len(dq_outputs) > 1:
                continue
<<<<<<< HEAD

=======
            if dq_node.attr["mode"].s == b"MIN_FIRST":
                continue
>>>>>>> 173c1881
            cast_node = graph_info[i[1]].node
            cast_outputs = graph_info[i[1]].outputs
            all_cast_outputs_bf16 = True
            for cast_output in cast_outputs:
                cast_output_node = graph_info[cast_output].node
                if cast_output_node.attr["T"] != DT_BFLOAT16:  # des dtype of the cast must be bfloat16
                    all_cast_outputs_bf16 = False
            if not all_cast_outputs_bf16:
                continue
            dq_node.attr["dtype"].CopyFrom(DT_BFLOAT16)
            for cast_output in cast_outputs:
                successor_node = graph_info[cast_output].node
                replace_index = None
                for index, value in enumerate(successor_node.input):
                    if value == cast_node.name:
                        replace_index = index
                        break
                successor_node.input[replace_index] = dq_node.name

            # remove Cast node
            cur_graph.remove_node(cast_node.name)

        return cur_graph.dump_graph()<|MERGE_RESOLUTION|>--- conflicted
+++ resolved
@@ -56,12 +56,6 @@
 
             if len(dq_outputs) > 1:
                 continue
-<<<<<<< HEAD
-
-=======
-            if dq_node.attr["mode"].s == b"MIN_FIRST":
-                continue
->>>>>>> 173c1881
             cast_node = graph_info[i[1]].node
             cast_outputs = graph_info[i[1]].outputs
             all_cast_outputs_bf16 = True
