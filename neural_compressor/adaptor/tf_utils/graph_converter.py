#
#  -*- coding: utf-8 -*-
#
#  Copyright (c) 2021 Intel Corporation
#
#  Licensed under the Apache License, Version 2.0 (the "License");
#  you may not use this file except in compliance with the License.
#  You may obtain a copy of the License at
#
#     http://www.apache.org/licenses/LICENSE-2.0
#
#  Unless required by applicable law or agreed to in writing, software
#  distributed under the License is distributed on an "AS IS" BASIS,
#  WITHOUT WARRANTIES OR CONDITIONS OF ANY KIND, either express or implied.
#  See the License for the specific language governing permissions and
#  limitations under the License.
#

import copy
import os
import logging
import tempfile
import tensorflow as tf

from collections import OrderedDict, UserDict
from tensorflow.core.framework import graph_pb2
from tensorflow.python.platform import gfile
from neural_compressor.utils.utility import get_all_fp32_data
from neural_compressor.utils.utility import get_tensor_histogram
from neural_compressor.utils.utility import combine_histogram
from neural_compressor.utils.utility import CaptureOutputToFile
from neural_compressor.conf.dotdict import deep_get
from neural_compressor.experimental.common import Model
from .transform_graph.insert_logging import InsertLogging
from .transform_graph.rerange_quantized_concat import RerangeQuantizedConcat
from .transform_graph.bias_correction import BiasCorrection
<<<<<<< HEAD
from .util import generate_feed_dict, iterator_sess_run,version1_gt_version2,version1_eq_version2,version1_lt_version2
from .util import version1_gte_version2,version1_lte_version2
=======
from .util import iterator_sess_run,version1_gt_version2,version1_eq_version2
from .util import version1_gte_version2,version1_lte_version2,version1_lt_version2
>>>>>>> 49560bc0
from .quantize_graph.quantize_graph_for_intel_cpu import QuantizeGraphForIntel
from .quantize_graph_common import QuantizeGraphHelper
from .quantize_graph.qdq.optimize_qdq import OptimizeQDQGraph

from .graph_util import GraphAnalyzer
from .graph_rewriter.generic.remove_training_nodes import RemoveTrainingNodesOptimizer
from .graph_rewriter.generic.strip_unused_nodes import StripUnusedNodesOptimizer
from .graph_rewriter.generic.fold_batch_norm import FoldBatchNormNodesOptimizer
from .graph_rewriter.generic.fuse_pad_with_conv import FusePadWithConv2DOptimizer
from .graph_rewriter.generic.strip_equivalent_nodes import StripEquivalentNodesOptimizer
from .graph_rewriter.generic.fuse_pad_with_fp32_conv import FusePadWithFP32Conv2DOptimizer

from .graph_rewriter.int8.freeze_value import FreezeValueTransformer
from .graph_rewriter.int8.freeze_fake_quant import FreezeFakeQuantOpOptimizer
from .graph_rewriter.int8.fuse_conv_requantize import FuseConvRequantizeTransformer
from .graph_rewriter.int8.fuse_matmul_requantize import FuseMatMulRequantizeTransformer
from .graph_rewriter.int8.fuse_matmul_requantize import FuseMatMulRequantizeDequantizeTransformer
from .graph_rewriter.int8.fuse_matmul_requantize import FuseMatMulRequantizeNewAPITransformer
from .graph_rewriter.int8.fuse_matmul_requantize import FuseMatMulRequantizeDequantizeNewAPITransformer
from .graph_rewriter.int8.fuse_conv_redundant_dequantize import FuseConvRedundantDequantizeTransformer
from .graph_rewriter.int8.fuse_matmul_redundant_dequantize import FuseMatMulRedundantDequantizeTransformer
from .graph_rewriter.int8.scale_propagation import ScaleProPagationTransformer
from .graph_rewriter.bf16.bf16_convert import BF16Convert
from .graph_rewriter.int8.post_quantized_op_cse import PostCseOptimizer
from .graph_rewriter.int8.post_hostconst_converter import PostHostConstConverter
from .graph_rewriter.int8.meta_op_optimizer import MetaInfoChangingMemOpOptimizer
from .graph_rewriter.qdq.insert_qdq_pattern import GenerateGraphWithQDQPattern
from .graph_rewriter.qdq.share_qdq_y_pattern import ShareQDQForItexYPatternOptimizer
from .graph_rewriter.qdq.merge_duplicated_qdq import MergeDuplicatedQDQOptimizer
from neural_compressor.adaptor.tf_utils.graph_rewriter.generic.insert_print_node import InsertPrintMinMaxNode
from .graph_util import GraphRewriterHelper as Helper


TF_SUPPORTED_MAX_VERSION = '2.11.0'
TF_SUPPORTED_MIN_VERSION = '1.14.0'

logger = logging.getLogger("neural_compressor")
debug = bool(logger.level == logging.DEBUG)

class GraphConverter:
    def __init__(self,
                 model,
                 qt_config={},
                 recipes={},
                 int8_sequences={},
                 fp32_ops=[],
                 bf16_ops=[],
                 data_loader=None,
                 fake_quant=False,
                 itex_mode=False,
                 qdq_enabled=False,
                 new_api=False,
                 performance_only=False,
                 use_bf16=False):
        """Convert graph.

        :param model: input tensorflow model.
        :param qt_config: quantization configs, including interation and op-wise quant config
        :param fp32_ops: fall back to fp32 dtype op list
        :param bf16_ops: fall back to bf16 dtype op list
        :param data_loader: for calibration phase used dataloader
        :param fake_quant: for quantization-aware training model conversion to default model
        """
        self.model = model
        #(TODO) does it right to make the internal model format as graph_def
        self.output_tensor_names = self.model.output_tensor_names
        self.input_tensor_names = self.model.input_tensor_names
        # quantize specific config
        self.calib_iteration = qt_config['calib_iteration'] if not fake_quant else 0
        self.op_wise_config = qt_config['op_wise_config']
        self.advance_config = deep_get(qt_config, 'advance')
        self.device = qt_config['device'] if 'device' in qt_config else 'cpu'
        self.int8_sequences = int8_sequences
        self.fp32_ops = fp32_ops
        self.bf16_ops = bf16_ops
        self.recipes = recipes
        self.fake_quant = fake_quant
        self.itex_mode = itex_mode
        self.qdq_enabled = qdq_enabled
        self.quantized_node_info = []
        self._calibration_data = []
        self._fp32_print_data = []
        self.data_loader = data_loader
        self._check_tf_version()
        self._check_args()
        self._gen_tmp_filenames()
        self._kl_op_dict = {}
        self._kl_keys = []
        self._print_node_mapping = {}
        self._enable_kl_op_names = [
            k for k in self.op_wise_config if self.op_wise_config[k][1] == 'kl'
        ]
        self.scale_info = {}
        self.scale_info.update(qt_config)
        self.scale_info.update({'recipes': self.recipes})
        self.scale_info.update({'int8_sequences': self.int8_sequences})
        self.scale_info.update({'bf16_ops': self.bf16_ops})
        self.scale_info.update({'fp32_ops': self.fp32_ops})

        self._fp32_model = Model(self.model._model, **self.model.kwargs)
        self._fp32_model.graph_def = self.model.graph_def
        self._fp32_model.output_tensor_names = self.output_tensor_names
        self._fp32_model.input_tensor_names = self.input_tensor_names

        self._sampling_model = Model(self.model._model, **self.model.kwargs)
        self._sampling_model.output_tensor_names = self.output_tensor_names
        self._sampling_model.input_tensor_names = self.input_tensor_names

        self._itex_model = Model(self.model._model, **self.model.kwargs)
        self._itex_model.graph_def = self.model.graph_def
        self._itex_model.output_tensor_names = self.output_tensor_names
        self._itex_model.input_tensor_names = self.input_tensor_names
        self._tmp_graph_def = copy.deepcopy(self.model.graph_def)
        self.new_api = new_api #bool(version1_gte_version2(tf.version.VERSION, '2.8.0'))
        self.performance_only = performance_only
        self.use_bf16 = use_bf16
        self.exclude_node_names = []
    # pylint: disable=no-member
    def _inference(self, model):
        """Run the calibration on the input graph

        Args:
            model(TensorflowBaseModel): input TensorflowBaseModel
        """
        sess = model.sess
        iter_op = model.iter_op
        input_tensor = model.input_tensor
        output_tensor = model.output_tensor
        # TF table initialization: https://github.com/tensorflow/tensorflow/issues/8665
        node_names = [node.name for node in sess.graph.as_graph_def().node]
        if 'init_all_tables' in node_names:
            init_table_op = sess.graph.get_operation_by_name('init_all_tables')
            sess.run(init_table_op)

        logger.info("Start sampling on calibration dataset.")
        if len(self.data_loader) == 0:
            feed_dict = {}
            _ = sess.run(output_tensor, feed_dict) if iter_op==[] \
                else iterator_sess_run(sess, iter_op, \
                    feed_dict, output_tensor, self.calib_iteration)
        for idx, (inputs, labels) in enumerate(self.data_loader):
<<<<<<< HEAD
            feed_dict = generate_feed_dict(input_tensor, inputs)
            _ = model.sess.run(output_tensor, feed_dict) if model.iter_op==[] \
                else iterator_sess_run(model.sess, model.iter_op, \
=======
            if len(input_tensor) == 1:
                feed_dict = {}
                if isinstance(inputs, dict) or isinstance(inputs, OrderedDict) \
                  or isinstance(inputs, UserDict):
                    for name in inputs:
                        for tensor in input_tensor:
                            pos = tensor.name.rfind(":")
                            t_name = tensor.name if pos < 0 else tensor.name[:pos]
                            if name == t_name:
                                feed_dict[tensor] = inputs[name]
                                break
                else:
                    feed_dict = {input_tensor[0]: inputs}  # get raw tensor using index [0]
            else:
                assert len(input_tensor) == len(inputs), \
                    'inputs len must equal with input_tensor'
                feed_dict = {}
                if isinstance(inputs, dict) or isinstance(inputs, OrderedDict) \
                  or isinstance(inputs, UserDict):
                    for name in inputs:
                        for tensor in input_tensor:
                            pos = tensor.name.rfind(":")
                            t_name = tensor.name if pos < 0 else tensor.name[:pos]
                            if name == t_name:
                                feed_dict[tensor] = inputs[name]
                                break
                else:
                    # sometimes the input_tensor is not the same order with inputs
                    # we should check and pair them
                    def check_shape(tensor, data):
                        # scalar or 1 dim default True
                        if tensor.shape == None or \
                           len(tensor.shape.dims) == 1 or \
                           not hasattr(data, 'shape'):
                            return True
                        tensor_shape = tuple(tensor.shape)
                        data_shape = tuple(data.shape)
                        for tensor_dim, data_dim in zip(tensor_shape, data_shape):
                            if tensor_dim is not None and tensor_dim != data_dim:
                                return False
                        return True

                    disorder_tensors = []
                    disorder_inputs = [] 
                    for idx, sort_tensor in enumerate(input_tensor):
                        sort_input = inputs[idx] 
                        if check_shape(sort_tensor, sort_input):
                            feed_dict.update({sort_tensor: sort_input}) 
                        else:
                            disorder_tensors.append(sort_tensor)
                            disorder_inputs.append(sort_input)
                    for i, dis_tensor in enumerate(disorder_tensors):
                       for j, dis_input in enumerate(disorder_inputs):  
                           if check_shape(dis_tensor, dis_input):
                               feed_dict.update({dis_tensor: dis_input})    
                               break
            _ = sess.run(output_tensor, feed_dict) if iter_op==[] \
                else iterator_sess_run(sess, iter_op, \
>>>>>>> 49560bc0
                    feed_dict, output_tensor, self.calib_iteration)
            if idx + 1 == self.calib_iteration:
                break

    def _check_tf_version(self):
        is_supported_version = False
        is_sprbase_version = False
        try:
            from tensorflow import python
            if (hasattr(python, "pywrap_tensorflow")
                    and hasattr(python.pywrap_tensorflow, "IsMklEnabled")):
                from tensorflow.python.pywrap_tensorflow import IsMklEnabled
            elif hasattr(python.util, "_pywrap_util_port"):
                from tensorflow.python.util._pywrap_util_port import IsMklEnabled
            else:
                from tensorflow.python._pywrap_util_port import IsMklEnabled
            if IsMklEnabled() and (version1_lte_version2(TF_SUPPORTED_MIN_VERSION, tf.version.VERSION)):
                is_supported_version = True

            if version1_gte_version2(tf.version.VERSION, '2.6.0') and os.getenv('TF_ENABLE_ONEDNN_OPTS') == '1':
                is_supported_version = True

            if version1_gte_version2(tf.version.VERSION, '2.9.0'):
                is_supported_version = True

            if version1_eq_version2(tf.version.VERSION, '1.15.0-up3'):
                is_supported_version = True

            if version1_eq_version2(tf.version.VERSION, '2.11.0202242'):
                is_supported_version = True
                is_sprbase_version = True

        except Exception as e:
            raise ValueError(e)
        finally:
            if version1_gt_version2(tf.version.VERSION, TF_SUPPORTED_MAX_VERSION) and not is_sprbase_version:
                logger.warning(
                    str('Please note the {} version of TensorFlow is not fully verified! '
                        'Suggest to use the versions between {} and {} if meet problem.')
                        .format(tf.version.VERSION, TF_SUPPORTED_MIN_VERSION, TF_SUPPORTED_MAX_VERSION))

            if version1_eq_version2(tf.version.VERSION, '2.5.0') and os.getenv('TF_ENABLE_MKL_NATIVE_FORMAT') != '0':
                logger.fatal("Please set environment variable TF_ENABLE_MKL_NATIVE_FORMAT=0 "
                             "when TensorFlow 2.5.0 installed.")

            if version1_gte_version2(tf.version.VERSION, '2.6.0') and \
               version1_lt_version2(tf.version.VERSION, '2.9.0') and \
               os.getenv('TF_ENABLE_ONEDNN_OPTS') != '1':
                logger.fatal("Please set environment variable TF_ENABLE_ONEDNN_OPTS=1 "
                             "when TensorFlow >= 2.6.0 and < 2.9.0 installed.")

            if not is_supported_version:
                raise ValueError(
                    str('Please install TensorFlow within version >={} and <={}.')
                    .format(TF_SUPPORTED_MIN_VERSION, TF_SUPPORTED_MAX_VERSION))

    def _check_args(self):
        if self.model.workspace_path and not os.path.isdir(self.model.workspace_path) \
                and not os.path.exists(os.path.dirname(self.model.workspace_path)):
            raise ValueError('"output_graph" directory does not exist.')
        self._output_path = self.model.workspace_path

    def _gen_tmp_filenames(self):
        self._int8_dynamic_range_model_path = os.path.join(self._output_path, \
                                                      'int8_dynamic_range_graph')
        self._int8_logged_model_path = os.path.join(self._output_path, 'int8_logged_graph')
        self._fp32_logged_model_path = os.path.join(self._output_path, 'fp32_logged_graph')
        self._int8_frozen_range_model_path = os.path.join(self._output_path,
                                                          'int8_frozen_range_graph')
        self._bf16_mixed_precision_model_path = os.path.join(self._output_path,
                                                        'int8_bf16_mixed_precision_graph')

        self.output_graph = os.path.join(self._output_path, 'int8_final_fused_graph')
        # to keep temp model
        self._tmp_model = Model(self.model._model, **self.model.kwargs)
        self._tmp_model.graph_def = self.model.graph_def
        self._tmp_model.output_tensor_names = self.output_tensor_names
        self._tmp_model.input_tensor_names = self.input_tensor_names

    def convert(self):
        """Do convert, including:
            1) optimize fp32_frozen_graph,
            2) quantize graph,
            3) calibration,
            4) fuse RequantizeOp with fused quantized conv, and so on.
            5) bf16 convert if the self.bf16_ops is not empty

        :return:
        """
        model = self._tmp_model
        if len(self.op_wise_config) > 0:
            if self.qdq_enabled:
                model = self.quantize_with_qdq_pattern()
            else:
                model = self.quantize()

        if self.itex_mode:
            host_const_graph_def = \
                PostHostConstConverter(self._itex_model.graph_def).do_transformation()
            host_const_graph_def.library.CopyFrom(self.model.graph_def.library)
            self._itex_model.graph_def = host_const_graph_def

            return self._itex_model

        if self.exclude_node_names:
            self.bf16_ops.extend(self.exclude_node_names)

        if len(self.bf16_ops) > 0 and (self.use_bf16 or self.performance_only):
            model = self.bf16_convert()

        if self.new_api:
            model.graph_def = FuseConvRedundantDequantizeTransformer(model.graph_def).do_transformation()
            model.graph_def = FuseMatMulRedundantDequantizeTransformer(model.graph_def).do_transformation()
        post_cse_graph_def = PostCseOptimizer(model.graph_def).do_transformation()
        post_hostconst_graph_def = PostHostConstConverter(post_cse_graph_def).do_transformation()
        post_hostconst_graph_def.library.CopyFrom(self.model.graph_def.library)
        model.graph_def = post_hostconst_graph_def

        if debug:
            model.save(self.output_graph)
            logger.info("Save converted graph file to {}.".format(self.output_graph))
        model.q_config = self.scale_info
        return model

    def _get_fp32_print_node_names(self, specified_op_list):
        offset_map = {
            "QuantizedConv2DWithBiasSumAndRelu": 3,
            "QuantizedConv2DWithBiasAndRelu": 2,
            "QuantizedConv2DWithBias": 1,
        }
        target_conv_op = []
        sorted_graph = QuantizeGraphHelper().get_sorted_graph(
            self._fp32_model.graph_def,
            self._fp32_model.input_node_names,
            self._fp32_model.output_node_names)

        node_name_mapping = {
            node.name: node for node in self._tmp_graph_def.node if node.op != "Const"
        }

        for node in self._tmp_graph_def.node:
            if node.op in offset_map:
                target_conv_op.append(node.name.split('_eightbit_')[0])
        fp32_node_name_mapping = {
            node.name: node
            for node in sorted_graph.node if node.op != "Const"
        }
        sorted_node_names = [i.name for i in sorted_graph.node if i.op != "Const"]

        output_node_names = []
        for i in target_conv_op:
            if specified_op_list and i not in specified_op_list:
                continue
            if node_name_mapping[i + "_eightbit_quantized_conv"].op == \
                    'QuantizedConv2DWithBiasSumAndRelu':
                start_index = sorted_node_names.index(i)
                for index, value in enumerate(sorted_node_names[start_index:]):
                    if fp32_node_name_mapping[value].op.startswith(
                            "Add") and fp32_node_name_mapping[sorted_node_names[start_index +
                                                                                index +
                                                                                1]].op == "Relu":
                        output_node_names.append(sorted_node_names[start_index + index + 1])
                        self._print_node_mapping[sorted_node_names[start_index + index + 1]] = i

            elif i in sorted_node_names:
                start_index = sorted_node_names.index(i)
                end_index = start_index + offset_map[node_name_mapping[
                    i + "_eightbit_quantized_conv"].op]
                output_node_names.append(sorted_node_names[end_index])
                self._print_node_mapping[sorted_node_names[end_index]] = i

        for i in output_node_names:
            self._kl_keys.append(';' + i + '__print__;__KL')

        fp32_graph_def = graph_pb2.GraphDef()
        fp32_graph_def.CopyFrom(self._fp32_model.graph_def)
        self._fp32_model.graph_def = InsertLogging(self._fp32_model.graph_def,
                      node_name_list=output_node_names,
                      message="__KL:",
                      summarize=-1,
                      dump_fp32=True).do_transformation()

        self._fp32_model.save(self._fp32_logged_model_path)
        self._fp32_model.graph_def = fp32_graph_def
        return self._fp32_model

    def _search_y_pattern_for_itex(self):
        """Search the Y pattern for itex and return the op name.
        """
        g = GraphAnalyzer()
        g.graph = self._fp32_model.graph_def
        g.parse_graph()
        y_pattern = [['Conv2D', 'MatMul'], ['BiasAdd'], ['Add', 'AddV2'], ('Relu',)]
        y_pattern_variant = [['MaxPool', 'AvgPool'], ['Add', 'AddV2'], ('Relu',)]
        target_nodes = g.query_fusion_pattern_nodes(y_pattern)
        target_nodes_variant = g.query_fusion_pattern_nodes(y_pattern_variant)

        res = {}
        for i in target_nodes:
            if i[2] not in res:
                res[i[2]] = 1
            else:
                res[i[2]] += 1
        matched_add_nodes = [(i,) for i in res if res[i] == 2]
        for i in res:
            if res[i] == 1:
                for j in target_nodes_variant:
                    if j[1] == i:
                        matched_add_nodes.append((i,))
        return matched_add_nodes

    def quantize(self):
        """Quantize graph only (without optimizing fp32 graph), including:
            1) quantize graph,
            2) calibration,
            3) fuse RequantizeOp with fused quantized conv, and so on.

        :return:
        """
        try:
            self._quantize_graph()
            self.quantized_node_info = [tuple(i) for i in self.quantized_node_info]

            if self.fake_quant:
                self._fuse_requantize_with_fused_quantized_node()
            else:
                if self._enable_kl_op_names:
                    self._get_fp32_print_node_names(self._enable_kl_op_names)
                    self._generate_calibration_data(self._fp32_logged_model_path,
                                                    self._fp32_print_data,
                                                    True)

                output_tensor_names = copy.deepcopy(self.model.output_tensor_names)
                sampling_graph_def = copy.deepcopy(self._fp32_model.graph_def)
                # TODO: this is a workaround to make Min/Max node be completly eliminated in int8 graph 
                # after enabling pad+conv2d in new API.
                
                non_pad_ops = list(list(set(self.fp32_ops).union(set(self.bf16_ops))))
                sampling_graph_def = FusePadWithFP32Conv2DOptimizer(
                    sampling_graph_def,
                    non_pad_ops,
                    self._tmp_model.input_node_names,
                    self.op_wise_config,
                    self.new_api).do_transformation()

                for i in self.quantized_node_info:
                    sampling_graph_def, output_names = InsertPrintMinMaxNode(
                        sampling_graph_def, i[0], i[-1], self.new_api).do_transformation()
                    output_tensor_names.extend(output_names)
                if self.quantized_node_info:
                    sampling_graph_def.library.CopyFrom(self.model.graph_def.library)
                    self._sampling_model.graph_def = sampling_graph_def
                    self._sampling_model.output_tensor_names = output_tensor_names
                    tmp_dump_file = tempfile.mkstemp(suffix='.log')[1]
                    with CaptureOutputToFile(tmp_dump_file):
                        self._inference(self._sampling_model)
                    self._calibration_data = Helper.gen_valid_sampling_log(tmp_dump_file)

                if len(self._calibration_data) > 0:
                    self._freeze_requantization_ranges(self._kl_op_dict)
                    self._fuse_requantize_with_fused_quantized_node()

        except ValueError as e:
            logger.error("Fail to quantize graph due to {}.".format(str(e)))
            self._tmp_model = None
            raise
        except Exception as e:
            import traceback
            traceback.print_exc()
            self._tmp_model = None
            logger.error("Fail to quantize graph due to {}.".format(str(e)))
            return self._tmp_model
        finally:
            if not debug:
                self._post_clean()
        return self._tmp_model

    def bf16_convert(self):
        """Convert fp32 nodes in bf16_node to bf16 dtype based on
           FP32 + INT8 mixed precision graph.
        """
        try:
            self._tmp_model.graph_def = BF16Convert(
                self._tmp_model.graph_def,
                self.fp32_ops,
                self.bf16_ops).do_transformation()

        except Exception as e:
            import traceback
            traceback.print_exc()
            self._tmp_model = None
            logger.error("Fail to convert graph due to {}.".format(str(e)))
        finally:
            if debug:
                self._tmp_model.save(self._bf16_mixed_precision_model_path)

            return self._tmp_model

    def _quantize_graph(self):
        """quantize graph."""

        non_pad_ops = list(list(set(self.fp32_ops).union(set(self.bf16_ops))))

        self._tmp_graph_def = FusePadWithConv2DOptimizer(
            self._tmp_graph_def,
            non_pad_ops,
            self._tmp_model.input_node_names,
            self.op_wise_config,
            self.new_api).do_transformation()

        self._tmp_graph_def = QuantizeGraphHelper().get_sorted_graph(
            self._tmp_graph_def,
            self._tmp_model.input_node_names,
            self._tmp_model.output_node_names)

        self._tmp_graph_def, self.quantized_node_info, exclude_node_names = QuantizeGraphForIntel(
            self._tmp_graph_def,
            self._tmp_model.input_node_names,
            self._tmp_model.output_node_names,
            self.op_wise_config,
            self.int8_sequences,
            self.device,
            self.fake_quant,
            self.new_api,
            self.performance_only,
            self.itex_mode).do_transform()
        self.exclude_node_names = exclude_node_names
        self._tmp_graph_def.library.CopyFrom(self.model.graph_def.library)
        if debug:
            self._tmp_model.graph_def = self._tmp_graph_def
            self._tmp_model.save(self._int8_dynamic_range_model_path)

    def _generate_calibration_data(self, tmp_path, output_data, enable_kl_algo=False):

        tmp_dump_file = os.path.join(os.path.dirname(self.output_graph), 'requant_min_max.log')

        logger.debug("Generate calibration data and save to {}.".format(tmp_dump_file))

        model = Model(tmp_path, **self._tmp_model.kwargs)
        model.output_tensor_names = self.output_tensor_names
        model.input_tensor_names = self.input_tensor_names

        with CaptureOutputToFile(tmp_dump_file):
            self._inference(model)

        with open(tmp_dump_file, errors='ignore') as f:
            output_data.extend(f.readlines())

        for line in output_data:
            if enable_kl_algo and line.rsplit(':')[0] in self._kl_keys:
                fp32_data = get_all_fp32_data(line.rsplit(':')[-1])
                key = self._print_node_mapping[line[1:].split('__print')
                                               [0]] + '_eightbit_requant_range'
                if key not in self._kl_op_dict:
                    self._kl_op_dict[key] = get_tensor_histogram(fp32_data)
                else:
                    self._kl_op_dict[key] = combine_histogram(self._kl_op_dict[key], fp32_data)

    def _freeze_requantization_ranges(self, additional_data=None):
        self._tmp_graph_def, quantizev2_max = FreezeValueTransformer(
            self._tmp_graph_def,
            self._calibration_data,
            '__max:', device=self.device).do_transformation()
        self._tmp_graph_def, quantizev2_min = FreezeValueTransformer(
            self._tmp_graph_def,
            self._calibration_data,
            '__min:', device=self.device).do_transformation()
        self._tmp_graph_def, requant_min_max= FreezeValueTransformer(
            self._tmp_graph_def,
            self._calibration_data,
            '__requant_min_max',
            tensor_data= additional_data,
            device=self.device,
            ).do_transformation()

        self.scale_info.update(quantizev2_max)
        self.scale_info.update(quantizev2_min)
        self.scale_info.update(requant_min_max)

        if 'scale_propagation_max_pooling' in self.recipes and \
                self.recipes['scale_propagation_max_pooling']:
            self._tmp_graph_def = ScaleProPagationTransformer(
                self._tmp_graph_def).do_transformation()

        if debug and not self.new_api:
            self._tmp_graph_def.library.CopyFrom(self.model.graph_def.library)
            self._tmp_model.graph_def = self._tmp_graph_def
            self._tmp_model.save(self._int8_frozen_range_model_path)

    def _fuse_requantize_with_fused_quantized_node(self):
        if self.fake_quant:
            self._tmp_graph_def = FreezeFakeQuantOpOptimizer(
                self._tmp_graph_def).do_transformation()

        self._tmp_graph_def = FuseConvRequantizeTransformer(
            self._tmp_graph_def,
            self.device, self.new_api).do_transformation()

        if not self.fake_quant:
            if self.qdq_enabled:
                self._tmp_graph_def = FuseMatMulRequantizeNewAPITransformer(
                    self._tmp_graph_def).do_transformation()
            
                self._tmp_graph_def = FuseMatMulRequantizeDequantizeNewAPITransformer(
                    self._tmp_graph_def).do_transformation()
            else:
                self._tmp_graph_def = FuseMatMulRequantizeTransformer(
                            self._tmp_graph_def).do_transformation()

                self._tmp_graph_def = FuseMatMulRequantizeDequantizeTransformer(
                            self._tmp_graph_def).do_transformation()
        
        self._tmp_graph_def = StripUnusedNodesOptimizer(
            self._tmp_graph_def,
            self._tmp_model.input_node_names,
            self._tmp_model.output_node_names).do_transformation()

        input_output_names = self._tmp_model.input_node_names + self._tmp_model.output_node_names
        self._tmp_graph_def = RemoveTrainingNodesOptimizer(
            self._tmp_graph_def,
            protected_nodes=input_output_names).do_transformation()

        self._tmp_graph_def = FoldBatchNormNodesOptimizer(
            self._tmp_graph_def).do_transformation()

        if self.performance_only or ('scale_propagation_concat' in self.recipes \
             and self.recipes['scale_propagation_concat']):
            self._tmp_graph_def = RerangeQuantizedConcat(self._tmp_graph_def,
                self.device, performance_only=self.performance_only).do_transformation()

        self._tmp_graph_def = MetaInfoChangingMemOpOptimizer(
            self._tmp_graph_def).do_transformation()

        self._tmp_graph_def = StripEquivalentNodesOptimizer(
            self._tmp_graph_def, self._tmp_model.output_node_names).do_transformation()

        if self.advance_config is not None and \
           deep_get(self.advance_config, 'bias_correction') is not None:
            self._tmp_graph_def = BiasCorrection(
                self._tmp_graph_def, self.model.graph_def, self.new_api).do_transformation()

        self._tmp_graph_def.library.CopyFrom(self.model.graph_def.library)

        self._tmp_model.graph_def = self._tmp_graph_def

    def _post_clean(self):
        """Delete the temporarily files generated during the quantization process.

        :return: None
        """
        if os.path.exists(self._int8_logged_model_path) and \
            os.path.isdir(self._int8_logged_model_path):
            import shutil
            shutil.rmtree(self._int8_logged_model_path)

        elif gfile.Exists(self._int8_logged_model_path + '.pb'):
            os.remove(self._int8_logged_model_path + '.pb')

    def quantize_with_qdq_pattern(self):
        """ Quantize model by inserting QDQ
            step 1: insert QDQ pairs and update node info
            step 2: convert Q-DQ-node-Q-DQ to Q-newAPI node-DQ
        """
        try:
            self._insert_qdq_pairs()
            self._convert_qdq()

        except ValueError as e:
            logger.error("Fail to quantize graph due to {}.".format(str(e)))
            self._tmp_model = None
            raise
        except Exception as e:
            import traceback
            traceback.print_exc()
            self._tmp_model = None
            logger.error("Fail to quantize graph due to {}.".format(str(e)))
            return self._tmp_model
        finally:
            if not debug:
                self._post_clean()
        return self._tmp_model

    def _insert_qdq_pairs(self):
        # Fuse Pad into Conv2D, Conv3D, DepthwiseConv2dNative 
        non_pad_ops = list(list(set(self.fp32_ops).union(set(self.bf16_ops))))
        self._tmp_graph_def = FusePadWithConv2DOptimizer(
                    self._tmp_graph_def,
                    non_pad_ops,
                    self._tmp_model.input_node_names,
                    self.op_wise_config,
                    self.new_api,
                    True).do_transformation()

        # Sort graph
        self._tmp_graph_def = QuantizeGraphHelper().get_sorted_graph(
            self._tmp_graph_def,
            self._tmp_model.input_node_names,
            self._tmp_model.output_node_names)

        self._tmp_graph_def.library.CopyFrom(self.model.graph_def.library)

        # Find out the quantized nodes
        self.quantized_node_info = OptimizeQDQGraph(self._tmp_graph_def,
                                               self._tmp_model.input_node_names,
                                               self._tmp_model.output_node_names,
                                               self.op_wise_config,
                                               self.int8_sequences,
                                               self.device,
                                               self.fake_quant,
                                               self.new_api,
                                               self.performance_only,
                                               self.itex_mode).get_quantized_nodes()

        if self.itex_mode:
            self.quantized_node_info.extend(self._search_y_pattern_for_itex())

        if self._enable_kl_op_names:
            self._get_fp32_print_node_names(self._enable_kl_op_names)
            self._generate_calibration_data(self._fp32_logged_model_path,
                                            self._fp32_print_data,
                                            True)

        # Calibration using sampling model
        output_tensor_names = copy.deepcopy(self.model.output_tensor_names)
        sampling_graph_def = copy.deepcopy(self._fp32_model.graph_def)
        # TODO: this is a workaround to make Min/Max node be completly eliminated in int8 graph
        # after enabling pad+conv2d in new API.
        non_pad_ops = list(list(set(self.fp32_ops).union(set(self.bf16_ops))))
        sampling_graph_def = FusePadWithFP32Conv2DOptimizer(
                                    sampling_graph_def,
                                    non_pad_ops,
                                    self._tmp_model.input_node_names,
                                    self.op_wise_config,
                                    self.new_api,
                                    True).do_transformation()

        for i in self.quantized_node_info:
            sampling_graph_def, output_names = InsertPrintMinMaxNode(
                sampling_graph_def, i[0], i[-1], self.new_api).do_transformation()
            output_tensor_names.extend(output_names)


        if self.quantized_node_info:
            sampling_graph_def.library.CopyFrom(self.model.graph_def.library)
            self._sampling_model.graph_def = sampling_graph_def
            self._sampling_model.output_tensor_names = output_tensor_names
            tmp_dump_file = tempfile.mkstemp(suffix='.log')[1]
            with CaptureOutputToFile(tmp_dump_file):
                self._inference(self._sampling_model)
            self._calibration_data = Helper.gen_valid_sampling_log(tmp_dump_file)

        # Insert QDQ pattern
        self._tmp_graph_def = GenerateGraphWithQDQPattern(
              self._tmp_graph_def, self._calibration_data, self.op_wise_config,
              self.fake_quant, self.fp32_ops, self.bf16_ops, self.quantized_node_info, 
              self.device, self.performance_only, self.itex_mode).do_transformation()

    def _convert_qdq(self):
        if self.itex_mode:
            self._tmp_graph_def, quantizev2_max = FreezeValueTransformer(
                self._tmp_graph_def,
                self._calibration_data,
                '__max:',
                self.itex_mode).do_transformation()
            self._tmp_graph_def, quantizev2_min = FreezeValueTransformer(
                self._tmp_graph_def,
                self._calibration_data,
                '__min:',
                self.itex_mode).do_transformation()
            self._tmp_graph_def, requant_min_max= FreezeValueTransformer(
                self._tmp_graph_def,
                self._calibration_data,
                '__requant_min_max',
                tensor_data= self._kl_op_dict,
                device=self.device,
                itex_mode=self.itex_mode).do_transformation()

            self.scale_info.update(quantizev2_max)
            self.scale_info.update(quantizev2_min)
            self.scale_info.update(requant_min_max)

            self._tmp_graph_def = StripUnusedNodesOptimizer(
                self._tmp_graph_def,
                self._tmp_model.input_node_names,
                self._tmp_model.output_node_names).do_transformation()

            self._tmp_graph_def = ShareQDQForItexYPatternOptimizer(self._tmp_graph_def).do_transformation()
            self._tmp_graph_def = MergeDuplicatedQDQOptimizer(self._tmp_graph_def).do_transformation()

            self._tmp_graph_def.library.CopyFrom(self.model.graph_def.library)
            self._itex_model.graph_def = self._tmp_graph_def
            self._itex_model.graph_def.library.CopyFrom(self.model.graph_def.library)
        else:
            self._tmp_graph_def, exclude_node_names = OptimizeQDQGraph(self._tmp_graph_def,
                                                   self._tmp_model.input_node_names,
                                                   self._tmp_model.output_node_names,
                                                   self.op_wise_config,
                                                   self.int8_sequences,
                                                   self.device,
                                                   self.fake_quant,
                                                   self.new_api,
                                                   self.performance_only,
                                                   self.itex_mode).do_transform()
            self.exclude_node_names=exclude_node_names

            if len(self._calibration_data) > 0:
                self._freeze_requantization_ranges(self._kl_op_dict)
                self._fuse_requantize_with_fused_quantized_node()<|MERGE_RESOLUTION|>--- conflicted
+++ resolved
@@ -34,13 +34,8 @@
 from .transform_graph.insert_logging import InsertLogging
 from .transform_graph.rerange_quantized_concat import RerangeQuantizedConcat
 from .transform_graph.bias_correction import BiasCorrection
-<<<<<<< HEAD
-from .util import generate_feed_dict, iterator_sess_run,version1_gt_version2,version1_eq_version2,version1_lt_version2
-from .util import version1_gte_version2,version1_lte_version2
-=======
-from .util import iterator_sess_run,version1_gt_version2,version1_eq_version2
+from .util import generate_feed_dict, iterator_sess_run,version1_gt_version2,version1_eq_version2
 from .util import version1_gte_version2,version1_lte_version2,version1_lt_version2
->>>>>>> 49560bc0
 from .quantize_graph.quantize_graph_for_intel_cpu import QuantizeGraphForIntel
 from .quantize_graph_common import QuantizeGraphHelper
 from .quantize_graph.qdq.optimize_qdq import OptimizeQDQGraph
@@ -182,70 +177,9 @@
                 else iterator_sess_run(sess, iter_op, \
                     feed_dict, output_tensor, self.calib_iteration)
         for idx, (inputs, labels) in enumerate(self.data_loader):
-<<<<<<< HEAD
             feed_dict = generate_feed_dict(input_tensor, inputs)
             _ = model.sess.run(output_tensor, feed_dict) if model.iter_op==[] \
                 else iterator_sess_run(model.sess, model.iter_op, \
-=======
-            if len(input_tensor) == 1:
-                feed_dict = {}
-                if isinstance(inputs, dict) or isinstance(inputs, OrderedDict) \
-                  or isinstance(inputs, UserDict):
-                    for name in inputs:
-                        for tensor in input_tensor:
-                            pos = tensor.name.rfind(":")
-                            t_name = tensor.name if pos < 0 else tensor.name[:pos]
-                            if name == t_name:
-                                feed_dict[tensor] = inputs[name]
-                                break
-                else:
-                    feed_dict = {input_tensor[0]: inputs}  # get raw tensor using index [0]
-            else:
-                assert len(input_tensor) == len(inputs), \
-                    'inputs len must equal with input_tensor'
-                feed_dict = {}
-                if isinstance(inputs, dict) or isinstance(inputs, OrderedDict) \
-                  or isinstance(inputs, UserDict):
-                    for name in inputs:
-                        for tensor in input_tensor:
-                            pos = tensor.name.rfind(":")
-                            t_name = tensor.name if pos < 0 else tensor.name[:pos]
-                            if name == t_name:
-                                feed_dict[tensor] = inputs[name]
-                                break
-                else:
-                    # sometimes the input_tensor is not the same order with inputs
-                    # we should check and pair them
-                    def check_shape(tensor, data):
-                        # scalar or 1 dim default True
-                        if tensor.shape == None or \
-                           len(tensor.shape.dims) == 1 or \
-                           not hasattr(data, 'shape'):
-                            return True
-                        tensor_shape = tuple(tensor.shape)
-                        data_shape = tuple(data.shape)
-                        for tensor_dim, data_dim in zip(tensor_shape, data_shape):
-                            if tensor_dim is not None and tensor_dim != data_dim:
-                                return False
-                        return True
-
-                    disorder_tensors = []
-                    disorder_inputs = [] 
-                    for idx, sort_tensor in enumerate(input_tensor):
-                        sort_input = inputs[idx] 
-                        if check_shape(sort_tensor, sort_input):
-                            feed_dict.update({sort_tensor: sort_input}) 
-                        else:
-                            disorder_tensors.append(sort_tensor)
-                            disorder_inputs.append(sort_input)
-                    for i, dis_tensor in enumerate(disorder_tensors):
-                       for j, dis_input in enumerate(disorder_inputs):  
-                           if check_shape(dis_tensor, dis_input):
-                               feed_dict.update({dis_tensor: dis_input})    
-                               break
-            _ = sess.run(output_tensor, feed_dict) if iter_op==[] \
-                else iterator_sess_run(sess, iter_op, \
->>>>>>> 49560bc0
                     feed_dict, output_tensor, self.calib_iteration)
             if idx + 1 == self.calib_iteration:
                 break
