#
#  -*- coding: utf-8 -*-
#
#  Copyright (c) 2021 Intel Corporation
#
#  Licensed under the Apache License, Version 2.0 (the "License");
#  you may not use this file except in compliance with the License.
#  You may obtain a copy of the License at
#
#    http://www.apache.org/licenses/LICENSE-2.0
#
#  Unless required by applicable law or agreed to in writing, software
#  distributed under the License is distributed on an "AS IS" BASIS,
#  WITHOUT WARRANTIES OR CONDITIONS OF ANY KIND, either express or implied.
#  See the License for the specific language governing permissions and
#  limitations under the License.
#
"""Tensorflow Utils Helper functions."""

import os
from collections import OrderedDict, UserDict

import numpy as np
import tensorflow as tf
from google.protobuf import text_format
from pkg_resources import parse_version
from tensorflow.core.framework import attr_value_pb2, graph_pb2, node_def_pb2, variable_pb2
from tensorflow.core.protobuf import config_pb2, meta_graph_pb2
from tensorflow.python.eager import context, wrap_function
from tensorflow.python.framework import convert_to_constants
from tensorflow.python.grappler import tf_optimizer
from tensorflow.python.platform import gfile
from tensorflow.python.saved_model import load, save, signature_constants, tag_constants
from tensorflow.python.training import saver
from tensorflow.python.util import nest

from neural_compressor.utils import logger

from .graph_util import GraphAnalyzer, GraphRewriterHelper

TF_SPR_BASE_VERSIONS = ("2.11.0202242", "2.11.0202250", "2.11.0202317", "2.11.0202323")


def version1_lt_version2(version1, version2):
    """Check if version1 is less than version2."""
    return parse_version(version1) < parse_version(version2)


def version1_gt_version2(version1, version2):
    """Check if version1 is greater than version2."""
    return parse_version(version1) > parse_version(version2)


def version1_eq_version2(version1, version2):
    """Check if version1 is equal to version2."""
    return parse_version(version1) == parse_version(version2)


def version1_gte_version2(version1, version2):
    """Check if version1 is greater than or equal to version2."""
    return parse_version(version1) > parse_version(version2) or parse_version(version1) == parse_version(version2)


def version1_lte_version2(version1, version2):
    """Check if version1 is less than or equal to version2."""
    return parse_version(version1) < parse_version(version2) or parse_version(version1) == parse_version(version2)


def disable_random(seed=1):
    """A Decorator to disable tf random seed."""

    def decorator(func):
        def wrapper(*args, **kw):
            tf.compat.v1.disable_eager_execution()
            tf.compat.v1.reset_default_graph()
            tf.compat.v1.set_random_seed(seed)
            return func(*args, **kw)

        return wrapper

    return decorator


def read_graph(in_graph, in_graph_is_binary=True):
    """Reads input graph file as GraphDef.

    :param in_graph: input graph file.
    :param in_graph_is_binary: whether input graph is binary, default True.
    :return: input graphDef.
    """
    assert gfile.Exists(in_graph), "Input graph pb file %s does not exist." % in_graph

    input_graph_def = graph_pb2.GraphDef()
    mode = "rb" if in_graph_is_binary else "r"
    with gfile.Open(in_graph, mode) as f:
        data = f.read()
        if in_graph_is_binary:
            input_graph_def.ParseFromString(data)
        else:
            text_format.Merge(data, input_graph_def)

    return input_graph_def


def write_graph(out_graph_def, out_graph_file):
    """Write output graphDef to file.

    :param out_graph_def: output graphDef.
    :param out_graph_file: path to output graph file.
    :return: None.
    """
    assert isinstance(out_graph_def, tf.compat.v1.GraphDef), "out_graph_def is not instance of TensorFlow GraphDef."

    assert out_graph_file and os.path.exists(
        os.path.dirname(out_graph_file)
    ), '"output_graph" directory does not exists.'

    f = gfile.GFile(out_graph_file, "wb")
    f.write(out_graph_def.SerializeToString())


def is_ckpt_format(model_path):
    """Check the model_path format is ckpt or not.

    Args:
        model_path (string): the model folder path

    Returns:
        string: return the ckpt prefix if the model_path contains ckpt format data else None.
    """
    file_list = [os.path.splitext(i)[-1] for i in os.listdir(model_path)]
    if file_list.count(".meta") == 1 and file_list.count(".index") == 1:
        return True
    return False


def _parse_ckpt_bn_input(graph_def):
    """Parse ckpt batch norm inputs to match correct moving mean and variance.

    Args:
        graph_def (graph_def): original graph_def
    Returns:
        graph_def: well linked graph_def
    """
    for node in graph_def.node:
        if node.op == "FusedBatchNorm":
            moving_mean_op_name = node.input[3]
            moving_var_op_name = node.input[4]
            moving_mean_op = _get_nodes_from_name(moving_mean_op_name, graph_def)[0]
            moving_var_op = _get_nodes_from_name(moving_var_op_name, graph_def)[0]

            if moving_mean_op.op == "Const":
                name_part = moving_mean_op_name.rsplit("/", 1)[0]
                real_moving_mean_op_name = name_part + "/moving_mean"
                if len(_get_nodes_from_name(real_moving_mean_op_name, graph_def)) > 0:
                    # replace the real moving mean op name
                    node.input[3] = real_moving_mean_op_name

            if moving_var_op.op == "Const":
                name_part = moving_var_op_name.rsplit("/", 1)[0]
                real_moving_var_op_name = name_part + "/moving_variance"
                if len(_get_nodes_from_name(real_moving_var_op_name, graph_def)) > 0:
                    # replace the real moving mean op name
                    node.input[4] = real_moving_var_op_name

    return graph_def


def _get_nodes_from_name(node_name, graph_def):
    """Get nodes from graph_def using node name.

    Args:
        graph_def (graph_def): graph_def
        node_name (str): node name

    Returns:
        node (NodeDef): graph node
    """
    return [node for node in graph_def.node if node.name == node_name]


def is_saved_model_format(model_path):
    """Check the model_path format is saved_model or not.

    Args:
        model_path (string): the model folder path

    Returns:
        bool: return True if the model_path contains saved_model format else False.
    """
    file_list = [os.path.splitext(i)[-1] for i in os.listdir(model_path)]
    # TF 2.11.0 added a new fingerprint.pb to the SavedModel directory.
    return bool(file_list.count(".pb") in [1, 2, 3] and ("variables") in os.listdir(model_path))


def get_estimator_graph(estimator, input_fn):
    """Get the graph of the estimator.

    Args:
        estimator: tf estimator model
        input_fn: input function

    Returns:
        graph
    """
    with tf.Graph().as_default() as g:
        features, input_hooks = estimator._get_features_from_input_fn(input_fn, tf.estimator.ModeKeys.PREDICT)
        estimator_spec = estimator._call_model_fn(features, None, tf.estimator.ModeKeys.PREDICT, estimator.config)

        outputs = (
            [tensor.name for tensor in estimator_spec.predictions.values()]
            if isinstance(estimator_spec.predictions, dict)
            else [estimator_spec.predictions.name]
        )
        logger.info("Estimator output tensor names is {}.".format(outputs))
        with tf.compat.v1.Session(graph=g) as sess:
            sess.run(tf.compat.v1.global_variables_initializer())
            # Freezing a graph requires output_node_names, which can be found in
            # estimator_spec.predictions that contains prediction tensors as a
            # dictionary
            # When a model uses Iterator, we need to have 'MakeIterator' (default
            # name used by TF) in the output_node_names as well.
            output_nodes = list(set([output.split(":")[0] for output in outputs]))
            if "MakeIterator" in [node.op for node in g.as_graph_def().node]:
                output_nodes.append("MakeIterator")

            graph_def = tf.compat.v1.graph_util.convert_variables_to_constants(sess, g.as_graph_def(), output_nodes)

        graph = tf.Graph()
        with graph.as_default():
            tf.import_graph_def(graph_def, name="")
        return graph


def get_tensor_by_name(graph, name, try_cnt=3):
    """Get the tensor by name.

    Considering the 'import' scope when model may be imported more then once,
    handle naming format like both name:0 and name.

    Args:
        graph (tf.compat.v1.GraphDef): the model to get name from
        name (string): tensor of tensor_name:0 or tensor_name without suffixes
        try_cnt: the times to add 'import/' to find  tensor

    Returns:
        tensor: tensor got by name.
    """
    if name.find(":") == -1:
        name = name + ":0"
    for _ in range(try_cnt):
        try:
            return graph.get_tensor_by_name(name)
        except BaseException:
            name = "import/" + name
    raise ValueError("can not find tensor by name")


def iterator_sess_run(sess, iter_op, feed_dict, output_tensor, iteration=-1, measurer=None):
    """Run the graph that have iterator integrated in the graph.

    Args:
        sess (tf.compat.v1.Session): the model sess to run the graph
        iter_op (Operator): the MakeIterator op
        feed_dict(dict): the feeds to initialize a new iterator
        output_tensor(list): the output tensors
        iteration(int): iterations to run, when -1 set, run to end of iterator

    Returns:
        preds: the results of the predictions
    """
    sess.run(iter_op, feed_dict)
    preds = []
    idx = 0
    while idx + 1 != iteration:
        try:
            if measurer:
                measurer.start()
                prediction = sess.run(output_tensor)
                measurer.end()
            else:
                prediction = sess.run(output_tensor)
            preds.append(prediction)
            idx += 1
        except tf.errors.OutOfRangeError:
            break

    preds = collate_tf_preds(preds)
    return preds


def collate_tf_preds(results):
    """Collate the prediction results."""
    batch = results[0]
    if isinstance(batch, list):
        results = zip(*results)
        collate_results = []
        for output in results:
            if isinstance(output[0], np.ndarray):
                collate_results.append(np.concatenate(output))
            elif np.isscalar(output[0]):
                collate_results.extend(output)
    elif isinstance(batch, np.ndarray):
        collate_results = np.concatenate(results)

    return collate_results


def get_input_output_node_names(graph_def):
    """Get the input node name and output node name of the graph_def."""
    g = GraphAnalyzer()
    g.graph = graph_def
    g.parse_graph()
    return g.get_graph_input_output()


def fix_ref_type_of_graph_def(graph_def):
    """Fix ref type of the graph_def."""
    # according to https://github.com/onnx/tensorflow-onnx/issues/77
    for node in graph_def.node:
        if node.op == "RefSwitch":
            node.op = "Switch"
            for index in range(len(node.input)):
                if "moving_" in node.input[index]:
                    node.input[index] = node.input[index] + "/read"
        elif node.op == "AssignSub":
            node.op = "Sub"
            if "use_locking" in node.attr:
                del node.attr["use_locking"]
        elif node.op == "AssignAdd":
            node.op = "Add"
            if "use_locking" in node.attr:
                del node.attr["use_locking"]
        elif node.op == "Assign":
            node.op = "Identity"
            if "use_locking" in node.attr:
                del node.attr["use_locking"]
            if "validate_shape" in node.attr:
                del node.attr["validate_shape"]
            if len(node.input) == 2:
                # input0: ref: Should be from a Variable node. May be uninitialized.
                # input1: value: The value to be assigned to the variable.
                node.input[0] = node.input[1]
                del node.input[1]
    return graph_def


def strip_unused_nodes(graph_def, input_node_names, output_node_names):
    """Strip unused nodes of the graph_def.

    The strip_unused_nodes pass is from tensorflow/python/tools/strip_unused_lib.py
    of official tensorflow r1.15 branch
    """
    cur_graph = GraphAnalyzer()
    cur_graph.graph = graph_def
    graph_info = cur_graph.parse_graph()
    type_attr = {"Sub": "T", "RealDiv": "T", "Identity": "T"}
    # this op should not be stripped for table initialization
    if "init_all_tables" in graph_info.keys():
        output_node_names.append("init_all_tables")
    not_found = {name for name in input_node_names}
    for node_name in list(graph_info.keys()):
        if node_name in not_found:
            not_found.remove(node_name)
            node = graph_info[node_name].node
            # skip the conversion to Placeholder that with type list
            if "component_types" in node.attr:
                continue
            original_output = graph_info[node_name].outputs
            placeholder_node = node_def_pb2.NodeDef()
            placeholder_node.op = "Placeholder"
            placeholder_node.name = node.name

            if "dtype" in node.attr:
                placeholder_node.attr["dtype"].CopyFrom(attr_value_pb2.AttrValue(type=node.attr["dtype"].type))
            elif node.op in type_attr.keys():
                placeholder_node.attr["dtype"].CopyFrom(
                    attr_value_pb2.AttrValue(type=node.attr[type_attr[node.op]].type)
                )
            else:
                raise KeyError("%s op's type attribute is not found," "you should add it to type_attr dict" % node.op)
            if "_output_shapes" in node.attr:
                placeholder_node.attr["_output_shapes"].CopyFrom(node.attr["_output_shapes"])
            if "shape" in node.attr:
                placeholder_node.attr["shape"].CopyFrom(node.attr["shape"])

            cur_graph.remove_node(node_name)

            cur_graph.replace_const_node(placeholder_node, [node_name], original_output)

    return tf.compat.v1.graph_util.extract_sub_graph(cur_graph.dump_graph(), output_node_names)


def strip_equivalent_nodes(graph_def, output_node_names):
    """Strip nodes with the same input and attr."""
    stripped_graph = GraphAnalyzer()
    stripped_graph.graph = graph_def
    stripped_graph_info = stripped_graph.parse_graph()

    def is_equivalent_input(input_tensor_list_1, input_tensor_list_2):
        if len(input_tensor_list_1) != len(input_tensor_list_2):
            return False
        const_num = 0
        for input_tensor_1, input_tensor_2 in zip(input_tensor_list_1, input_tensor_list_2):
            input_node_1 = stripped_graph_info[GraphRewriterHelper.node_name_from_input(input_tensor_1)].node
            input_node_2 = stripped_graph_info[GraphRewriterHelper.node_name_from_input(input_tensor_2)].node
            if input_node_1.op in ["Const", "HostConst"] and input_node_2.op in ["Const", "HostConst"]:
                if input_node_1.attr != input_node_2.attr:
                    return False
                const_num += 1
            elif input_tensor_1 != input_tensor_2:
                return False
        if const_num == len(input_tensor_list_1):
            return False
        return True

    nodes_to_remove = []
    replaced_nodes_type = {}
    stripped_graph_node_names = list(stripped_graph_info.keys())
    len_nodes = len(stripped_graph_node_names)
    for idx_1 in range(len_nodes - 1):
        node_name_1 = stripped_graph_node_names[idx_1]
        node_1 = stripped_graph_info[node_name_1].node
        if node_1.op in ["Const", "HostConst", "MatMul", "TensorArrayV3"] or node_name_1 in nodes_to_remove:
            continue
        for idx_2 in range(idx_1 + 1, len_nodes):
            node_name_2 = stripped_graph_node_names[idx_2]
            node_2 = stripped_graph_info[node_name_2].node
            if (
                node_1.op == node_2.op
                and node_name_1 != node_name_2
                and node_2 not in nodes_to_remove
                and node_1.input
                and is_equivalent_input(node_1.input, node_2.input)
                and node_1.attr == node_2.attr
            ):
                for ouput_node_name in stripped_graph_info[node_name_2].outputs:
                    output_node = stripped_graph_info[ouput_node_name].node
                    for idx_output_node_input, output_node_input_name in enumerate(output_node.input):
                        if GraphRewriterHelper.node_name_from_input(output_node_input_name) == node_name_2:
                            new_input = output_node_input_name.replace(node_name_2, node_name_1)
                            output_node.input[idx_output_node_input] = new_input
                            logger.debug(
                                "Replacing {} node '{}' with equivalent node '{}': "
                                "set {} node '{}'.input[{}] = '{}'".format(
                                    node_1.op,
                                    node_name_2,
                                    node_name_1,
                                    output_node.op,
                                    output_node.name,
                                    idx_output_node_input,
                                    new_input,
                                )
                            )
                            replaced_nodes_type[node_1.op] = replaced_nodes_type.get(node_1.op, 0) + 1
                            nodes_to_remove.append(node_name_2)
    for node_to_remove in nodes_to_remove:
        stripped_graph.remove_node(node_to_remove)
    return (
        tf.compat.v1.graph_util.extract_sub_graph(
            stripped_graph.dump_graph(), list(set(stripped_graph_node_names).intersection(output_node_names))
        ),
        replaced_nodes_type,
    )


# THIS API IS TO BE DEPRECATED!
def get_graph_def(model, outputs=[], auto_input_output=False):
    """Get the model's graph_def."""
    from neural_compressor.model import Model as NCModel

    if not isinstance(model, NCModel):
        model = NCModel(model)
        model.output_tensor_names = outputs
    return model.graph_def


def get_model_input_shape(model):
    """Get the input shape of the input model."""
    for node in model.graph_def.node:
        if node.op == "Placeholder":
            _shape = list(tf.compat.v1.TensorShape(node.attr["shape"].shape))
            if tf.__version__ < "2.0.0":
                _shape = [item.value for item in _shape]
            if len(_shape) > 1 and isinstance(_shape[0], int):
                return _shape[0]
    return 1


def get_tensor_val_from_graph_node(graph_node_name_mapping, node_name):
    """Get the tensor value for given node name.

    Args:
        graph_node_name_mapping: key: node name, val: node
        node_name: query node

    Returns:
        tensor_val: numpy array
    """
    from tensorflow.python.framework import tensor_util

    node = graph_node_name_mapping[node_name]
    node_tensor = node.attr["value"].tensor
    tensor_val = tensor_util.MakeNdarray(node_tensor)
    return tensor_val


def int8_node_name_reverse(node):
    """Reverse int8 node name."""
    int8_postfix = "_eightbit"
    node_name = node.name
    if "Quantized" in node.op:
        index_postfix = node_name.find(int8_postfix)
        if index_postfix != -1:
            node_name = node_name[:index_postfix]
    return node_name


def tf_diagnosis_helper(fp32_model, quan_model, tune_cfg, save_path):
    """Tensorflow diagnosis helper function."""
    from ...utils.utility import dump_data_to_local

    fp32_node_mapping = {}
    qnode_mapping = {}
    for node in fp32_model.graph_def.node:
        fp32_node_mapping[node.name] = node
    for node in quan_model.graph_def.node:
        qnode_mapping[node.name] = node
    supported_op_lst = set(["Conv2D", "MatMul", "ConcatV2", "MaxPool", "AvgPool", "DepthwiseConv2dNative"])
    fp32_node_lst = set()
    for node in fp32_model.graph_def.node:
        if node.op in supported_op_lst:
            fp32_node_lst.add(node.name)
    int8_node_lst = set()
    bf16_node_lst = set()
    for node in quan_model.graph_def.node:
        node_name = node.name
        node_name = int8_node_name_reverse(node)
        if "Quantized" in node.op:
            int8_node_lst.add(node_name)
        elif node.attr["value"].tensor.dtype == tf.dtypes.bfloat16.as_datatype_enum:  # pragma: no cover
            bf16_node_lst.add(node.name)
        else:
            continue
    inspect_node_lst = fp32_node_lst.intersection(bf16_node_lst.union(int8_node_lst))
    activation_min_max, updated_cfg = _parse_config(quan_model.q_config, tune_cfg, inspect_node_lst)
    dump_data_to_local(activation_min_max, save_path, "activation_min_max.pkl")
    dump_data_to_local(updated_cfg, save_path, "cfg.pkl")

    return inspect_node_lst, updated_cfg


def _parse_config(q_config, cfg, op_list):
    """Parse q_config and get dequantize min max value."""
    activation_min_max = {}
    if "__requant_min_max" in q_config:
        for node_name, val in q_config["__requant_min_max"].items():
            node_name = node_name.split("_eightbit_requant_range")[0]
            if node_name in op_list:
                activation_min_max[node_name] = {"min": val[0], "max": val[1]}
    updated_cfg = {"op": {}}
    for op_name_and_type in cfg["op"].keys():
        if op_name_and_type[0] in op_list:
            updated_cfg["op"][op_name_and_type] = cfg["op"][op_name_and_type]
    return activation_min_max, updated_cfg


def generate_feed_dict(input_tensor, inputs):
    """Generate feed dict helper function."""
    if len(input_tensor) == 1:
        feed_dict = {}
        if isinstance(inputs, dict) or isinstance(inputs, OrderedDict) or isinstance(inputs, UserDict):
            for name in inputs:
                for tensor in input_tensor:
                    pos = tensor.name.rfind(":")
                    t_name = tensor.name if pos < 0 else tensor.name[:pos]
                    if name == t_name:
                        feed_dict[tensor] = inputs[name]
                        break
        else:
            feed_dict = {input_tensor[0]: inputs}  # get raw tensor using index [0]
    else:
        assert len(input_tensor) == len(inputs), "inputs len must equal with input_tensor"
        feed_dict = {}
        if isinstance(inputs, dict) or isinstance(inputs, OrderedDict) or isinstance(inputs, UserDict):
            for name in inputs:
                for tensor in input_tensor:
                    pos = tensor.name.rfind(":")
                    t_name = tensor.name if pos < 0 else tensor.name[:pos]
                    if name in [tensor.name, t_name]:
                        feed_dict[tensor] = inputs[name]
                        break
        else:
            # sometimes the input_tensor is not the same order with inputs
            # we should check and pair them
            def check_shape(tensor, data):
                # scalar or 1 dim default True
                if tensor.shape is None or len(tensor.shape.dims) == 1 or not hasattr(data, "shape"):
                    return True
                tensor_shape = tuple(tensor.shape)
                data_shape = tuple(data.shape)
                for tensor_dim, data_dim in zip(tensor_shape, data_shape):
                    if tensor_dim is not None and tensor_dim != data_dim:
                        return False
                return True

            disorder_tensors = []
            disorder_inputs = []
            for idx, sort_tensor in enumerate(input_tensor):
                sort_input = inputs[idx]
                if check_shape(sort_tensor, sort_input):
                    feed_dict.update({sort_tensor: sort_input})
                else:
                    disorder_tensors.append(sort_tensor)
                    disorder_inputs.append(sort_input)
            for i, dis_tensor in enumerate(disorder_tensors):
                for j, dis_input in enumerate(disorder_inputs):
                    if check_shape(dis_tensor, dis_input):
                        feed_dict.update({dis_tensor: dis_input})
                        break
    return feed_dict


def get_weight_from_input_tensor(model, input_tensor_names, op_types):
    """Extracts weight tensors and their associated nodes from a smooth quant node's input tensor.

    Args:
        model: A TensorFlow model containing a `graph_def` attribute.
        input_tensor_names: A list of input tensor names to search for weight tensors.
        op_types: A list of operation types to search for when looking for weight tensors.

    Returns:
        A tuple of two dictionaries:
        - sq_weight_tensors: A dictionary mapping each input tensor name
            to a dict of its associated weight tensors with weight name.
        - sq_weights_nodes: A dictionary mapping each input tensor name
            to a dict of its associated weight nodes with weight name.
    """
    g_analyzer = GraphAnalyzer()
    g_analyzer.graph = model.graph_def
    graph_info = g_analyzer.parse_graph()

    sq_weight_tensors = {}
    sq_weights_nodes = {}

    from tensorflow.python.framework import tensor_util

    for name in input_tensor_names:
        # Use dict rather than list to fix the QKV/VQK misorder issue
        curr_weight_tensors = {}
        curr_weights_nodes = {}
        next_node_names = graph_info[name].outputs
        for node_name in next_node_names:
            curr_node = graph_info[node_name].node
            if curr_node.op not in op_types:
                continue
            if len(curr_node.input) >= 2:
                weight_name = curr_node.input[1]
                weight_node = graph_info[weight_name].node
                weight_tensor = tensor_util.MakeNdarray(weight_node.attr["value"].tensor)
                curr_weight_tensors[weight_name] = weight_tensor
                curr_weights_nodes[weight_name] = weight_node
        # {input node -> {xxx_q_proj_matmul: value1, xxx_v_proj_matmul: value2, ...}, ...}
        sq_weight_tensors[name] = curr_weight_tensors
        sq_weights_nodes[name] = curr_weights_nodes
    return sq_weight_tensors, sq_weights_nodes


def apply_inlining(func):
    """Apply an inlining optimization to the function's graph definition.
    Args:
        func: A concrete function get from saved_model.

    Returns:
        new_graph_def: The optimized graph in graph_def format.
    """
    graph_def = func.graph.as_graph_def()

    # In some cases, a secondary implementation of the function (e.g. for GPU) is
    # written to the "api_implements" attribute. (e.g. `tf.keras.layers.LSTM` in
    # TF2 produces a CuDNN-based RNN for GPU).
    # This function suppose to inline all functions calls, but "api_implements"
    # prevents this from happening. Removing the attribute solves the problem.
    # To learn more about "api_implements", see:
    #   tensorflow/core/grappler/optimizers/implementation_selector.h
    for function in graph_def.library.function:
        if "api_implements" in function.attr:
            del function.attr["api_implements"]

    meta_graph = saver.export_meta_graph(graph_def=graph_def, graph=func.graph)

    # Clear the initializer_name for the variables collections, since they are not
    # needed after saved to saved_model.
    for name in ["variables", "model_variables", "trainable_variables", "local_variables"]:
        raw_list = []
        for raw in meta_graph.collection_def["variables"].bytes_list.value:
            variable = variable_pb2.VariableDef()
            variable.ParseFromString(raw)
            variable.ClearField("initializer_name")
            raw_list.append(variable.SerializeToString())
        meta_graph.collection_def[name].bytes_list.value[:] = raw_list

    # Add a collection 'train_op' so that Grappler knows the outputs.
    fetch_collection = meta_graph_pb2.CollectionDef()
    for array in func.inputs + func.outputs:
        fetch_collection.node_list.value.append(array.name)
    meta_graph.collection_def["train_op"].CopyFrom(fetch_collection)

    # Initialize RewriterConfig with everything disabled except function inlining.
    config = config_pb2.ConfigProto()
    rewrite_options = config.graph_options.rewrite_options
    rewrite_options.min_graph_nodes = -1  # do not skip small graphs
    rewrite_options.optimizers.append("function")

    new_graph_def = tf_optimizer.OptimizeGraph(config, meta_graph)

    return new_graph_def


def construct_function_from_graph_def(func, graph_def, frozen_func=None):
    """Rebuild function from graph_def.
    Args:
        func: The original concrete function get from saved_model.
        graph_def: The optimized graph after applying inlining optimization.

    Returns:
        new_func: The reconstructed function.
    """
    if frozen_func is None:
        frozen_func = func

    # If a function is converted, then the TF context contains the original
    # function while the converted_graph_def contains the converted function.
    # Remove the original function from the TF context in this case.
    for f in graph_def.library.function:
        while context.context().has_function(f.signature.name):
            context.context().remove_function(f.signature.name)

    captures = {c[1].name.split(":")[0]: c[0] for c in frozen_func.graph.captures}
    new_func = wrap_function.function_from_graph_def(
        graph_def,
        [tensor.name for tensor in frozen_func.inputs],
        [tensor.name for tensor in frozen_func.outputs],
        captures,
    )
    new_func.graph.structured_outputs = nest.pack_sequence_as(
        func.graph.structured_outputs, new_func.graph.structured_outputs
    )
    # new_func._function_type = func.function_type  # pylint: disable=protected-access

    # Copy structured input signature from original function (used during
    # serialization)
    new_func.graph.structured_input_signature = func.structured_input_signature

    return new_func


def parse_saved_model(model, freeze=False, input_tensor_names=[], output_tensor_names=[]):
    """Parse a input saved_model.
    Args:
        model(string or AutoTrackable object): The input saved_model.

    Returns:
        graph_def: The graph_def parsed from saved_model.
        _saved_model: TF AutoTrackable object loaded from saved_model.
        func: The concrete function get from saved_model.
        frozen_func: The reconstructed function from inlining optimized graph.
    """
    config = tf.compat.v1.ConfigProto()
    config.use_per_session_threads = 1
    config.inter_op_parallelism_threads = 1

    if isinstance(model, str):
        _saved_model = load.load(model, [tag_constants.SERVING])
    else:
        _saved_model = model

    func = _saved_model.signatures[signature_constants.DEFAULT_SERVING_SIGNATURE_DEF_KEY]

    if freeze:
        frozen_func = convert_to_constants.convert_variables_to_constants_v2(func)
    else:
        inlined_graph_def = apply_inlining(func)
        frozen_func = construct_function_from_graph_def(func, inlined_graph_def)

    if len(input_tensor_names) == 0:
<<<<<<< HEAD
        # skip all inputs for ReadVariableOp
        input_tensor_names = [i.name.split(":")[0] for i in frozen_func.inputs if 'unknown' not in i.name]
=======
        input_tensor_names = [i.name.split(":")[0] for i in frozen_func.inputs if "unknown" not in i.name]
>>>>>>> 7f48fdbd
    if len(output_tensor_names) == 0:
        output_tensor_names = [i.name.split(":")[0] for i in frozen_func.outputs]

    frozen_graph_def = frozen_func.graph.as_graph_def()
    grappler_meta_graph_def = saver.export_meta_graph(graph_def=frozen_graph_def, graph=frozen_func.graph)

    # Add a collection 'train_op' so that Grappler knows the outputs.
    fetch_collection = meta_graph_pb2.CollectionDef()
    for array in frozen_func.inputs + frozen_func.outputs:
        fetch_collection.node_list.value.append(array.name)
        grappler_meta_graph_def.collection_def["train_op"].CopyFrom(fetch_collection)

    grappler_session_config = config_pb2.ConfigProto()
    rewrite_options = grappler_session_config.graph_options.rewrite_options
    rewrite_options.min_graph_nodes = -1
    graph_def = tf_optimizer.OptimizeGraph(grappler_session_config, grappler_meta_graph_def, graph_id=b"tf_graph")
    return graph_def, _saved_model, func, frozen_func, input_tensor_names, output_tensor_names


def reconstruct_saved_model(graph_def, func, frozen_func, trackable, path):
    """Reconstruct a saved_model.

    Args:
        graph_def: The input graph_def.
        func: The concrete function get from the original saved_model.
        frozen_func: The reconstructed function from inlining optimized graph.
        trackable: TF AutoTrackable object loaded from the original saved_model.
        path: The destination path to save the reconstructed saved_model.
    """
    converted_func = construct_function_from_graph_def(func, graph_def, frozen_func)
    signatures = {signature_constants.DEFAULT_SERVING_SIGNATURE_DEF_KEY: converted_func}
    save.save(trackable, path, signatures, options=None)<|MERGE_RESOLUTION|>--- conflicted
+++ resolved
@@ -784,12 +784,8 @@
         frozen_func = construct_function_from_graph_def(func, inlined_graph_def)
 
     if len(input_tensor_names) == 0:
-<<<<<<< HEAD
         # skip all inputs for ReadVariableOp
         input_tensor_names = [i.name.split(":")[0] for i in frozen_func.inputs if 'unknown' not in i.name]
-=======
-        input_tensor_names = [i.name.split(":")[0] for i in frozen_func.inputs if "unknown" not in i.name]
->>>>>>> 7f48fdbd
     if len(output_tensor_names) == 0:
         output_tensor_names = [i.name.split(":")[0] for i in frozen_func.outputs]
 
