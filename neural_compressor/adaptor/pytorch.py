#!/usr/bin/env python
# -*- coding: utf-8 -*-
#
# Copyright (c) 2021 Intel Corporation
#
# Licensed under the Apache License, Version 2.0 (the "License");
# you may not use this file except in compliance with the License.
# You may obtain a copy of the License at
#
#   http://www.apache.org/licenses/LICENSE-2.0
#
# Unless required by applicable law or agreed to in writing, software
# distributed under the License is distributed on an "AS IS" BASIS,
# WITHOUT WARRANTIES OR CONDITIONS OF ANY KIND, either express or implied.
# See the License for the specific language governing permissions and
# limitations under the License.

import copy
import gc
import math
import os
from collections import OrderedDict, UserDict, namedtuple
from packaging.version import Version
import yaml
from functools import partial
from neural_compressor.utils.utility import dump_elapsed_time
from .adaptor import adaptor_registry, Adaptor
from ..utils.utility import LazyImport, CpuInfo, GLOBAL_STATE, MODE
from ..utils.utility import Statistics
from ..utils import logger
from .query import QueryBackendCapability
from ..data.dataloaders.base_dataloader import BaseDataLoader
from .torch_utils.smooth_quant import TorchSmoothQuant
torch = LazyImport("torch")
json = LazyImport("json")
hvd = LazyImport("horovod.torch")
torch_utils = LazyImport("neural_compressor.adaptor.torch_utils")
ipex = LazyImport("intel_extension_for_pytorch")

REDUCE_RANGE = False if CpuInfo().vnni else True
logger.debug("Reduce range is {}".format(str(REDUCE_RANGE)))


def get_torch_version():
    try:
        torch_version = torch.__version__.split('+')[0]
    except ValueError as e:  # pragma: no cover
        assert False, 'Got an unknown version of torch: {}'.format(e)
    version = Version(torch_version)
    return version


def get_torch_white_list(approach):
    version = get_torch_version()
    import torch.quantization as tq
    if version.release < Version("1.7.0").release:  # pragma: no cover
        white_list = \
            set(tq.default_mappings.DEFAULT_DYNAMIC_MODULE_MAPPING.keys()) \
            if approach == 'post_training_dynamic_quant' else \
            tq.default_mappings.DEFAULT_QCONFIG_PROPAGATE_WHITE_LIST
    elif version.release < Version("1.8.0").release:  # pragma: no cover
        white_list = \
            set(tq.quantization_mappings.get_dynamic_quant_module_mappings().keys()) \
            if approach == 'post_training_dynamic_quant' else \
            tq.quantization_mappings.get_qconfig_propagation_list()
    else:
        white_list = \
            set(tq.quantization_mappings.get_default_dynamic_quant_module_mappings().keys()) \
            if approach == 'post_training_dynamic_quant' else \
            tq.quantization_mappings.get_default_qconfig_propagation_list()
    return white_list


def pytorch_forward_wrapper(model, input, device='cpu', conf=None, running_mode='inference'):
    version = get_torch_version()
    if isinstance(input, dict) or isinstance(input, UserDict):
        if device == 'cpu':
            output = model(**input)
        elif device == 'ipex':  # pragma: no cover
            # have to split the case to avoid exposing ipex.DEVICE outside
            # which require intel extension installed
            if version.release < Version("1.12.0").release:
                if running_mode == "calibration":
                    with ipex.quantization.calibrate(conf, default_recipe=True):   # pylint: disable=E1101
                        output = model(**input)
                else:
                    output = model(**input)
            else:
                output = model(**input)
        else:  # pragma: no cover
            for inp in input.keys():
                input[inp] = input[inp].to("dpcpp" if device=="gpu" else device) \
                    if isinstance(input[inp], torch.Tensor) else input[inp]
            output = model(**input)
    elif isinstance(input, list) or isinstance(input, tuple):
        if device == 'cpu':
            output = model(*input)
        elif device == 'ipex':  # pragma: no cover
            if version.release < Version("1.12.0").release:
                if running_mode == "calibration":
                    with ipex.quantization.calibrate(conf, default_recipe=True):   # pylint: disable=E1101
                        output = model(*input)
                else:
                    output = model(*input)
            else:
                output = model(*input)
        else:  # pragma: no cover
            tmp_device = "dpcpp" if device == "gpu" else device
            input = [inp.to(tmp_device) \
                    if isinstance(inp, torch.Tensor) else inp
                    for inp in input] # pylint: disable=E1133
            output = model(*input)
    else:
        if device == 'cpu' or not isinstance(input, torch.Tensor):
            output = model(input)
        elif device == 'ipex':  # pragma: no cover
            if version.release < Version("1.12.0").release:
                if running_mode == "calibration":
                    with ipex.quantization.calibrate(conf, default_recipe=True):    # pylint: disable=E1101
                        output = model(input)
                else:
                    output = model(input)
            else:
                output = model(input)
        else:  # pragma: no cover
            input = input.to("dpcpp" if device == "gpu" else device)  # pylint: disable=no-member
            output = model(input)
    return output


def get_example_inputs(model, dataloader):  # pragma: no cover
    version = get_torch_version()
    # Suggest set dataloader like calib_dataloader
    if dataloader is None:
        return None
    try:
        for idx, (input, label) in enumerate(dataloader):
            output = pytorch_forward_wrapper(model,
                                             input)
            if isinstance(input, dict) or isinstance(input, UserDict):
                assert version.release >= Version("1.12.0").release, \
                "INC support IPEX version >= 1.12.0"
                if "label" in input.keys():
                    input.pop("label")
                named_input = namedtuple("input", input.keys())
                input = named_input._make(input.values())
                return input
            if isinstance(input, list) or isinstance(input, tuple):
                return tuple(input)
            if isinstance(input, torch.Tensor):
                return input
            break
    except Exception as e:
        for idx, input in enumerate(dataloader):
            output = pytorch_forward_wrapper(model,
                                     input)
            if isinstance(input, dict) or isinstance(input, UserDict):
                assert version.release >= Version("1.12.0").release, \
                "INC support IPEX version >= 1.12.0"
                if "label" in input.keys():
                    input.pop("label")
                named_input = namedtuple("input", input.keys())
                input = named_input._make(input.values())
                return input
            if isinstance(input, list) or isinstance(input, tuple):
                return tuple(input)
            if isinstance(input, torch.Tensor):
                return input
            break
    if idx == 0:
        assert False, "Please checkout the example_inputs format."

def get_ops_recursively(model, prefix, ops={}):
    """This is a helper function for `graph_info`,
        and it will get all ops from model.
    Args:
        model (object): input model
        prefix (string): prefix of op name
        ops (dict): dict of ops from model {op name: type}.
    Returns:
        None
    """
    version = get_torch_version()
    if version.release < Version("1.7.0").release:  # pragma: no cover
        white_list = \
            (set(torch.quantization.default_mappings.DEFAULT_MODULE_MAPPING.values()) |
            set(torch.quantization.default_mappings.DEFAULT_QAT_MODULE_MAPPING.values()) |
            set(torch.quantization.default_mappings.DEFAULT_DYNAMIC_MODULE_MAPPING.values()) |
            set(torch.quantization.default_mappings.DEFAULT_MODULE_MAPPING.keys()) |
            set(torch.quantization.default_mappings.DEFAULT_QAT_MODULE_MAPPING.keys()) |
            set(torch.quantization.default_mappings.DEFAULT_DYNAMIC_MODULE_MAPPING.keys()) |
            torch.quantization.default_mappings._INCLUDE_QCONFIG_PROPAGATE_LIST)
    elif version.release < Version("1.8.0").release:  # pragma: no cover
        white_list = torch.quantization.get_compare_output_module_list()
    else:
        white_list = torch.quantization.get_default_compare_output_module_list()

    for name, child in model.named_children():
        op_name = prefix + '.' + name if prefix != '' else name
        if type(child) in white_list and not isinstance(child, torch.nn.Sequential) and \
            type(child) != torch.quantization.stubs.DeQuantStub:
            ops[op_name] = unify_op_type_mapping[str(child.__class__.__name__)] \
                if str(child.__class__.__name__) in unify_op_type_mapping else \
                str(child.__class__.__name__)
        get_ops_recursively(child, op_name, ops)


def _cfg_to_qconfig(tune_cfg, observer_type='post_training_static_quant'):
    """Convert tune configure to quantization config for each op.

        Args:
            tune_cfg (dict): dictionary of tune configure for each op
            observer_type (str, optional): specify observer type, Default is 'ptq_static',
                                           options: 'ptq_dynamic', 'qat'.

        Returns:
            op_qcfgs (dict): dictionary of quantization configure for each op

        tune_cfg should be a format like below:
        {
          'fuse': {'int8': [['CONV2D', 'RELU', 'BN'], ['CONV2D', 'RELU']],
                   'fp32': [['CONV2D', 'RELU', 'BN']]},
          'calib_iteration': 10,
          'op': {
             ('op1', 'CONV2D'): {
               'activation':  {'dtype': 'uint8',
                               'algorithm': 'minmax',
                               'scheme':'sym',
                               'granularity': 'per_tensor'},
               'weight': {'dtype': 'int8',
                          'algorithm': 'kl',
                          'scheme':'asym',
                          'granularity': 'per_channel'}
             },
             ('op2', 'RELU): {
               'activation': {'dtype': 'int8',
               'scheme': 'asym',
               'granularity': 'per_tensor',
               'algorithm': 'minmax'}
             },
             ('op3', 'CONV2D'): {
               'activation':  {'dtype': 'fp32'},
               'weight': {'dtype': 'fp32'}
             },
             ...
          }
        }
    """
    op_qcfgs = OrderedDict()
    op_qcfgs['bf16_ops_list'] = []
    for key in tune_cfg['op']:
        value = tune_cfg['op'][key]
        assert isinstance(value, dict)
        assert 'activation' in value
        if ('weight' in value and value['weight']['dtype'] == 'fp32') or \
           ('weight' not in value and value['activation']['dtype'] == 'fp32'):
            op_qcfgs[key[0]] = None
        elif ('weight' in value and value['weight']['dtype'] == 'bf16') or \
           ('weight' not in value and value['activation']['dtype'] == 'bf16'):
            op_qcfgs['bf16_ops_list'].append(key)
            op_qcfgs[key[0]] = None
        else:
            if 'weight' in value:
                weight = value['weight']
                scheme = weight['scheme']
                granularity = weight['granularity']
                algorithm = weight['algorithm']
                dtype = weight['dtype']
                if observer_type == 'quant_aware_training' and \
                    key[1] not in ['Embedding', 'EmbeddingBag', 'LSTM', 'GRU',
                                    'LSTMCell', 'GRUCell', 'RNNCell']:
                    weights_fake_quantize = _fake_quantize(algorithm, scheme, granularity, dtype)
                else:
                    weights_observer = _observer(algorithm, scheme, granularity, dtype)
            else:
                if observer_type == 'quant_aware_training':
                    weights_fake_quantize = torch.quantization.default_weight_fake_quant
                else:
                    weights_observer = torch.quantization.default_per_channel_weight_observer

            activation = value['activation']
            scheme = activation['scheme']
            granularity = activation['granularity']
            algorithm = activation['algorithm']
            dtype = activation['dtype']
            compute_dtype = activation['compute_dtype'] \
                            if 'compute_dtype' in activation \
                                and activation['compute_dtype'] is not None \
                            else 'uint8'

            if observer_type == 'quant_aware_training':
                if key[1] in ['LSTM', 'GRU', 'LSTMCell', 'GRUCell', 'RNNCell']:
                    activation_observer = _observer(algorithm, scheme, granularity,
                        dtype, 'post_training_dynamic_quant', compute_dtype)

                elif key[1] not in ['Embedding', 'EmbeddingBag']:
                    activation_fake_quantize = _fake_quantize(algorithm, scheme, granularity, dtype,
                                                              compute_dtype)

                else:
                    activation_observer = \
                        _observer(algorithm, scheme, granularity, dtype, observer_type, compute_dtype)
            elif value['activation']['quant_mode'] == 'static':
                activation_observer = _observer(algorithm, scheme, granularity,
                    dtype, 'post_training_static_quant', compute_dtype)
            elif value['activation']['quant_mode'] == 'dynamic':
                activation_observer = _observer(algorithm, scheme, granularity,
                    dtype, 'post_training_dynamic_quant', compute_dtype)

            version = get_torch_version()
            if observer_type == 'quant_aware_training':
                if key[1] in ['LSTM', 'GRU', 'LSTMCell', 'GRUCell', 'RNNCell',
                  'Embedding', 'EmbeddingBag']:
                    if version.release >= Version("1.11.0").release:
                        if key[1] in ['Embedding', 'EmbeddingBag']:
                            qconfig = torch.quantization.float_qparams_weight_only_qconfig
                        else:
                            qconfig = torch.quantization.per_channel_dynamic_qconfig
                    else:
                        qconfig = torch.quantization.QConfigDynamic(
                                activation=activation_observer, weight=weights_observer)
                else:
                    qconfig = torch.quantization.QConfig(activation=activation_fake_quantize,
                                                     weight=weights_fake_quantize)
            elif value['activation']['quant_mode'] == 'static':
                qconfig = torch.quantization.QConfig(activation=activation_observer,
                                                     weight=weights_observer)
            else:
                if version.release < Version("1.6.0").release:  # pragma: no cover
                    qconfig = torch.quantization.QConfigDynamic(weight=weights_observer)
                elif version.release >= Version("1.11.0").release:
                    if key[1] in ['Embedding', 'EmbeddingBag']:
                        qconfig = torch.quantization.float_qparams_weight_only_qconfig
                    else:
                        qconfig = torch.quantization.per_channel_dynamic_qconfig
                else:
                    qconfig = torch.quantization.QConfigDynamic(activation=activation_observer,
                                                                weight=weights_observer)

            op_qcfgs[key[0]] = qconfig

    return op_qcfgs


def _cfgs_to_fx_cfgs(op_cfgs, observer_type='post_training_static_quant'):
    """Convert quantization config to a format that meets the requirements of torch.fx.

        Args:
            op_cfgs (dict): dictionary of quantization configure for each op
            observer_type (str, optional): specify observer type, Default is 'ptq_static',
                                           options: 'ptq_dynamic', 'qat'.

        Returns:
            fx_op_cfgs (dict): dictionary of quantization configure that meets
                               the requirements of torch.fx

    example: fx_op_cfgs = {"": default_qconfig,
                           "module_name": [("layer4.1.conv2", per_channel_weight_qconfig)]}
    """
    version = get_torch_version()
    if observer_type == 'post_training_dynamic_quant':
        model_qconfig = torch.quantization.default_dynamic_qconfig
    elif observer_type == 'quant_aware_training':
        model_qconfig = torch.quantization.QConfig(
                            activation=torch.quantization.FakeQuantize.with_args(
                                    dtype=torch.quint8,
                                    qscheme=torch.per_tensor_affine,
                                    reduce_range=REDUCE_RANGE),
                            weight=torch.quantization.default_weight_fake_quant) \
                        if version.release < Version("1.10.0").release else \
                          torch.quantization.QConfig(
                            activation=torch.quantization.FusedMovingAvgObsFakeQuantize.with_args(
                                       dtype=torch.quint8,
                                       qscheme=torch.per_tensor_affine,
                                       reduce_range=REDUCE_RANGE),
                            weight=torch.quantization.default_fused_per_channel_wt_fake_quant)
    else:
        model_qconfig = torch.quantization.QConfig(
            activation=torch.quantization.HistogramObserver.with_args(reduce_range=REDUCE_RANGE),
            weight=torch.quantization.default_per_channel_weight_observer)

    if version.release >= Version("1.13.0").release:  # pragma: no cover
        from torch.ao.quantization import QConfigMapping
        fx_op_cfgs = QConfigMapping()
        if observer_type != 'post_training_dynamic_quant':
            fx_op_cfgs.set_global(model_qconfig)
    else:
        fx_op_cfgs = dict()
        if observer_type != 'post_training_dynamic_quant':
            fx_op_cfgs[""] = model_qconfig
        op_tuple_cfg_list = []

    for key, value in op_cfgs.items():
        if key == "default_qconfig":
            if version.release >= Version("1.13.0").release:  # pragma: no cover
                fx_op_cfgs.set_global(value)
            else:
                fx_op_cfgs[""] = value
            continue
        if version.release >= Version("1.13.0").release:  # pragma: no cover
            fx_op_cfgs.set_module_name(key, value)
        else:
            op_tuple = (key, value)
            op_tuple_cfg_list.append(op_tuple)

    if version.release < Version("1.13.0").release:  # pragma: no cover
        fx_op_cfgs["module_name"] = op_tuple_cfg_list
    elif observer_type != 'post_training_dynamic_quant':
        from torch.ao.quantization import get_default_qconfig_mapping
        for name, q_config  in get_default_qconfig_mapping().to_dict()['object_type']:
            fx_op_cfgs.set_object_type(name, q_config)

    return fx_op_cfgs


def _observer(algorithm,
              scheme,
              granularity,
              dtype,
              observer_type='post_training_static_quant',
              compute_dtype='uint8'):
    """Construct an observer module, In forward, observer will update the statistics of
       the observed Tensor. And they should provide a `calculate_qparams` function
       that computes the quantization parameters given the collected statistics.

    Args:
        algorithm (string): What algorithm for computing the quantization parameters based on.
        scheme (string): Quantization scheme to be used.
        granularity (string): What granularity to computing the quantization parameters,
                              per channel or per tensor.
        dtype (string): Quantized data type
        observer_type (string): Observer type, default is 'post_training_static_quant'.

    Returns:
        oberser (object)
    """
    from .torch_utils.util import match_datatype_pattern, calculate_quant_min_max, _get_signed_and_bits
    if observer_type == 'post_training_dynamic_quant' and \
                get_torch_version().release >= Version("1.6.0").release:
        return torch.quantization.default_dynamic_quant_observer

    compute_dtype_dict = {'int8': torch.qint8, 'uint8': torch.quint8, 'None': None}
    if compute_dtype in compute_dtype_dict:
        compute_dtype = compute_dtype_dict[compute_dtype]
    else:  # pragma: no cover
        assert False, "Unsupport compute_dtype with {}".format(compute_dtype)

    quant_min, quant_max = None, None 
    dtype_dict = {'int8': torch.qint8, 'uint8': torch.quint8, 'fp32': torch.float}
    if dtype in dtype_dict:
        torch_dtype = dtype_dict[dtype]
    else:  # pragma: no cover
        #TODO to handle int4
        if match_datatype_pattern(dtype):
            logger.info((f"Currently, PyTorch does not natively support {dtype},"+ \
                f"it will simulate its numerics instead."))
            unsigned, num_bits = _get_signed_and_bits(dtype)
            torch_dtype = torch.quint8 if unsigned else torch.qint8
            quant_min, quant_max = calculate_quant_min_max(unsigned, num_bits)
            logger.info((f"For {dtype}, replace it with {torch_dtype} and " + \
                f"set quant_min: {quant_min}, quant_max: {quant_max}"))
        else:
            assert False, "Unsupport dtype with {}".format(dtype)

    if algorithm == 'placeholder' or torch_dtype == torch.float:  # pragma: no cover
        return torch.quantization.PlaceholderObserver \
            if get_torch_version().release < Version("1.8.0").release \
                else torch.quantization.PlaceholderObserver.with_args(dtype=torch_dtype,
                                                                      compute_dtype=compute_dtype)
    if algorithm == 'minmax':
        if granularity == 'per_channel':
            observer = torch.quantization.PerChannelMinMaxObserver
            if scheme == 'sym':
                qscheme = torch.per_channel_symmetric
            elif scheme == 'asym_float':
                qscheme = torch.per_channel_affine_float_qparams
            else:
                qscheme = torch.per_channel_affine
        else:
            assert granularity == 'per_tensor'
            observer = torch.quantization.MinMaxObserver
            if scheme == 'sym':
                qscheme = torch.per_tensor_symmetric
            else:
                assert scheme == 'asym'
                qscheme = torch.per_tensor_affine
    else:
        assert algorithm == 'kl'
        observer = torch.quantization.HistogramObserver
        assert granularity == 'per_tensor'
        if scheme == 'sym':
            qscheme = torch.per_tensor_symmetric
        else:
            assert scheme == 'asym'
            qscheme = torch.per_tensor_affine

    return observer.with_args(qscheme=qscheme,
                              dtype=torch_dtype,
                              reduce_range=(REDUCE_RANGE and scheme == 'asym'),
                              quant_min=quant_min,
                              quant_max=quant_max)


def _fake_quantize(algorithm, scheme, granularity, dtype, compute_dtype='uint8'):
    """Construct a fake quantize module, In forward, fake quantize module will update
       the statistics of the observed Tensor and fake quantize the input.
       They should also provide a `calculate_qparams` function
       that computes the quantization parameters given the collected statistics.

    Args:
        algorithm (string): What algorithm for computing the quantization parameters based on.
        scheme (string): Quantization scheme to be used.
        granularity (string): What granularity to computing the quantization parameters,
                              per channel or per tensor.
        dtype (sting): Quantized data type

    Return:
        fake quantization (object)
    """
    version = get_torch_version()
    if scheme == 'asym_float' \
                 and version.release >= Version("1.7.0").release:
        return torch.quantization.default_float_qparams_observer
    if algorithm == 'placeholder' or dtype == 'fp32':  # pragma: no cover
        return _observer(algorithm, scheme, granularity, dtype, compute_dtype=compute_dtype)
    fake_quant = torch.quantization.FakeQuantize \
                 if version.release < Version("1.10.0").release else \
                     torch.quantization.FusedMovingAvgObsFakeQuantize
    if algorithm == 'minmax':
        if granularity == 'per_channel':
            observer = torch.quantization.MovingAveragePerChannelMinMaxObserver
            if scheme == 'sym':
                qscheme = torch.per_channel_symmetric
            else:
                assert scheme == 'asym'
                qscheme = torch.per_channel_affine
        else:
            assert granularity == 'per_tensor'
            observer = torch.quantization.MovingAverageMinMaxObserver
            if scheme == 'sym':
                qscheme = torch.per_tensor_symmetric
            else:
                assert scheme == 'asym'
                qscheme = torch.per_tensor_affine
    else:  # pragma: no cover
        # Histogram observer is too slow for quantization aware training
        assert algorithm == 'kl'
        observer = torch.quantization.HistogramObserver
        assert granularity == 'per_tensor'
        if scheme == 'sym':
            qscheme = torch.per_tensor_symmetric
        else:
            assert scheme == 'asym'
            qscheme = torch.per_tensor_affine

    if dtype == 'int8':
        qmin = -128
        qmax = 127
        dtype = torch.qint8
    else:
        assert dtype == 'uint8'
        qmin = 0
        qmax = 255
        dtype = torch.quint8

    return fake_quant.with_args(observer=observer,
                                quant_min=qmin,
                                quant_max=qmax,
                                dtype=dtype,
                                qscheme=qscheme,
                                reduce_range=(REDUCE_RANGE and scheme == 'asym'))


def _propagate_qconfig(model,
                       op_qcfgs,
                       is_qat_convert=False,
                       approach='post_training_static_quant'):
    """Propagate qconfig through the module hierarchy and assign `qconfig`
       attribute on each leaf module

    Args:
        model (object): input model
        op_qcfgs (dict): dictionary that maps from name or type of submodule to
                         quantization configuration, qconfig applies to all submodules of a
                         given module unless qconfig for the submodules are specified (when
                         the submodule already has qconfig attribute)
        is_qat_convert (bool): flag that specified this function is used to QAT prepare
                               for pytorch 1.7 or above.
        approach (str): quantization approach
    Return:
        None, module is modified inplace with qconfig attached
    """
    fallback_ops = []
    _propagate_qconfig_recursively(model, '', op_qcfgs)

    if approach != 'post_training_dynamic_quant':
        for k, v in op_qcfgs.items():
            if v is None and not is_qat_convert:
                fallback_ops.append(k)

        if fallback_ops and not is_qat_convert:
            _fallback_quantizable_ops_recursively(model, '', fallback_ops, op_qcfgs)


def _propagate_qconfig_recursively(model, prefix, op_qcfgs, qconfig_parent=None):
    """This is a helper function for `propagate_qconfig`

    Args:
        model (object): input model
        prefix (string): prefix of op name
        op_qcfgs (dict): dictionary that maps from name or type of submodule to
                        quantization configuration
        qconfig_parent (object, optional): qconfig of parent module

    Returns:
        None
    """
    for name, child in model.named_children():
        op_name = prefix + name
        child.qconfig = qconfig_parent
        qconfig_son = None
        if op_name in op_qcfgs:
            child.qconfig = op_qcfgs[op_name]
            # for submodules of fused module, like nn.ConvBnRelu2d.
            qconfig_son = child.qconfig
        elif type(child) == torch.quantization.DeQuantStub:
            version = get_torch_version()
            if version.release >= Version("1.8.0").release:
                child.qconfig = torch.quantization.QConfig(
                    activation=torch.quantization.MinMaxObserver.with_args(
                        reduce_range=REDUCE_RANGE),
                    weight=torch.quantization.default_per_channel_weight_observer)
        _propagate_qconfig_recursively(child, op_name + '.', op_qcfgs, qconfig_son)


def _find_quantized_op_num(module, op_qcfgs, prefix='', op_count=0):
    """This is a helper function for `_fallback_quantizable_ops_recursively`

    Args:
        model (object): input model
        op_cfgs (dict): dictionary of quantization configure for each op
        prefix (str): prefix of op name
        op_count (int, optional): count the quantizable op quantity in this module

    Returns:
        the quantizable op quantity in this module
    """
    for name_tmp, child_tmp in module.named_children():
        op_name = prefix + '.' + name_tmp if prefix != '' else name_tmp
        if op_name in op_qcfgs.keys() and \
          type(child_tmp) != torch.quantization.QuantStub:
            op_count += 1
        else:
            op_count = _find_quantized_op_num(child_tmp, op_qcfgs, op_name, op_count)
    return op_count


def _fallback_quantizable_ops_recursively(model, prefix, fallback_ops, op_qcfgs):
    """Handle all fallback ops(fp32 ops)

    Args:
        model (object): input model
        prefix (string): the prefix of op name
        fallback_ops (list): list of fallback ops(fp32 ops)
        op_cfgs (dict): dictionary of quantization configure for each op

    Returns:
        None
    """
    class DequantQuantWrapper(torch.nn.Module):
        """A wrapper class that wraps the input module, adds DeQuantStub and
           surround the call to module with call to dequant.
           this is used by fallback layer when the data type of quantized op
           is  input:int8/output:int8.

           This is used by the fallback utility functions to add the dequant and
           quant modules, before `convert` function `QuantStub` will just be observer,
           it observes the input tensor, after `convert`, `QuantStub`
           will be swapped to `nnq.Quantize` which does actual quantization. Similarly
           for `DeQuantStub`.
        """
        def __init__(self, module, observer=None):
            super(DequantQuantWrapper, self).__init__()
            if not module.qconfig and observer:
                weights_observer = observer('minmax', 'asym', 'per_channel', 'int8')
                activation_observer = observer('minmax', 'sym', 'per_tensor', 'uint8')
                module.qconfig = torch.quantization.QConfig(activation=activation_observer,
                                                            weight=weights_observer)
            self.add_module('quant', torch.quantization.QuantStub(module.qconfig))
            self.add_module('dequant', torch.quantization.DeQuantStub())
            self.add_module('module', module)
            version = get_torch_version()
            if version.release >= Version("1.8.0").release:
                self.dequant.qconfig = module.qconfig
            module.qconfig = None
            self.train(module.training)

        def forward(self, X):
            X = self.dequant(X)
            X = self.module(X)
            return self.quant(X)

        def add(self, x, y):
            # type: (Tensor, Tensor) -> Tensor
            x = self.dequant(x)
            y = self.dequant(y)
            r = self.module.add(x, y)
            return self.quant(r)

        def add_scalar(self, x, y):
            # type: (Tensor, float) -> Tensor
            x = self.dequant(x)
            r = self.module.add_scalar(x, y)
            return self.quant(r)

        def mul(self, x, y):
            # type: (Tensor, Tensor) -> Tensor
            x = self.dequant(x)
            y = self.dequant(y)
            r = self.module.mul(x, y)
            return self.quant(r)

        def mul_scalar(self, x, y):
            # type: (Tensor, float) -> Tensor
            x = self.dequant(x)
            r = self.module.mul_scalar(x, y)
            return self.quant(r)

        def cat(self, x, dim=0):
            # type: (List[Tensor], int) -> Tensor
            X = [self.dequant(x_) for x_ in x]
            r = self.module.cat(X, dim)
            return self.quant(r)

        def add_relu(self, x, y):
            # type: (Tensor, Tensor) -> Tensor
            x = self.dequant(x)
            y = self.dequant(y)
            r = self.module.add_relu(x, y)
            return self.quant(r)

    for name, child in model.named_children():
        op_name = prefix + '.' + name if prefix != '' else name
        if op_name in fallback_ops:
            child.qconfig = None
            quantize_op_num = _find_quantized_op_num(model, op_qcfgs, prefix=prefix)
            if quantize_op_num == 1:
                found = False
                for name_tmp, child_tmp in model.named_children():
                    if isinstance(child_tmp, torch.quantization.QuantStub) or isinstance(
                            child_tmp, torch.quantization.DeQuantStub):
                        model._modules[name_tmp] = torch.nn.Identity()
                        found = True
                if not found:
                    model._modules[name] = DequantQuantWrapper(child, observer=_observer)
            else:
                model._modules[name] = DequantQuantWrapper(child, observer=_observer)
        else:
            _fallback_quantizable_ops_recursively(child, op_name, fallback_ops, op_qcfgs)


@adaptor_registry
class TemplateAdaptor(Adaptor):
    """Tample adaptor of PyTorch framework.

    Args:
        framework_specific_info (dict): dictionary of tuning configure from yaml file.
    """
    def __init__(self, framework_specific_info):
        super(TemplateAdaptor, self).__init__(framework_specific_info)
        import torch.quantization as tq
        self.version = get_torch_version()
        # set torch random seed
        random_seed = framework_specific_info['random_seed']
        torch.manual_seed(random_seed)

        self.bf16_ops = []
        self.use_bf16 = framework_specific_info.get('use_bf16', True)
        self.device = framework_specific_info['device']
        self.q_dataloader = framework_specific_info['q_dataloader']
        self.q_func = framework_specific_info.get('q_func', None)
        self.benchmark = (GLOBAL_STATE.STATE == MODE.BENCHMARK)
        self.workspace_path = framework_specific_info['workspace_path']
        self.is_baseline = False if GLOBAL_STATE.STATE == MODE.BENCHMARK else True
        self.query_handler = None
        self.approach = ''
        self.pre_optimized_model = None
        self.sub_module_list = None
        self.default_qconfig = framework_specific_info.get('default_qconfig', None)
        self.performance_only = framework_specific_info.get("performance_only", False)
        self.example_inputs = framework_specific_info.get("example_inputs", None)

        if 'approach' in framework_specific_info:  # pragma: no cover
            self.approach = framework_specific_info['approach']
            if framework_specific_info['approach'] in ["post_training_static_quant",
                "post_training_auto_quant"]:
                if self.version.release < Version("1.7.0").release:
                    self.q_mapping = tq.default_mappings.DEFAULT_MODULE_MAPPING
                elif self.version.release < Version("1.8.0").release:
                    self.q_mapping = \
                        tq.quantization_mappings.get_static_quant_module_mappings()
                else:
                    self.q_mapping = \
                        tq.quantization_mappings.get_default_static_quant_module_mappings()
            elif framework_specific_info['approach'] == "quant_aware_training":
                if self.version.release < Version("1.7.0").release:
                    self.q_mapping = tq.default_mappings.DEFAULT_QAT_MODULE_MAPPING
                elif self.version.release < Version("1.8.0").release:
                    self.q_mapping = \
                        tq.quantization_mappings.get_qat_module_mappings()
                else:
                    self.q_mapping = \
                        tq.quantization_mappings.get_default_qat_module_mappings()
            elif framework_specific_info['approach'] == "post_training_dynamic_quant":
                if self.version.release < Version("1.7.0").release:
                    self.q_mapping = \
                        tq.default_mappings.DEFAULT_DYNAMIC_MODULE_MAPPING
                elif self.version.release < Version("1.8.0").release:
                    self.q_mapping = \
                        tq.quantization_mappings.get_dynamic_quant_module_mappings()
                else:
                    self.q_mapping = \
                        tq.quantization_mappings.get_default_dynamic_quant_module_mappings()
            else:
                assert False, "Unsupport approach: {}".format(self.approach)

        self.fp32_results = []
        self.fp32_preds_as_label = False

    def calib_func(self, model, dataloader, tmp_iterations, conf=None):
        try:
            for idx, (input, label) in enumerate(dataloader):
                output = pytorch_forward_wrapper(model,
                                                 input,
                                                 device=self.device,
                                                 conf=conf,
                                                 running_mode='calibration')
                if idx >= tmp_iterations - 1:
                    break
        except Exception as e:
            for idx, input in enumerate(dataloader):
                output = pytorch_forward_wrapper(model,
                                                 input,
                                                 device=self.device,
                                                 conf=conf,
                                                 running_mode='calibration')
                if idx >= tmp_iterations - 1:
                    break

    def model_calibration(self,
                          q_model,
                          dataloader,
                          iterations=1,
                          conf=None,
                          calib_sampling_size=1):
        assert iterations > 0
        with torch.no_grad():
            if isinstance(dataloader, BaseDataLoader):
                batch_size = dataloader.batch_size
                try:
                    for i in range(batch_size):
                        if calib_sampling_size % (batch_size - i) == 0:
                            calib_batch_size = batch_size - i
                            if i != 0:
                                logger.warning("Reset `calibration.dataloader.batch_size` field "
                                               "to {}".format(calib_batch_size) +
                                               " to make sure the sampling_size is "
                                               "divisible exactly by batch size")
                            break
                    tmp_iterations = int(math.ceil(calib_sampling_size / calib_batch_size))
                    dataloader.batch(calib_batch_size)
                    self.calib_func(q_model, dataloader, tmp_iterations, conf)
                except Exception:  # pragma: no cover
                    logger.warning("Fail to forward with batch size={}, set to {} now.".format(
                        batch_size, 1))
                    dataloader.batch(1)
                    self.calib_func(q_model, dataloader, calib_sampling_size, conf)
            else:  # pragma: no cover
                if hasattr(dataloader, 'batch_size') and \
                  calib_sampling_size % dataloader.batch_size != 0:
                    logger.warning(
                        "Please note that calibration sampling size {} " \
                        "isn't divisible exactly by batch size {}. " \
                        "So the real sampling size is {}.".
                        format(calib_sampling_size, dataloader.batch_size,
                               dataloader.batch_size * iterations))

                self.calib_func(q_model, dataloader, iterations, conf)

    def eval_func(self, model, dataloader, postprocess, metrics, measurer, iteration, conf=None):
        results = []
        try:
            for idx, (input, label) in enumerate(dataloader):
                if measurer is not None:
                    measurer.start()

                output = pytorch_forward_wrapper(model, input, device=self.device, conf=conf)
                if self.device != "cpu":  # pragma: no cover
                    output = output.to("cpu")
                    label = label.to("cpu")
                if measurer is not None:
                    measurer.end()
                if postprocess is not None:
                    output, label = postprocess((output, label))
                if metrics:
                    for metric in metrics:
                        if not hasattr(metric, "compare_label") or \
                            (hasattr(metric, "compare_label") and metric.compare_label):
                            metric.update(output, label)

                    # If distributed dataloader, gather all outputs to update metric
                    if getattr(dataloader, 'distributed', False) or \
                      isinstance(dataloader.sampler, \
                      torch.utils.data.distributed.DistributedSampler):
                        hvd.init()
                        for metric in metrics:
                            metric.hvd = hvd

                if self.fp32_preds_as_label:
                    self.fp32_results.append(output) if self.is_baseline else \
                        results.append(output)
                if idx + 1 == iteration:
                    break
        except Exception as e:
            logger.warning("The dataloader didn't include label, will try input without label!")
            for idx, input in enumerate(dataloader):
                if (isinstance(input, dict) or isinstance(input, UserDict)):
                    if not self.benchmark:
                        assert "label" in input, \
                            "The dataloader must include label to measure the metric!"
                        label = input["label"].to("cpu")
                elif not self.benchmark:
                    assert False, "The dataloader must include label to measure the metric!"

                if measurer is not None:
                    measurer.start()

                output = pytorch_forward_wrapper(model, input, device=self.device, conf=conf)

                if measurer is not None:
                    measurer.end()

                if self.device != "cpu" and not self.benchmark:  # pragma: no cover
                    if isinstance(output, dict) or isinstance(input, UserDict):
                        for key in output:
                            output[key] = output[key].to("cpu")
                    elif isinstance(output, list) or isinstance(output, tuple):
                        for tensor in output:
                            tensor = tensor.to("cpu")
                    else:
                        output = output.to("cpu")

                if postprocess is not None and not self.benchmark:
                    output, label = postprocess((output, label))

                if metrics and not self.benchmark:
                    for metric in metrics:
                        if not hasattr(metric, "compare_label") or \
                            (hasattr(metric, "compare_label") and metric.compare_label):
                            metric.update(output, label)

                    # If distributed dataloader, gather all outputs to update metric
                    if getattr(dataloader, 'distributed', False) or \
                      isinstance(dataloader.sampler, \
                      torch.utils.data.distributed.DistributedSampler):
                        hvd.init()
                        for metric in metrics:
                            metric.hvd = hvd

                if self.fp32_preds_as_label:
                    self.fp32_results.append(output) if self.is_baseline else \
                        results.append(output)
                if idx + 1 == iteration:
                    break
        return results

    def model_eval(self,
                   model,
                   dataloader,
                   postprocess=None,
                   metrics=None,
                   measurer=None,
                   iteration=-1,
                   conf=None):
        with torch.no_grad():
            if metrics:
                for metric in metrics:
                    metric.reset()
            if isinstance(dataloader, BaseDataLoader) and not self.benchmark:
                try:
                    results = self.eval_func(model, dataloader, postprocess, metrics, measurer,
                                             iteration, conf)
                except Exception:  # pragma: no cover
                    logger.warning("Fail to forward with batch size={}, set to {} now.".format(
                        dataloader.batch_size, 1))
                    dataloader.batch(1)
                    results = self.eval_func(model, dataloader, postprocess, metrics, measurer,
                                             iteration, conf)
            else:  # pragma: no cover
                results = self.eval_func(model, dataloader, postprocess, metrics, measurer,
                                         iteration, conf)

        if self.fp32_preds_as_label:
            if self.is_baseline:
                results = torch_utils.util.collate_torch_preds(self.fp32_results)
                reference = results
            else:
                reference = torch_utils.util.collate_torch_preds(self.fp32_results)
                results = torch_utils.util.collate_torch_preds(results)
            for metric in metrics:
                if hasattr(metric, "compare_label") and not metric.compare_label:
                    metric.update(results, reference)

        acc = 0 if metrics is None else [metric.result() for metric in metrics]
        return acc if not isinstance(acc, list) or len(acc) > 1 else acc[0]

    def _get_quantizable_ops_recursively(self, model, prefix, quantizable_ops):
        """This is a helper function for `query_fw_capability`,
           and it will get all quantizable ops from model.

        Args:
            model (object): input model
            prefix (string): prefix of op name
            quantizable_ops (list): list of quantizable ops from model include op name and type.

        Returns:
            None
        """

        raise NotImplementedError

    def _get_quantizable_ops(self, model):
        """This is a helper function to get all quantizable ops from model.

        Args:
            model (object): input model which is PyTorch model

        Returns:
            q_capability (dictionary): tuning capability for each op from model.
        """
        tmp_model = model
        tmp_model.eval()
        quantizable_ops = []
        # add block ops
        self.block_info = None
        self._get_quantizable_ops_recursively(tmp_model, '', quantizable_ops)
<<<<<<< HEAD
        logger.info(f"*** Found {len(self.block_info)} blocks: {self.block_info}")
        capability = self.query_handler.get_quantization_capability()['dynamic'] \
            if self.approach == "post_training_dynamic_quant" else \
            self.query_handler.get_quantization_capability()['quant_aware'] \
            if self.approach == "quant_aware_training" else \
            self.query_handler.get_quantization_capability()['static']

        q_capability = {}
        q_capability['optypewise'] = OrderedDict()
        q_capability['opwise'] = OrderedDict()
        q_capability['block_info'] = self.block_info

        if self.approach == "post_training_dynamic_quant":
            capability_pair = [
                (self.query_handler.get_quantization_capability()['dynamic'], 'dynamic')]
        elif self.approach == "quant_aware_training":
            capability_pair = [
                (self.query_handler.get_quantization_capability()['quant_aware'], 'static')]
        elif self.approach == "post_training_static_quant":
            capability_pair = [
                (self.query_handler.get_quantization_capability()['static'], 'static')]
        else:
            capability_pair = [
                (self.query_handler.get_quantization_capability()['static'], 'static'),
                (self.query_handler.get_quantization_capability()['dynamic'], 'dynamic')]
        fp32_config = {'activation': {'dtype': 'fp32'}, 'weight': {'dtype': 'fp32'}}
        # Ignore LayerNorm, InstanceNorm3d and Embedding quantizable ops,
        # due to huge accuracy regression in PyTorch.
        if isinstance(self, PyTorch_IPEXAdaptor):
            additional_skipped_module_classes = {}
=======
        # capability = self.query_handler.get_quantization_capability()['dynamic'] \
        #     if self.approach == "post_training_dynamic_quant" else \
        #     self.query_handler.get_quantization_capability()['quant_aware'] \
        #     if self.approach == "quant_aware_training" else \
        #     self.query_handler.get_quantization_capability()['static']
        
        q_capability = {}
        q_capability['optypewise'] = OrderedDict()
        q_capability['opwise'] = OrderedDict()
        quant_datatypes = self.query_handler.get_quant_datatypes()

        if self.approach == "quant_aware_training":
            capability_pair = [(self.query_handler.get_quantization_capability()['quant_aware'], 'static')]
            fp32_config = {'activation': {'dtype': 'fp32'}, 'weight': {'dtype': 'fp32'}}
            # Ignore LayerNorm, InstanceNorm3d and Embedding quantizable ops,
            # due to huge accuracy regression in PyTorch.
            if isinstance(self, PyTorch_IPEXAdaptor):
                additional_skipped_module_classes = {}
            else:
                additional_skipped_module_classes = {'LayerNorm', 'InstanceNorm3d', 'Dropout'}
            no_fp32_ops = {'QuantStub'}
            for pair in capability_pair:
                capability, mode = pair
                for q_op in quantizable_ops:
                    if q_op not in q_capability['opwise']:
                        q_capability['opwise'][q_op] = []
                    if q_op[1] not in q_capability['optypewise']:
                        q_capability['optypewise'][q_op[1]] = []

                    op_cfg = copy.deepcopy(capability[q_op[1]]) if q_op[1] in capability \
                        else copy.deepcopy(capability['default'])

                    op_cfg['activation']['quant_mode'] = mode if q_op[1] not in \
                        ['LSTM', 'GRU', 'LSTMCell', 'GRUCell', 'RNNCell'] else 'dynamic'

                    # skip the op that only include fp32
                    if q_op[1] not in additional_skipped_module_classes:
                        if op_cfg not in q_capability['opwise'][q_op]:
                            q_capability['opwise'][q_op].append(op_cfg)
                        if op_cfg not in q_capability['optypewise'][q_op[1]]:
                            q_capability['optypewise'][q_op[1]].append(op_cfg)

                    if q_op[1] not in no_fp32_ops:
                        if fp32_config not in q_capability['opwise'][q_op]:
                            q_capability['opwise'][q_op].append(fp32_config)
                        if fp32_config not in q_capability['optypewise'][q_op[1]]:
                            q_capability['optypewise'][q_op[1]].append(fp32_config)
>>>>>>> 9eac3aee
        else:
            for datatype in quant_datatypes:
                if self.approach == "post_training_dynamic_quant":
                    capability_pair = [
                        (self.query_handler.get_quantization_capability(datatype).get('dynamic', {}), 'dynamic')]
                elif self.approach == "post_training_static_quant":
                    capability_pair = [
                        (self.query_handler.get_quantization_capability(datatype).get('static', {}), 'static')]
                else:
                    capability_pair = [
                        (self.query_handler.get_quantization_capability(datatype).get('static', {}), 'static'),
                        (self.query_handler.get_quantization_capability(datatype).get('dynamic', {}), 'dynamic')]

                fp32_config = {'activation': {'dtype': 'fp32'}, 'weight': {'dtype': 'fp32'}}
                # Ignore LayerNorm, InstanceNorm3d and Embedding quantizable ops,
                # due to huge accuracy regression in PyTorch.
                if isinstance(self, PyTorch_IPEXAdaptor):
                    additional_skipped_module_classes = {}
                else:
                    additional_skipped_module_classes = {'LayerNorm', 'InstanceNorm3d', 'Dropout'}
                no_fp32_ops = {'QuantStub'}
                for pair in capability_pair:
                    capability, mode = pair
                    for q_op in quantizable_ops:
                        op_cfg = None
                        if q_op not in q_capability['opwise']:
                            q_capability['opwise'][q_op] = []
                        if q_op[1] not in q_capability['optypewise']:
                            q_capability['optypewise'][q_op[1]] = []

                        if mode == 'static' and q_op[1] in ['LSTM', 'GRU', 'LSTMCell', 'GRUCell', 'RNNCell']:
                            continue

                        op_cfg = copy.deepcopy(capability[q_op[1]]) if q_op[1] in capability \
                            else copy.deepcopy(capability.get('default', fp32_config))

                        op_cfg['activation']['quant_mode'] = mode if q_op[1] not in \
                            ['LSTM', 'GRU', 'LSTMCell', 'GRUCell', 'RNNCell'] else 'dynamic'

                        # skip the op that only include fp32
                        if q_op[1] not in additional_skipped_module_classes:
                            if op_cfg not in q_capability['opwise'][q_op]:
                                q_capability['opwise'][q_op].append(op_cfg)
                            if op_cfg not in q_capability['optypewise'][q_op[1]]:
                                q_capability['optypewise'][q_op[1]].append(op_cfg)

                        if q_op[1] not in no_fp32_ops:
                            if fp32_config not in q_capability['opwise'][q_op]:
                                q_capability['opwise'][q_op].append(fp32_config)
                            if fp32_config not in q_capability['optypewise'][q_op[1]]:
                                q_capability['optypewise'][q_op[1]].append(fp32_config)

        # get bf16 capability
        if self.use_bf16 and (CpuInfo().bf16 or os.getenv('FORCE_BF16') == '1') and \
            (self.version.release >= Version("1.11.0").release):
            self.bf16_ops = self.query_handler.get_op_types_by_precision("bf16")
            bf16_ops = []
            self._get_bf16_ops_recursively(tmp_model, '', bf16_ops)
            mixed_capability = self._combine_capability(bf16_ops, q_capability)
            return mixed_capability
        return q_capability

    def _get_bf16_ops_recursively(self, model, prefix, bf16_ops):
        """This is a helper function for `query_fw_capability`,
           and it will get all quantizable ops from model.

        Args:
            model (object): input model
            prefix (string): prefix of op name
            bf16_ops (list): list of quantizable ops from model include op name and type.

        Returns:
            None
        """

        for name, child in model.named_children():
            op_name = prefix + '.' + name if prefix != '' else name
            if str(child.__class__.__name__) in self.bf16_ops \
               and type(child) != torch.nn.Sequential \
               and type(child) != torch.quantization.stubs.DeQuantStub:
                bf16_ops.append((op_name, unify_op_type_mapping[str(child.__class__.__name__)]
                                 if str(child.__class__.__name__) in unify_op_type_mapping else
                                 str(child.__class__.__name__)))
            elif self.is_fused_module(child):
                continue
            else:
                self._get_bf16_ops_recursively(child, op_name, bf16_ops)

    def _combine_capability(self, bf16_ops, q_capability):
        bf16_config = {'activation': {'dtype': 'bf16'}, 'weight': {'dtype': 'bf16'}}
        fp32_config = {'activation': {'dtype': 'fp32'}, 'weight': {'dtype': 'fp32'}}
        for bf16_op in bf16_ops:
            if bf16_op in q_capability['opwise'] and \
                bf16_config not in q_capability['opwise'][bf16_op]:
                q_capability['opwise'][bf16_op].append(bf16_config)
            else:
                q_capability['opwise'][bf16_op] = [bf16_config, fp32_config]
                if bf16_op[1] not in q_capability['optypewise']:
                    q_capability['optypewise'][bf16_op[1]] = [bf16_config, fp32_config]
        return q_capability

    def is_fused_module(self, module):
        """This is a helper function for `_propagate_qconfig_helper` to detecte
           if this module is fused.

        Args:
            module (object): input module

        Returns:
            (bool): is fused or not
        """
        op_type = str(type(module))
        if 'fused' in op_type:
            return True
        else:
            return False

    def calculate_hessian_trace(self,
                                fp32_model,
                                dataloader,
                                q_model,
                                criterion,
                                enable_act=False
                                ):
        """Calculate hessian trace.

        Args:
            fp32_model: The original fp32 model.
            criterion: The loss function for calculate the hessian trace. # loss = criterion(output, target)
            dataloader: The dataloader for calculate the gradient.
            q_model: The INT8 AMAP model.
            enable_act: Enabling quantization error or not.

        Return:
            hessian_trace(Dict[Tuple, float]), key: (op_name, op_type); value: hessian trace.
        """
        from .torch_utils.hawq_metric import hawq_top
        op_to_traces = hawq_top(fp32_model=fp32_model,
                                dataloader=dataloader,
                                q_model=q_model,
                                criterion=criterion,
                                enable_act=enable_act)
        return op_to_traces

    def smooth_quant(self, model, dataloader, calib_iter, tune_cfg=None, alpha=0.5,
                     percentile=None, op_types=None, scales_per_op=None, force_re_smooth=False):
        """ convert the model by smooth quant.

        Args:
            model: origin FP32 model
            dataloader: calib dataloader
            calib_iter: calib iters
            tune_cfg: quantization config
            alpha: smooth alpha in SmoothQuant, 1.0 will fallback to SPIQ
            percentile:Percentile of calibration to remove outliers, not supported now
            op_types: The op types whose input tensor will be dumped
            scales_per_op: True, each op will have an individual scale, mainly for accuracy
                           False, ops with the same input will share a scale, mainly for performance

        Returns:
            model: A modified fp32 model
        """
        if not hasattr(self, 'sq') or force_re_smooth:
            self.sq = TorchSmoothQuant(model._model, dataloader=dataloader)
        args = {}  ##different backends may have different default values
        if op_types != None:
            args["op_types"] = op_types
        if percentile != None:
            args['percentile'] = percentile
        if scales_per_op != None:
            args['scales_per_op'] = scales_per_op
        model._model = self.sq.transform(alpha=alpha, calib_iter=calib_iter, **args)
        return model



unify_op_type_mapping = {
    "ConvReLU2d": "Conv2d",
    "ConvReLU3d": "Conv3d",
    "LinearReLU": "Linear",
    "ConvBn2d": "Conv2d",
    "ConvBnReLU2d": "Conv2d"
}


@adaptor_registry
class PyTorchAdaptor(TemplateAdaptor):
    """Adaptor of PyTorch framework, all PyTorch API is in this class.

    Args:
        framework_specific_info (dict): dictionary of tuning configure from yaml file.
    """
    def __init__(self, framework_specific_info):
        super(PyTorchAdaptor, self).__init__(framework_specific_info)
        """
        # Map for swapping float module to quantized ones,
        # and this dictionary will change with different PoTorch versions
        DEFAULT_MODULE_MAPPING = {
            nn.Linear: nnq.Linear,
            nn.ReLU: nnq.ReLU,
            nn.ReLU6: nnq.ReLU6,
            nn.Conv2d: nnq.Conv2d,
            nn.Conv3d: nnq.Conv3d,
            QuantStub: nnq.Quantize,
            DeQuantStub: nnq.DeQuantize,
            # Wrapper Modules:
            nnq.FloatFunctional: nnq.QFunctional,
            # Intrinsic modules:
            nni.ConvReLU2d: nniq.ConvReLU2d,
            nni.ConvReLU3d: nniq.ConvReLU3d,
            nni.LinearReLU: nniq.LinearReLU,
            nniqat.ConvReLU2d: nniq.ConvReLU2d,
            nniqat.LinearReLU: nniq.LinearReLU,
            nniqat.ConvBn2d: nnq.Conv2d,
            nniqat.ConvBnReLU2d: nniq.ConvReLU2d,
            # QAT modules:
            nnqat.Linear: nnq.Linear,
            nnqat.Conv2d: nnq.Conv2d,
        }
        """

        self.tune_cfg = None
        if self.device == "cpu":
            query_config_file = "pytorch_cpu.yaml"
        elif self.device == "gpu":
            query_config_file = "pytorch_gpu.yaml"
        else:  # pragma: no cover
            assert False, "Unsupport this device {}".format(self.device)
        self.query_handler = PyTorchQuery(
            local_config_file=os.path.join(os.path.dirname(__file__), query_config_file))

        self.white_list = get_torch_white_list(self.approach)

        # for tensorboard
        self.dump_times = 0
        self.fused_dict = {}

        self.optype_statistics = None

    @dump_elapsed_time("Pass quantize model")
    def quantize(self, tune_cfg, model, dataloader, q_func=None):
        """Execute the quantize process on the specified model.

        Args:
            tune_cfg (dict): quantization config.
            model (object): model need to do quantization.
            dataloader (object): calibration dataset.
            q_func (objext, optional): training function for quantization aware training mode.

        Returns:
            (object): quantized model
        """

        assert isinstance(model._model, torch.nn.Module), \
               "The model passed in is not the instance of torch.nn.Module"

        # For tensorboard display
        self.tune_cfg = tune_cfg
        self.tune_cfg["approach"] = self.approach
        self.tune_cfg["reduce_range"] = REDUCE_RANGE
        self.tune_cfg["framework"] = "pytorch"
        op_cfgs = _cfg_to_qconfig(tune_cfg, self.approach)
        self.tune_cfg['bf16_ops_list'] = op_cfgs['bf16_ops_list']
        del op_cfgs['bf16_ops_list']
        gc.collect()

        if self.version.release < Version("2.0.0").release:
            from torch.quantization.quantize import add_observer_
        else:
            from torch.quantization.quantize import _add_observer_ as add_observer_

        if self.performance_only:
            q_model = model
        else:
            try:
                q_model = copy.deepcopy(model)
            except Exception as e:  # pragma: no cover
                logger.warning("Fail to deep copy the model due to {}, inplace is used now.".format(
                    repr(e)))
                q_model = model

        if self.approach == 'quant_aware_training':
            q_model._model.train()
        else:
            q_model._model.eval()
        if self.version.release < Version("1.7.0").release or \
                    self.approach != 'quant_aware_training':
            _propagate_qconfig(q_model._model, op_cfgs, approach=self.approach)
            # sanity check common API misusage
            if not any(hasattr(m, 'qconfig') and m.qconfig for m in q_model._model.modules()):
                logger.warn("None of the submodule got qconfig applied. Make sure you "
                            "passed correct configuration through `qconfig_dict` or "
                            "by assigning the `.qconfig` attribute directly on submodules.")

        if self.approach in ['post_training_static_quant', 'post_training_auto_quant']:
            add_observer_(q_model._model)
            if q_func is None:
                iterations = tune_cfg.get('calib_iteration', 1)
                self.model_calibration(q_model._model,
                                       dataloader,
                                       iterations,
                                       calib_sampling_size=tune_cfg.get('calib_sampling_size', 1))
            else:
                q_func(q_model._model)
        elif self.approach == 'quant_aware_training':
            if self.version.release >= Version("1.7.0").release:
                _propagate_qconfig(q_model._model, op_cfgs, is_qat_convert=True)
                torch.quantization.convert(q_model._model,
                                           mapping=self.q_mapping,
                                           inplace=True,
                                           remove_qconfig=False)
                _propagate_qconfig(q_model._model, op_cfgs)
                add_observer_(q_model._model, self.white_list,
                                                 set(self.q_mapping.values()))
            else:  # pragma: no cover
                add_observer_(q_model._model)
                torch.quantization.convert(q_model._model, self.q_mapping, inplace=True)
            # q_func can be created by neural_compressor internal or passed by user. It's critical to
            # distinguish how q_func is passed since neural_compressor built-in functions accept neural_compressor
            # model and user defined func should accept framework model.
            q_model._model = q_func(
                q_model if getattr(q_func, 'builtin', None) else q_model._model)
            assert q_model._model is not None, "Please return a trained model in train function!"
            q_model._model.eval()

        if self.approach == 'quant_aware_training':
            torch.quantization.convert(q_model._model, inplace=True)
        else:
            torch.quantization.convert(q_model._model, mapping=self.q_mapping, inplace=True)

        if len(self.tune_cfg['bf16_ops_list']) > 0 and \
            (self.version.release >= Version("1.11.0").release) and \
            (CpuInfo().bf16 or os.getenv('FORCE_BF16') == '1'): # pragma: no cover
            q_model._model = torch_utils.bf16_convert.Convert(q_model._model, self.tune_cfg)

        q_model.q_config = copy.deepcopy(self.tune_cfg)
        if self.approach != 'post_training_dynamic_quant':
            self._get_scale_zeropoint(q_model._model, q_model.q_config)
        q_model.is_quantized = True

        self._dump_model_op_stats(q_model._model, q_model.q_config)
        torch_utils.util.get_embedding_contiguous(q_model._model)
        return q_model

    def evaluate(self,
                 model,
                 dataloader,
                 postprocess=None,
                 metrics=None,
                 measurer=None,
                 iteration=-1,
                 tensorboard=False,
                 fp32_baseline=False):
        """Execute the evaluate process on the specified model.

        Args:
            model (object): model to run evaluation.
            dataloader (object): evaluation dataset.
            postprocess (object, optional): process function after evaluation.
            metrics (list, optional): list of metric function.
            measurer (object, optional): measurer function.
            iteration (int, optional): number of iterations to evaluate.
            tensorboard (bool, optional): dump output tensor to tensorboard summary files.
            fp32_baseline (boolen, optional): only for compare_label=False pipeline

        Returns:
            (object): accuracy
        """
        self.is_baseline = fp32_baseline
        if tensorboard:
            model = self._pre_eval_hook(model)

        model_ = model._model
        assert isinstance(
            model_, torch.nn.Module), "The model passed in is not the instance of torch.nn.Module"
        model_.eval()
        if self.device == "cpu":
            model_.to("cpu")
        elif self.device == "gpu":
            if self.is_baseline:
                model_.to("dpcpp")

        if metrics:
            self.fp32_preds_as_label = any([hasattr(metric, "compare_label") and \
                not metric.compare_label for metric in metrics])
        acc = self.model_eval(model_, dataloader, postprocess, metrics, measurer, iteration)

        if tensorboard:
            self._post_eval_hook(model, accuracy=acc)
        return acc if not isinstance(acc, list) or len(acc) > 1 else acc[0]

    def _pre_hook_for_qat(self, dataloader=None):
        # self.model._model is needed here.
        self.model._model.qconfig = torch.quantization.QConfig(
            activation=torch.quantization.FakeQuantize.with_args(dtype=torch.quint8,
                                                                 qscheme=torch.per_tensor_affine,
                                                                 reduce_range=REDUCE_RANGE),
            weight=torch.quantization.default_weight_fake_quant)
        self.non_quant_dict = self.get_non_quant_modules(self.model.kwargs)
        quantizable_ops = []
        self._get_quantizable_ops_recursively(self.model._model, '', quantizable_ops)
        bf16_ops = []
        if self.version.release >= Version("1.11.0").release and self.use_bf16 and \
            (CpuInfo().bf16 or os.getenv('FORCE_BF16') == '1'): # pragma: no cover
            self.bf16_ops = self.query_handler.get_op_types_by_precision("bf16")
            self._get_bf16_ops_recursively(self.model._model, '', bf16_ops)
        bf16_ops_list = [(op) for op in bf16_ops if op not in quantizable_ops]
        self.model.model.training = True
        torch.quantization.prepare_qat(self.model._model, inplace=True)

        # This is a flag for reloading
        self.model.q_config = {
            'is_oneshot': True,
            'framework': 'pytorch',
            'reduce_range': REDUCE_RANGE,
            'approach': 'quant_aware_training',
            'bf16_ops_list': bf16_ops_list,
        }

    def _post_hook_for_qat(self):
        torch.quantization.convert(self.model._model, inplace=True)
        if self.model.q_config is not None and len(self.model.q_config['bf16_ops_list']) > 0 and \
            self.version.release >= Version("1.11.0").release and self.use_bf16 and \
            (CpuInfo().bf16 or os.getenv('FORCE_BF16') == '1'): # pragma: no cover
            self.model._model = torch_utils.bf16_convert.Convert(self.model._model, self.model.q_config)

    def _pre_hook_for_hvd(self, dataloader=None):
        # TODO: lazy init here
        hvd.init()
        hvd.broadcast_parameters(self.model._model.state_dict(), root_rank=0)
        hvd.broadcast_optimizer_state(self.optimizer, root_rank=0)
        self.optimizer = hvd.DistributedOptimizer(
            self.optimizer, named_parameters=self.model._model.named_parameters())

    def train(self, model, dataloader, optimizer_tuple, criterion_tuple, hooks, **kwargs):
        """Execute the train process on the specified model.

        Args:
            model (object): model to run evaluation.
            dataloader (object): training dataset.
            optimizer (tuple): It is a tuple of (cls, parameters) for optimizer.
            criterion (tuple): It is a tuple of (cls, parameters) for criterion.
            kwargs (dict, optional): other parameters.

        Returns:
            None
        """
        model_ = model._model
        device = "cuda:0" if self.device != "GPU" and torch.cuda.is_available() else self.device
        # self.model is set to neural_compressor model here to hold the inplace change in FWK model.
        self.model = model
        optimizer = optimizer_tuple[0](model_.parameters(), **optimizer_tuple[1])
        self.optimizer = optimizer
        criterion = criterion_tuple[0](**criterion_tuple[1])
        start_epochs = kwargs['kwargs']['start_epoch']
        end_epochs = kwargs['kwargs']['end_epoch']
        iters = kwargs['kwargs']['iteration']
        if hooks is not None:
            on_train_begin = hooks['on_train_begin']
            on_train_end = hooks['on_train_end']
            on_epoch_begin = hooks['on_epoch_begin']
            on_epoch_end = hooks['on_epoch_end']
            on_step_begin = hooks['on_step_begin']
            on_step_end = hooks['on_step_end']
            on_after_compute_loss = hooks['on_after_compute_loss']
            on_before_optimizer_step = hooks['on_before_optimizer_step']
        if hooks is not None:
            on_train_begin()
        for nepoch in range(start_epochs, end_epochs):
            model_.to(device)
            model_.train()
            cnt = 0
            if hooks is not None:
                on_epoch_begin(nepoch)
            if getattr(dataloader, 'distributed', False) \
                    or isinstance(dataloader.sampler, \
                    torch.utils.data.distributed.DistributedSampler):
                dataloader.sampler.set_epoch(nepoch)
            for image, target in dataloader:
                # TODO: to support adjust lr with epoch
                target = target.to(device)
                if hooks is not None:
                    on_step_begin(cnt)
                print('.', end='', flush=True)
                cnt += 1
                output = pytorch_forward_wrapper(model_, image, device=device)
                loss = criterion(output, target)
                if hooks is not None:
                    loss = on_after_compute_loss(image, output, loss)
                self.optimizer.zero_grad()
                loss.backward()
                if hooks is not None:
                    on_before_optimizer_step()
                self.optimizer.step()
                if hooks is not None:
                    on_step_end()
                if cnt >= iters:
                    break
            if hooks is not None:
                on_epoch_end()

        if device != self.device:  # pragma: no cover
            model_.to(self.device)

        if hooks is not None:
            on_train_end()

        return model_

    def _dump_model_op_stats(self, model, tune_cfg):
        """This is a function to dump quantizable ops of model to user.
        Args:
            model (object): input model
            tune_cfg (dict): quantization config
        Returns:
            None
        """
        res = {}
        ignore_log = False
        modules = dict(model.named_modules())
        # fetch quantizable ops supported in Neural Compressor from tune_cfg
        for key in tune_cfg['op']:
            op_name = key[0]
            op_type = str(type(modules[op_name])).rstrip('\'>').split('.')[-1]
            if op_type == 'BF16ModuleWrapper':  # pragma: no cover
                op_type = str(type(modules[op_name].module)).rstrip('\'>').split('.')[-1]
            if op_type == 'DequantQuantWrapper':
                op_type = str(type(modules[op_name].module)).rstrip('\'>').split('.')[-1]
            if 'Functional' in op_type:
                op_type = op_name.split('.')[-1]
            if op_type not in res.keys():
                res[op_type] = {'INT8': 0, 'BF16': 0, 'FP32': 0}
            value = tune_cfg['op'][key]
            # Special cases: QuantStub, Embedding
            if ('weight' in value and value['weight']['dtype'] == 'fp32') or \
              ('weight' not in value and value['activation']['dtype'] == 'fp32'):
                res[op_type]['FP32'] += 1
            elif value['activation']['dtype'] == 'bf16':  # pragma: no cover
                res[op_type]['BF16'] += 1
            else:
                res[op_type]['INT8'] += 1
        # fetch other quantizable ops supported in PyTorch from model
        for name, child in modules.items():
            op_type = str(type(child)).rstrip('\'>').split('.')[-1]
            if tune_cfg['approach'] != 'post_training_dynamic_quant':
                if op_type == 'DeQuantize':
                    if op_type not in res.keys():
                        res[op_type] = {'INT8': 0, 'BF16': 0, 'FP32': 0}
                    res[op_type]['INT8'] += 1
                if op_type in self.non_quant_dict['skipped_module_classes']:
                    ignore_log = True
                    if op_type not in res.keys():
                        res[op_type] = {'INT8': 0, 'BF16': 0, 'FP32': 0}
                    res[op_type]['FP32'] += 1
        # show results to users
        if ignore_log:
            logger.info("Ignore LayerNorm, InstanceNorm3d and Embedding quantizable ops" \
                        " due to accuracy issue in PyTorch.")

        field_names=["Op Type", "Total", "INT8", "BF16", "FP32"]
        output_data = [[
            op_type, sum(res[op_type].values()),
            res[op_type]['INT8'], res[op_type]['BF16'], res[op_type]['FP32']]
        for op_type in res.keys()]

        Statistics(output_data,
                   header='Mixed Precision Statistics',
                   field_names=field_names).print_stat()
        self.optype_statistics = field_names, output_data


    def _get_quantizable_ops_recursively(self, model, prefix, quantizable_ops):
        """This is a helper function for `query_fw_capability`,
           and it will get all quantizable ops from model.

        Args:
            model (object): input model
            prefix (string): prefix of op name
            quantizable_ops (list): list of quantizable ops from model include op name and type.

        Returns:
            None
        """

        module_dict = dict(model.named_modules())
        for op_name, child in model.named_modules():
            if self.is_fused_module(child):
                for name, _ in child.named_children():
                    module_prefix = op_name + '.' + name
                    if module_prefix in module_dict:
                        module_dict.pop(module_prefix)  # remove sub-modules of fused modules
                    if op_name in self.fused_dict:
                        self.fused_dict[op_name] = [self.fused_dict[op_name], module_prefix]
                    else:
                        self.fused_dict[op_name] = module_prefix
        for op_name, child in module_dict.items():
            # there is accuracy issue in quantized LayerNorm op in pytorch <1.8.1,
            # so remove it here
            if op_name in self.non_quant_dict['skipped_module_names'] or \
              str(child.__class__.__name__) in \
              self.non_quant_dict['skipped_module_classes']:
                continue
            if type(child) in self.white_list and type(child) != torch.nn.Sequential and \
              type(child) != torch.quantization.stubs.DeQuantStub:
                quantizable_ops.append(
                    (op_name, unify_op_type_mapping[str(child.__class__.__name__)]
                     if str(child.__class__.__name__) in unify_op_type_mapping else str(
                         child.__class__.__name__)))

    def _get_scale_zeropoint(self, model, tune_cfg):
        """get activation scale and zero_point for converted model.

        Args:
            model (dir): Int8 model converted from fp32 model.
                        scale and zero_point is set with calibration for each module
            tune_cfg (object): This file saves scale and zero_point of \
                            output activation of each quantized module.

        Returns:
            None
        """
        modules = dict(model.named_modules())
        for key, value in tune_cfg['op'].items():
            if hasattr(modules[key[0]], 'scale'):
                value['activation']['scale'] = float(modules[key[0]].scale)
            if hasattr(modules[key[0]], 'zero_point'):
                value['activation']['zero_point'] = int(modules[key[0]].zero_point)

    def _pre_eval_hook(self, model, op_list=None, iteration_list=None):
        """The function is used to do some preprocession before evaluation phase.
           Here, it used to add hook for dump output tensor for quantizable ops.

        Args:
             model (object): input model

        Returns:
              model (object): model with hook
        """
        from abc import ABCMeta

        def _with_args(cls_or_self, **kwargs):
            r"""Wrapper that allows creation of class factories.

            This can be useful when there is a need to create classes with the same
            constructor arguments, but different instances.

            Example::

                >>> Foo.with_args = classmethod(_with_args)
                >>> foo_builder = Foo.with_args(a=3, b=4).with_args(answer=42)
                >>> foo_instance1 = foo_builder()
                >>> foo_instance2 = foo_builder()
                >>> id(foo_instance1) == id(foo_instance2)
                False
            """
            class _PartialWrapper(object):
                def __init__(self, p):
                    self.p = p

                def __call__(self, *args, **keywords):
                    return self.p(*args, **keywords)

                def __repr__(self):
                    return self.p.__repr__()

                with_args = _with_args

            r = _PartialWrapper(partial(cls_or_self, **kwargs))
            return r

        ABC = ABCMeta(str("ABC"), (object, ), {})  # compatible with Python 2 *and* 3:

        class _RecordingObserver(ABC, torch.nn.Module):
            """The module is mainly for debug and records the tensor values during runtime.

            Args:
                iteration_list (list, optional): indexs of iteration which to dump tensor.
            """
            def __init__(self, iteration_list=None, **kwargs):
                super(_RecordingObserver, self).__init__(**kwargs)
                self.output_tensors_dict = OrderedDict()
                self.current_iter = 1
                self.iteration_list = iteration_list

            def forward(self, x):
                if (self.iteration_list is None and self.current_iter == 1) or \
                    (self.iteration_list is not None and
                     self.current_iter in self.iteration_list):
                    if type(x) is tuple or type(x) is list:
                        self.output_tensors_dict[self.current_iter] = \
                            [i.to("cpu") if i.device != 'cpu' else i.clone() for i in x]
                    else:
                        self.output_tensors_dict[self.current_iter] = \
                            x.to("cpu") if x.device != "cpu" else x.clone()
                self.current_iter += 1
                return x

            @torch.jit.export
            def get_tensor_value(self):
                return self.output_tensors_dict

            with_args = classmethod(_with_args)

        def _observer_forward_hook(module, input, output):
            """Forward hook that calls observer on the output

            Args:
                module (object): input module
                input (object): module input
                output (object): module output

            Returns:
                module output tensor (object)
            """
            return module.activation_post_process(output)

        def _add_observer_(module, op_list=None, prefix=""):
            """Add observer for the leaf child of the module.

               This function insert observer module to all leaf child module that
               has a valid qconfig attribute.

            Args:
                module (object): input module with qconfig attributes for all the leaf modules that
                                 we want to dump tensor
                op_list (list, optional): list of ops which to be dumped in module
                prefix (string): name of module

            Returns:
                None, module is modified inplace with added observer modules and forward_hooks
            """
            for name, child in module.named_children():
                op_name = name if prefix == "" else prefix + "." + name
                if isinstance(child, torch.nn.quantized.FloatFunctional) and \
                             (op_list is None or op_name in op_list):
                    if hasattr(child, 'qconfig') and child.qconfig is not None and (
                            op_list is None or op_name in op_list):
                        child.activation_post_process = \
                            child.qconfig.activation()
                elif hasattr(child, 'qconfig') and child.qconfig is not None and \
                        (op_list is None or op_name in op_list):
                    # observer and hook will be gone after we swap the module
                    child.add_module('activation_post_process', child.qconfig.activation())
                    child.register_forward_hook(_observer_forward_hook)
                else:
                    _add_observer_(child, op_list, op_name)

        def _propagate_qconfig_helper(module,
                                      qconfig_dict,
                                      white_list=None,
                                      qconfig_parent=None,
                                      prefix='',
                                      fused=False):
            """This is a helper function for `propagate_qconfig_`

            Args:
                module (object): input module
                qconfig_dict (dictionary): dictionary that maps from name of submodule to
                                           quantization configuration
                white_list (list, optional): list of quantizable modules
                qconfig_parent (object, optional): config of parent module, we will fallback to
                                                   this config when there is no specified config
                                                   for current module
                prefix (string, optional): corresponding prefix of the current module,
                                           used as key in qconfig_dict
                fused (bool, optional): Indicates whether the module is fused or not

            Return:
                None, module is modified inplace with qconfig attached
            """
            if white_list is None:
                white_list = \
                   torch.quantization.default_mappings.DEFAULT_QCONFIG_PROPAGATE_WHITE_LIST \
                   if self.version.release < Version("1.7.0").release else \
                   torch.quantization.quantization_mappings.get_qconfig_propagation_list()

            if type(module) in white_list and type(module) != torch.nn.Sequential:
                module.qconfig = qconfig_parent
            else:
                module.qconfig = None
            if hasattr(module, '_modules'):
                for name, child in module.named_children():
                    module_prefix = prefix + '.' + name if prefix else name
                    _propagate_qconfig_helper(child, qconfig_dict, white_list, qconfig_parent,
                                              module_prefix)

        def _prepare(model, inplace=True, op_list=[], white_list=None):
            """The model will be attached with observer or fake quant modules, and qconfig
               will be propagated.

            Args:
                model (object): input model to be modified in-place
                inplace (bool, optional): carry out model transformations in-place,
                                          the original module is mutated
                op_list (list, optional): list of ops which to be dumped in module
                white_list (list, optional): list of quantizable modules

            Returns:
                model (object): model with qconfig
            """
            if not inplace:
                model = copy.deepcopy(model)
            _propagate_qconfig_helper(model,
                                      qconfig_dict={},
                                      white_list=white_list,
                                      qconfig_parent=model.qconfig)
            # sanity check common API misusage
            if not any(hasattr(m, 'qconfig') and m.qconfig for m in model.modules()):
                logger.warn("None of the submodule got qconfig applied. Make sure you "
                            "passed correct configuration through `qconfig_dict` or "
                            "by assigning the `.qconfig` attribute directly on submodules")
            _add_observer_(model, op_list=op_list)
            return model

        # create properties
        if self.version.release < Version("1.7.0").release:  # pragma: no cover
            white_list = self.white_list | \
                (set(torch.quantization.default_mappings.DEFAULT_MODULE_MAPPING.values()) |
                 set(torch.quantization.default_mappings.DEFAULT_QAT_MODULE_MAPPING.values()) |
                 set(torch.quantization.default_mappings.DEFAULT_DYNAMIC_MODULE_MAPPING.values()))
        elif self.version.release < Version("1.8.0").release:  # pragma: no cover
            white_list = torch.quantization.get_compare_output_module_list()
        else:
            white_list = torch.quantization.get_default_compare_output_module_list()

        model = model if model.is_quantized else copy.deepcopy(model)
        model._model.qconfig = torch.quantization.QConfig(
            weight=torch.quantization.default_debug_observer,
            activation=_RecordingObserver.with_args(iteration_list=iteration_list))
        _prepare(model._model, op_list=op_list, white_list=white_list)

        return model

    def is_fused_child(self, op_name):
        """This is a helper function for `_post_eval_hook`

        Args:
            op_name (string): op name

        Returns:
            (bool): if this op is fused

        """
        op = op_name[:op_name.rfind('.')]
        if op in self.fused_dict and op_name[op_name.rfind('.') + 1:].isdigit():
            return True
        else:
            return False

    def is_fused_op(self, op_name):
        """This is a helper function for `_post_eval_hook`

        Args:
            op_name (string): op name

        Returns:
            (bool): if this op is fused

        """
        op = op_name[:op_name.rfind('.')]
        if op in self.fused_dict:
            return True
        else:
            return False

    def is_last_fused_child(self, op_name):
        """This is a helper function for `_post_eval_hook`

        Args:
            op_name (string): op name

        Returns:
            (bool): if this op is last fused op

        """
        op = op_name[:op_name.rfind('.')]
        if op_name in self.fused_dict[op][-1]:
            return True
        else:
            return False

    def _post_eval_hook(self, model, **args):
        """The function is used to do some post process after complete evaluation.
           Here, it used to dump quantizable op's output tensor.

        Args:
            model (object): input model

        Returns:
            None
        """
        from torch.utils.tensorboard import SummaryWriter
        if self.version.release >= Version("2.0.0").release:
            from torch.quantization.quantize import _get_observer_dict as get_observer_dict
        else:
            from torch.quantization import get_observer_dict

        model = model._model

        if args is not None and 'accuracy' in args:
            accuracy = args['accuracy']
        else:
            accuracy = ''

        if self.dump_times == 0:
            writer = SummaryWriter('runs/eval/baseline' + '_acc' + str(accuracy), model)
        else:
            writer = SummaryWriter(
                'runs/eval/tune_' + str(self.dump_times) + '_acc' + str(accuracy), model)

        if self.dump_times == 0:
            for (input, _) in self.q_dataloader:
                if isinstance(input, dict) or isinstance(input, UserDict):
                    if self.device == "gpu":
                        for inp in input.keys():
                            input[inp] = input[inp].to("dpcpp")
                elif isinstance(input, list) or isinstance(input, tuple):
                    if self.device == "gpu":
                        input = [inp.to("dpcpp") for inp in input]
                else:
                    if self.device == "gpu":
                        input = input.to("dpcpp")
                writer.add_graph(model, input)
                break

        summary = OrderedDict()
        observer_dict = {}
        get_observer_dict(model, observer_dict)
        for key in observer_dict:
            if isinstance(observer_dict[key], torch.nn.modules.linear.Identity):
                continue
            op_name = key.strip(".activation_post_process")
            summary[op_name + ".output"] = observer_dict[key].get_tensor_value()
            for iter in summary[op_name + ".output"]:
                # Only collect last fused child output
                op = op_name
                if self.is_fused_child(op_name) == True and \
                   self.is_last_fused_child(op_name) == True:
                    op = op_name[:op_name.rfind('.')]
                else:
                    if self.is_fused_child(op_name) == True and \
                       self.is_last_fused_child(op_name) == False:
                        continue
                    else:
                        op = op_name

                if summary[op_name + ".output"][iter].is_quantized:
                    writer.add_histogram(op + "/Output/int8",
                                         torch.dequantize(summary[op_name + ".output"][iter]))
                else:
                    writer.add_histogram(op + "/Output/fp32", summary[op_name + ".output"][iter])

        state_dict = model.state_dict()
        for key in state_dict:
            if not isinstance(state_dict[key], torch.Tensor):
                continue

            op = key[:key.rfind('.')]
            if self.is_fused_child(op) is True:
                # fused child tensorboard tag will be merge
                weight = key[key.rfind('.') + 1:]
                op = op[:op.rfind('.')] + '/' + weight
            else:
                weight = key[key.rfind('.') + 1:]
                op = key[:key.rfind('.')] + '/' + weight

            # To merge ._packed_params
            op = op.replace('._packed_params', '')

            if state_dict[key].is_quantized:
                writer.add_histogram(op + "/int8", torch.dequantize(state_dict[key]))
            else:
                writer.add_histogram(op + "/fp32", state_dict[key])

        writer.close()
        self.dump_times = self.dump_times + 1

        return summary

    @dump_elapsed_time("Pass save quantized model")
    def save(self, model, path=None):
        pass

    def inspect_tensor(self,
                       model,
                       dataloader,
                       op_list=None,
                       iteration_list=None,
                       inspect_type='activation',
                       save_to_disk=False):
        if self.version.release >= Version("1.8.0").release:
            from torch.fx import GraphModule
            if type(model._model) == GraphModule:  # pragma: no cover
                assert False, "Inspect_tensor didn't support fx graph model now!"
        from torch import dequantize
        import numpy as np
        is_quantized = model.is_quantized
        op_list_ = []
        fp32_int8_map = {}
        for op_name in op_list:
            op_list_.append(op_name)
            for key in self.fused_dict:
                if op_name in self.fused_dict[key]:
                    fp32_int8_map[op_name] = \
                        {'activation': self.fused_dict[key][-1], 'weight': key}
                    if is_quantized:
                        op_list_.append(key)
                        op_list_.remove(op_name)
                    else:
                        op_list_.append(self.fused_dict[key][-1])

        new_model = model if is_quantized else copy.deepcopy(model)

        assert min(iteration_list) > 0, \
            "Iteration number should great zero, 1 means first iteration."
        iterations = max(iteration_list) if iteration_list is not None else -1
        new_model = self._pre_eval_hook(new_model, op_list=op_list_, iteration_list=iteration_list)
        self.evaluate(new_model, dataloader, iteration=iterations)
        observer_dict = {}
        ret = {}
        if inspect_type == 'activation' or inspect_type == 'all':
            if self.version.release >= Version("2.0.0").release:
                from torch.quantization.quantize import _get_observer_dict as get_observer_dict
            else:
                from torch.quantization import get_observer_dict
            ret['activation'] = []
            get_observer_dict(new_model._model, observer_dict)
            if iteration_list is None:
                iteration_list = [1]
            for i in iteration_list:
                summary = OrderedDict()
                for key in observer_dict:
                    if isinstance(observer_dict[key], torch.nn.modules.linear.Identity):
                        continue
                    op_name = key.replace(".activation_post_process", "")
                    value = observer_dict[key].get_tensor_value()[i]
                    if op_name in op_list:
                        if type(value) is list:
                            summary[op_name] = {}
                            for index in range(len(value)):
                                summary[op_name].update({
                                    op_name + ".output" + str(index):
                                    dequantize(value[index]).numpy()
                                    if value[index].is_quantized else value[index].numpy()
                                })
                        else:
                            summary[op_name] = {
                                op_name + ".output0":
                                dequantize(value).numpy() if value.is_quantized else value.numpy()
                            }
                    else:
                        if bool(self.fused_dict):
                            if is_quantized:
                                for a in fp32_int8_map:
                                    if op_name == fp32_int8_map[a]['weight']:
                                        if type(value) is list:
                                            summary[a] = {}
                                            for index in range(len(value)):
                                                summary[a].update({
                                                    op_name + ".output" + str(index):
                                                    dequantize(value[index]).numpy()
                                                    if value[index].is_quantized else
                                                    value[index].numpy()
                                                })
                                        else:
                                            summary[a] = {
                                                op_name + ".output0":
                                                dequantize(value).numpy()
                                                if value.is_quantized else value.numpy()
                                            }
                            else:
                                for a in fp32_int8_map:  # pragma: no cover
                                    if op_name == fp32_int8_map[a]['activation']:
                                        if type(value) is list:
                                            summary[a] = {}
                                            for index in range(len(value)):
                                                summary[a].update({
                                                    op_name + ".output" + str(index):
                                                    dequantize(value[index]).numpy()
                                                    if value[index].is_quantized else
                                                    value[index].numpy()
                                                })
                                        else:
                                            summary[a] = {
                                                op_name + ".output0":
                                                dequantize(value).numpy()
                                                if value.is_quantized else value.numpy()
                                            }

                if save_to_disk:
                    dump_dir = os.path.join(self.workspace_path, 'dump_tensor')
                    os.makedirs(dump_dir, exist_ok=True)
                    np.savez(os.path.join(dump_dir, 'activation_iter{}.npz'.format(i)), **summary)

                ret['activation'].append(summary)

        if inspect_type == 'weight' or inspect_type == 'all':
            ret['weight'] = {}
            state_dict = new_model._model.state_dict()

            for key in state_dict:
                if not isinstance(state_dict[key], torch.Tensor):
                    continue
                if 'weight' not in key and 'bias' not in key:
                    continue

                op = key[:key.rfind('.')]
                op = op.replace('._packed_params', '')

                if op in op_list:
                    if op in ret['weight']:
                        ret['weight'][op].update({
                            key:
                            dequantize(state_dict[key]).numpy()
                            if state_dict[key].is_quantized else state_dict[key].detach().numpy()
                        })
                    else:
                        ret['weight'][op] = {
                            key:
                            dequantize(state_dict[key]).numpy()
                            if state_dict[key].is_quantized else state_dict[key].detach().numpy()
                        }
                else:
                    if bool(self.fused_dict):
                        if is_quantized:
                            for a in fp32_int8_map:
                                if op == fp32_int8_map[a]['weight']:
                                    if a in ret['weight']:
                                        ret['weight'][a].update({
                                            key:
                                            dequantize(state_dict[key]).numpy()
                                            if state_dict[key].is_quantized else
                                            state_dict[key].detach().numpy()
                                        })
                                    else:
                                        ret['weight'][a] = \
                                            {key: dequantize(state_dict[key]).numpy()
                                                if state_dict[key].is_quantized else
                                                    state_dict[key].detach().numpy()}
                                    break

            if save_to_disk:
                np.savez(os.path.join(dump_dir, 'weight.npz'), **ret['weight'])
        else:
            ret['weight'] = None

        return ret

    def set_tensor(self, model, tensor_dict):
        state_dict = model._model.state_dict()
        tensor_name = None
        for key in tensor_dict.keys():
            end = key.rfind('.')
            op_name = key[:end]
            state_op_name = None
            weight_bias = key[end + 1:]
            for op in self.fused_dict:
                if op_name in self.fused_dict[op]:
                    state_op_name = op
            if state_op_name is None:
                state_op_name = op_name
            for state_dict_key in state_dict.keys():
                state_key_end = state_dict_key.rfind('.')
                state_key = state_dict_key[:state_key_end].replace('._packed_params', '')
                if weight_bias in state_dict_key and state_op_name == state_key:
                    tensor_name = state_dict_key
            assert tensor_name is not None, key + " is not in the state dict"
            tensor = torch.from_numpy(tensor_dict[key])
            dtype = state_dict[tensor_name].dtype
            if state_dict[tensor_name].is_quantized:
                if 'channel' in str(state_dict[tensor_name].qscheme()):
                    scales = state_dict[tensor_name].q_per_channel_scales()
                    zero_points = state_dict[tensor_name].q_per_channel_zero_points()
                    axis = state_dict[tensor_name].q_per_channel_axis()
                    state_dict[tensor_name] = torch.quantize_per_channel(tensor,
                                                                         scales,
                                                                         zero_points,
                                                                         axis,
                                                                         dtype=dtype)
                elif 'tensor' in str(state_dict[tensor_name].qscheme()):
                    scales = state_dict[tensor_name].q_scale()
                    zero_points = state_dict[tensor_name].q_zero_point()
                    state_dict[tensor_name] = torch.quantize_per_tensor(
                        tensor, scales, zero_points, dtype)
            else:
                state_dict[tensor_name] = tensor
        model._model.load_state_dict(state_dict)

    @dump_elapsed_time("Pass query framework capability")
    def query_fw_capability(self, model):
        """This is a helper function to get all quantizable ops from model.

        Args:
            model (object): input model which is Neural Compressor model

        Returns:
            q_capability (dictionary): tuning capability for each op from model.
        """
        self.pre_optimized_model = model
        self.non_quant_dict = self.get_non_quant_modules(model.kwargs)
        return self._get_quantizable_ops(model.model)

    def get_non_quant_modules(self, model_kwargs):
        """This is a helper function to get all non_quant_modules from customer and default.

        Args:
            model_kwargs (dictionary): keyword args from Neural Compressor model

        Returns:
            custom_non_quant_dict (dictionary): non_quant_modules for model.
        """
        if model_kwargs is None:
            model_kwargs = {}
        skipped_module_names = model_kwargs.get("non_quant_module_name", [])
        skipped_module_classes = model_kwargs.get("non_quant_module_class", [])
        custom_non_quant_dict = {
            'skipped_module_names': skipped_module_names,
            'skipped_module_classes': skipped_module_classes
        }
        # Ignore LayerNorm, InstanceNorm3d and Embedding quantizable ops,
        # due to huge accuracy regression in PyTorch.
        additional_skipped_module_classes = ['LayerNorm', 'InstanceNorm3d', 'Embedding', 'Dropout']
        if self.approach == 'post_training_dynamic_quant':
            additional_skipped_module_classes.remove('Embedding')
        custom_non_quant_dict['skipped_module_classes'] += additional_skipped_module_classes
        return custom_non_quant_dict


unify_op_type_mapping_ipex = {
    "Convolution_Relu": "conv2d",
    "Convolution_Sum_Relu": "conv2d",
    "Convolution_BatchNorm": "conv2d",
    "<class 'torch.nn.modules.conv.Conv1d'>": "conv1d",
    "<class 'torch.nn.modules.conv.Conv2d'>": "conv2d",
    "<class 'torch.nn.modules.conv.Conv3d'>": "conv3d",
    "<class 'torch.nn.modules.activation.ReLU'>": "relu",
    "<method 'add' of 'torch._C._TensorBase' objects>": "add",
    "<class 'torch.nn.modules.pooling.AdaptiveAvgPool2d'>": "adaptiveavgpool2d",
    "Linear_Relu": "linear",
    "<class 'torch.nn.modules.linear.Linear'>": "linear",
    "<class 'torch.nn.modules.pooling.MaxPool2d'>": "maxpool2d"
}


@adaptor_registry
class PyTorch_IPEXAdaptor(TemplateAdaptor):  # pragma: no cover
    """Adaptor of PyTorch framework with Intel PyTorch Extension,
       all PyTorch IPEX API is in this class.

    Args:
        framework_specific_info (dict): dictionary of tuning configure from yaml file.
    """
    def __init__(self, framework_specific_info):
        super(PyTorch_IPEXAdaptor, self).__init__(framework_specific_info)
        self.version = get_torch_version()
        query_config_file = "pytorch_ipex.yaml"
        self.query_handler = PyTorchQuery(
            local_config_file=os.path.join(os.path.dirname(__file__), query_config_file))
        self.cfgs = None
        self.fuse_ops = None
        self.op_infos_from_cfgs = None
        self.output_tensor_id_op_name = None
        self.ipex_config_path = \
            os.path.join(self.workspace_path, 'ipex_config_tmp.json')

        try:
            os.remove(self.ipex_config_path)
        except:
            logger.warning('Fail to remove {}.'.format(self.ipex_config_path))
        self.device = 'ipex'
        self.tmp_model = None

    @dump_elapsed_time("Pass quantize model")
    def quantize(self, tune_cfg, model, dataloader, q_func=None):
        """Execute the quantize process on the specified model.

        Args:
            tune_cfg (dict): quantization config.
            model (object): model need to do quantization, it is Neural Compressor model.
            dataloader (object): calibration dataset.
            q_func (objext, optional): training function for quantization aware training mode.

        Returns:
            (dict): quantized model
        """

        assert self.approach != 'quant_aware_training', \
            "Intel PyTorch Extension didn't support quantization aware training mode"
        assert not self.version.release < Version("1.10.0").release, \
                "INC support IPEX version >= 1.10.0"

        qscheme = self._cfg_to_qconfig(tune_cfg)
        iterations = tune_cfg.get('calib_iteration', 1)
        model.model.eval()

        if self.performance_only:
            if hasattr(model.model, "save_qconf_summary"):
                q_model = model.model
                q_model.load_qconf_summary(qconf_summary=self.ipex_config_path)
                if q_func is not None:
                    q_func(q_model)
                else:
                    self.model_calibration(q_model, dataloader, iterations, None,
                                           tune_cfg.get('calib_sampling_size', 1))
                q_model.save_qconf_summary(qconf_summary=self.ipex_config_path)
                if self.use_bf16 and (CpuInfo().bf16 or os.getenv('FORCE_BF16') == '1') and \
                    (self.version.release >= Version("1.11.0").release):
                    with torch.no_grad():
                        with torch.cpu.amp.autocast():
                            q_model = ipex.quantization.convert(q_model, inplace=True)
                            try:
                                q_model = torch.jit.trace(q_model, self.example_inputs)
                                q_model = torch.jit.freeze(q_model.eval())
                            except:
                                q_model = torch.jit.trace(q_model, self.example_inputs, strict=False)
                                q_model = torch.jit.freeze(q_model.eval())
                else:
                    q_model = ipex.quantization.convert(q_model, inplace=True)
                    with torch.no_grad():
                        try:
                            q_model = torch.jit.trace(q_model, self.example_inputs)
                            q_model = torch.jit.freeze(q_model.eval())
                        except:
                            q_model = torch.jit.trace(q_model, self.example_inputs, strict=False)
                            q_model = torch.jit.freeze(q_model.eval())
                # After freezing, run 1 time to warm up the profiling graph executor to insert prim::profile
                # At the 2nd run, the llga pass will be triggered and the model is turned into
                # an int8 model: prim::profile will be removed and will have LlgaFusionGroup in the graph
                self.calib_func(q_model, dataloader, tmp_iterations=2)
            else:
                assert not self.version.release < Version("1.10.0").release, \
                    "INC support IPEX version >= 1.10.0"
                if self.approach in ['post_training_static_quant', 'post_training_auto_quant']:
                    q_model = model.model
                    if self.version.release < Version("1.12.0").release:
                        ipex_conf = ipex.quantization.QuantConf(configure_file=self.ipex_config_path,  # pylint: disable=E1101
                                                                qscheme=qscheme)
                        self.model_calibration(q_model, dataloader, iterations, ipex_conf,
                                               tune_cfg.get('calib_sampling_size', 1))
                        ipex_conf.save(self.ipex_config_path)
                        ipex_conf = ipex.quantization.QuantConf(self.ipex_config_path)   # pylint: disable=E1101
                        q_model = ipex.quantization.convert(q_model,
                                                            ipex_conf,
                                                            self.example_inputs,
                                                            inplace=True)  # pylint: disable=E1121
                    else:
                        from torch.ao.quantization import MinMaxObserver, PerChannelMinMaxObserver, QConfig
                        static_qconfig = QConfig(activation=MinMaxObserver.with_args(
                            qscheme=torch.per_tensor_affine, dtype=torch.quint8),
                            weight=PerChannelMinMaxObserver.with_args(dtype=torch.qint8, \
                                        qscheme=torch.per_channel_symmetric))

                        q_model = ipex.quantization.prepare(model._model, static_qconfig, \
                                                example_inputs=self.example_inputs, inplace=True)
                        q_model.load_qconf_summary(qconf_summary=self.ipex_config_path)
                        if q_func is not None:
                            q_func(q_model)
                        else:
                            self.model_calibration(q_model, dataloader, iterations, None,
                                                   tune_cfg.get('calib_sampling_size', 1))
                        q_model.save_qconf_summary(qconf_summary=self.ipex_config_path)
                        if self.use_bf16 and (CpuInfo().bf16 or os.getenv('FORCE_BF16') == '1') and \
                            (self.version.release >= Version("1.11.0").release):
                            with torch.no_grad():
                                with torch.cpu.amp.autocast():
                                    q_model = ipex.quantization.convert(q_model, inplace=True)
                                    try:
                                        q_model = torch.jit.trace(q_model, self.example_inputs)
                                        q_model = torch.jit.freeze(q_model.eval())
                                    except:
                                        q_model = torch.jit.trace(q_model, self.example_inputs, strict=False)
                                        q_model = torch.jit.freeze(q_model.eval())
                        else:
                            q_model = ipex.quantization.convert(q_model, inplace=True)
                            with torch.no_grad():
                                try:
                                    q_model = torch.jit.trace(q_model, self.example_inputs)
                                    q_model = torch.jit.freeze(q_model.eval())
                                except:
                                    q_model = torch.jit.trace(q_model, self.example_inputs, strict=False)
                                    q_model = torch.jit.freeze(q_model.eval())
                        # After freezing, run 1 time to warm up the profiling graph executor to insert prim::profile
                        # At the 2nd run, the llga pass will be triggered and the model is turned into
                        # an int8 model: prim::profile will be removed and will have LlgaFusionGroup in the graph
                        self.calib_func(q_model, dataloader, tmp_iterations=2)
            model._model = q_model
            with open(self.ipex_config_path, 'r') as f:
                model.tune_cfg = json.load(f)
            model.ipex_config_path = self.ipex_config_path
            return model
        else:
            if self.tmp_model is None:
                try:
                    self.tmp_model = copy.deepcopy(model)
                except Exception as e:  # pragma: no cover
                    logger.warning("Fail to deep copy the model due to {}, inplace is used now.".format(
                        repr(e)))
                    self.tmp_model = model
            if hasattr(model.model, "save_qconf_summary"):
                if self.tmp_model is None:
                    try:
                        self.tmp_model = copy.deepcopy(model)
                    except Exception as e:  # pragma: no cover
                        logger.warning("Fail to deep copy the model due to {}, inplace is used now.".format(
                            repr(e)))
                        self.tmp_model = model
                q_model = model.model
                q_model.load_qconf_summary(qconf_summary=self.ipex_config_path)
                if q_func is not None:
                    q_func(q_model)
                else:
                    self.model_calibration(q_model, dataloader, iterations, None,
                                           tune_cfg.get('calib_sampling_size', 1))
                q_model.save_qconf_summary(qconf_summary=self.ipex_config_path)
                if self.use_bf16 and (CpuInfo().bf16 or os.getenv('FORCE_BF16') == '1') and \
                    (self.version.release >= Version("1.11.0").release):
                    with torch.no_grad():
                        with torch.cpu.amp.autocast():
                            q_model = ipex.quantization.convert(q_model, inplace=False)
                            try:
                                q_model = torch.jit.trace(q_model, self.example_inputs)
                                q_model = torch.jit.freeze(q_model.eval())
                            except:
                                q_model = torch.jit.trace(q_model, self.example_inputs, strict=False)
                                q_model = torch.jit.freeze(q_model.eval())
                else:
                    q_model = ipex.quantization.convert(q_model, inplace=False)
                    with torch.no_grad():
                        try:
                            q_model = torch.jit.trace(q_model, self.example_inputs)
                            q_model = torch.jit.freeze(q_model.eval())
                        except:
                            q_model = torch.jit.trace(q_model, self.example_inputs, strict=False)
                            q_model = torch.jit.freeze(q_model.eval())
                # After freezing, run 1 time to warm up the profiling graph executor to insert prim::profile
                # At the 2nd run, the llga pass will be triggered and the model is turned into
                # an int8 model: prim::profile will be removed and will have LlgaFusionGroup in the graph
                self.calib_func(q_model, dataloader, tmp_iterations=2)
            else:
                if self.approach in ['post_training_static_quant', 'post_training_auto_quant']:
                    if self.version.release < Version("1.12.0").release:
                        try:
                            self.tmp_model = copy.deepcopy(model)
                        except Exception as e:  # pragma: no cover
                            logger.warning("Fail to deep copy the model due to {}, inplace is used now.".format(
                                repr(e)))
                            self.tmp_model = model
                        ipex_conf = ipex.quantization.QuantConf(configure_file=self.ipex_config_path,  # pylint: disable=E1101
                                                                qscheme=qscheme)
                        self.model_calibration(self.tmp_model.model, dataloader, iterations, ipex_conf,
                                               tune_cfg.get('calib_sampling_size', 1))
                        ipex_conf.save(self.ipex_config_path)
                        ipex_conf = ipex.quantization.QuantConf(self.ipex_config_path)   # pylint: disable=E1101
                        q_model = ipex.quantization.convert(self.tmp_model.model,
                                                            ipex_conf,
                                                            self.example_inputs,
                                                            inplace=True)  # pylint: disable=E1121
                    else:
                        if self.tmp_model is None:
                            try:
                                self.tmp_model = copy.deepcopy(model)
                            except Exception as e:  # pragma: no cover
                                logger.warning("Fail to deep copy the model due to {}, inplace is used now.".format(
                                    repr(e)))
                                self.tmp_model = model
                        from torch.ao.quantization import MinMaxObserver, PerChannelMinMaxObserver, QConfig
                        static_qconfig = QConfig(activation=MinMaxObserver.with_args(
                            qscheme=torch.per_tensor_affine, dtype=torch.quint8),
                            weight=PerChannelMinMaxObserver.with_args(dtype=torch.qint8, \
                                        qscheme=torch.per_channel_symmetric))

                        q_model = ipex.quantization.prepare(model._model, static_qconfig, \
                                                example_inputs=self.example_inputs, inplace=False)
                        q_model.load_qconf_summary(qconf_summary=self.ipex_config_path)
                        if q_func is not None:
                            q_func(q_model)
                        else:
                            self.model_calibration(q_model, dataloader, iterations, None,
                                                   tune_cfg.get('calib_sampling_size', 1))
                        q_model.save_qconf_summary(qconf_summary=self.ipex_config_path)
                        if self.use_bf16 and (CpuInfo().bf16 or os.getenv('FORCE_BF16') == '1') and \
                            (self.version.release >= Version("1.11.0").release):
                            with torch.no_grad():
                                with torch.cpu.amp.autocast():
                                    q_model = ipex.quantization.convert(q_model, inplace=True)
                                    try:
                                        q_model = torch.jit.trace(q_model, self.example_inputs)
                                        q_model = torch.jit.freeze(q_model.eval())
                                    except:
                                        q_model = torch.jit.trace(q_model, self.example_inputs, strict=False)
                                        q_model = torch.jit.freeze(q_model.eval())
                        else:
                            q_model = ipex.quantization.convert(q_model, inplace=True)
                            with torch.no_grad():
                                try:
                                    q_model = torch.jit.trace(q_model, self.example_inputs)
                                    q_model = torch.jit.freeze(q_model.eval())
                                except:
                                    q_model = torch.jit.trace(q_model, self.example_inputs, strict=False)
                                    q_model = torch.jit.freeze(q_model.eval())
                        # After freezing, run 1 time to warm up the profiling graph executor to insert prim::profile
                        # At the 2nd run, the llga pass will be triggered and the model is turned into
                        # an int8 model: prim::profile will be removed and will have LlgaFusionGroup in the graph
                        self.calib_func(q_model, dataloader, tmp_iterations=2)

            self.tmp_model._model = q_model
            with open(self.ipex_config_path, 'r') as f:
                self.tmp_model.tune_cfg = json.load(f)
            self.tmp_model.ipex_config_path = self.ipex_config_path
            return self.tmp_model

    def _cfg_to_qconfig(self, tune_cfg):
        """Convert tune configure to quantization config for each op.

            Args:
                tune_cfg (dict): dictionary of tune configure for each op
                ipex_config_path: configure file of Intel PyTorch Extension

            tune_cfg should be a format like below:
            {
              'calib_iteration': 10,
              'op': {
                 ('op1', 'CONV2D'): {
                   'activation':  {'dtype': 'uint8',
                                   'algorithm': 'minmax',
                                   'scheme':'sym',
                                   'granularity': 'per_tensor'},
                   'weight': {'dtype': 'int8',
                              'algorithm': 'kl',
                              'scheme':'asym',
                              'granularity': 'per_channel'}
                 },
                 ('op2', 'RELU): {
                   'activation': {'dtype': 'int8',
                   'scheme': 'asym',
                   'granularity': 'per_tensor',
                   'algorithm': 'minmax'}
                 },
                 ('op3', 'CONV2D'): {
                   'activation':  {'dtype': 'fp32'},
                   'weight': {'dtype': 'fp32'}
                 },
                 ...
              }
            }
        """
        assert self.cfgs is not None, "No configure for IPEX int8 model..."
        if self.version.release < Version("1.12.0").release:
            for key in tune_cfg['op']:
                try:
                    scheme = tune_cfg['op'][key]['activation']['scheme']
                except:
                    scheme = 'asym'
                if scheme not in ['asym', 'sym']:
                    scheme = 'asym'
                break
            for key in tune_cfg['op']:
                value = tune_cfg['op'][key]
                pattern = self.get_pattern(key, self.fuse_ops)
                assert isinstance(value, dict)
                assert 'activation' in value
                if value['activation']['dtype'] == 'fp32':
                    if 'weight' in value:
                        assert value['weight']['dtype'] == 'fp32'
                    for op_cfg in self.cfgs:
                        if op_cfg["id"] == key[0]:
                            if key[1] in ['relu_', 'add_']:
                                continue
                            num_inputs = len(op_cfg["inputs_quantized"])
                            num_outputs = len(op_cfg["outputs_quantized"])
                            for i_num in range(num_inputs):
                                op_cfg["inputs_quantized"][i_num] = False
                            for o_num in range(num_outputs):
                                op_cfg["outputs_quantized"][o_num] = False
                            if pattern:
                                if pattern[1] in ['relu_', 'add_']:
                                    continue
                                tune_cfg['op'][pattern]['activation']['dtype'] = 'fp32'
                                if 'weight' in tune_cfg['op'][pattern]:
                                    tune_cfg['op'][pattern]['weight']['dtype'] = 'fp32'
                else:
                    for op_cfg in self.cfgs:
                        if op_cfg["id"] == key[0]:
                            if key[1] in ['relu_', 'add_']:
                                continue
                            num_inputs = len(op_cfg["inputs_quantized"])
                            num_outputs = len(op_cfg["outputs_quantized"])
                            for i_num in range(num_inputs):
                                op_cfg["inputs_quantized"][i_num] = \
                                              self.default_cfgs[key[0]]["inputs_quantized"][i_num]
                            for o_num in range(num_outputs):
                                op_cfg["outputs_quantized"][o_num] = \
                                             self.default_cfgs[key[0]]["outputs_quantized"][o_num]
            with open(self.ipex_config_path, "w") as write_f:
                json.dump(self.cfgs, write_f)
            if scheme == "asym":
                return torch.per_tensor_affine
            else:
                return torch.per_tensor_symmetric
        else:
            self.cfgs = torch_utils.util.check_cfg_and_qconfig(tune_cfg['op'],
                                              self.cfgs,
                                              self.op_infos_from_cfgs,
                                              self.output_tensor_id_op_name)

            with open(self.ipex_config_path, "w") as write_f:
                json.dump(self.cfgs, write_f, indent=4)
            return None

    def get_pattern(self, fallback_op, fuse_ops):
        for fuse_pattern in fuse_ops:
            if fuse_pattern[0] == fallback_op:
                if fuse_pattern[1] in ['relu_', 'add_']:
                    return None
                else:
                    return fuse_pattern[1]
        return None

    def evaluate(self,
                 model,
                 dataloader,
                 postprocess=None,
                 metrics=None,
                 measurer=None,
                 iteration=-1,
                 tensorboard=False,
                 fp32_baseline=False):
        """Execute the evaluate process on the specified model.

        Args:
            model (object): Neural Compressor model to run evaluation.
            dataloader (object): evaluation dataset.
            postprocess (object, optional): process function after evaluation.
            metrics (list, optional): list of metric function.
            measurer (object, optional): measurer function.
            iteration (int, optional): number of iterations to evaluate.
            tensorboard (bool, optional): dump output tensor to tensorboard summary
                                          files(IPEX unspport).
            fp32_baseline (boolen, optional): only for compare_label=False pipeline

        Returns:
            (dict): quantized model
        """

        assert not tensorboard, "Intel PyTorch Extension didn't tensor dump"
        self.is_baseline = fp32_baseline

        model_ = model._model
        model_.eval()

        if metrics:
            self.fp32_preds_as_label = any([hasattr(metric, "compare_label") and \
                not metric.compare_label for metric in metrics])

        ipex_config = (self.ipex_config_path if not self.benchmark else None)
        if self.version.release < Version("1.12.0").release:
            conf = (ipex.quantization.QuantConf(configure_file=ipex_config)   # pylint: disable=E1101
                    if not self.is_baseline else None)
        else:
            conf = None

        return self.model_eval(model_, dataloader, postprocess, metrics, measurer, iteration, conf)

    @dump_elapsed_time("Pass query framework capability")
    def query_fw_capability(self, model):
        """This is a helper function to get all quantizable ops from model.

        Args:
            model (object): input model which is Neural Compressor model

        Returns:
            q_capability (dictionary): tuning capability for each op from model.
        """
        self.pre_optimized_model = model
        return self._get_quantizable_ops(model.model)

    def _get_quantizable_ops_recursively(self, model, prefix, quantizable_ops):
        """This is a helper function for `query_fw_capability`,
           and it will get all quantizable ops from model.
        Args:
            model (object): input model
            prefix (string): prefix of op name
            quantizable_ops (list): list of quantizable ops from model include op name and type.
        Returns:
            None
        """

        if not os.path.exists(self.ipex_config_path):
            assert isinstance(model, torch.nn.Module), \
                    "The model passed in is not the instance of torch.nn.Module"

        if hasattr(model, "save_qconf_summary"):
            os.makedirs(os.path.dirname(self.ipex_config_path), exist_ok=True)
            model.save_qconf_summary(qconf_summary=self.ipex_config_path)
            if self.example_inputs is None:
                self.example_inputs = get_example_inputs(model, self.q_dataloader)
        else:
            if self.performance_only:
                tmp_model = model
            else:
                try:
                    tmp_model = copy.deepcopy(model)
                except Exception as e:  # pragma: no cover
                    logger.warning("Fail to deep copy the model due to {}, inplace is used now.".format(
                        repr(e)))
                    raise
            tmp_model.eval()
            # to record the origin batch_size
            if isinstance(self.q_dataloader, BaseDataLoader):
                batch_size = self.q_dataloader.batch_size

            # create a quantization config file for intel pytorch extension model
            os.makedirs(os.path.dirname(self.ipex_config_path), exist_ok=True)
            if self.version.release < Version("1.12.0").release:
                assert self.q_func is None, ("IPEX < 1.12.0 didn't support calibration function, "
                                                 "Please use IPEX >= 1.12.0!")
                ipex_conf = ipex.quantization.QuantConf(qscheme=torch.per_tensor_symmetric)   # pylint: disable=E1101
                self.model_calibration(
                    tmp_model,
                    self.q_dataloader,
                    conf=ipex_conf,
                )
                ipex_conf.save(self.ipex_config_path)
            else:
                if self.approach in ['post_training_static_quant', 'post_training_auto_quant']:
                    assert self.q_dataloader is not None, "IPEX need q_dataloader to prepare the model"
                    from torch.ao.quantization import MinMaxObserver, PerChannelMinMaxObserver, QConfig
                    static_qconfig = QConfig(activation=MinMaxObserver.with_args(
                        qscheme=torch.per_tensor_affine, dtype=torch.quint8),
                        weight=PerChannelMinMaxObserver.with_args(dtype=torch.qint8, \
                                   qscheme=torch.per_channel_symmetric))
                    if self.example_inputs is None:
                        self.example_inputs = get_example_inputs(tmp_model, self.q_dataloader)
                    tmp_model = ipex.quantization.prepare(tmp_model, static_qconfig, \
                                            example_inputs=self.example_inputs, inplace=True)
                if self.q_func is None:
                    self.model_calibration(tmp_model, self.q_dataloader)
                else:
                    self.q_func(tmp_model)
                tmp_model.save_qconf_summary(qconf_summary=self.ipex_config_path)
            if isinstance(self.q_dataloader, BaseDataLoader):
                self.q_dataloader.batch(batch_size)
                logger.info('Recovery `calibration.dataloader.batchsize` {} according \
                            to config.yaml'.format(batch_size))
            if not self.performance_only:
                del tmp_model
                import gc
                gc.collect()

        with open(self.ipex_config_path, 'r') as f:
            self.cfgs = json.load(f)
            if self.version.release < Version("1.12.0").release:
                self.default_cfgs = copy.deepcopy(self.cfgs)
                self.fuse_ops = self.get_fuse_ops(self.cfgs)
                for op_cfg in self.cfgs:
                    quantizable_ops.append(
                        (op_cfg["id"], unify_op_type_mapping_ipex[op_cfg["name"]]
                         if op_cfg["name"] in unify_op_type_mapping_ipex else op_cfg["name"]))
            else:
                ops_name, op_infos_from_cfgs, input_tensor_id_op_name, \
                                output_tensor_id_op_name = torch_utils.util.paser_cfgs(self.cfgs)
                quantizable_op_names = torch_utils.util.get_quantizable_ops_from_cfgs(ops_name,
                                                                     op_infos_from_cfgs,
                                                                     input_tensor_id_op_name)
                for name in quantizable_op_names:
                    # name : list
                    if len(name) == 1:
                        module_key = name[0][0]
                        op_cfg_id = name[0][2]
                        quantizable_ops.append((tuple(name), unify_op_type_mapping_ipex \
                                               [self.cfgs[module_key]['q_op_infos'][op_cfg_id]['op_type']] \
                                               if self.cfgs[module_key]['q_op_infos'][op_cfg_id]['op_type'] \
                                               in unify_op_type_mapping_ipex else \
                                               self.cfgs[module_key]['q_op_infos'][op_cfg_id]['op_type']))
                    else:
                        op_type = ""
                        for op_name in name:
                            module_key = op_name[0]
                            op_cfg_id = op_name[2]
                            op_type += self.cfgs[module_key]['q_op_infos'][op_cfg_id]['op_type']
                        quantizable_ops.append((tuple(name), op_type))
                self.op_infos_from_cfgs = op_infos_from_cfgs
                self.output_tensor_id_op_name = output_tensor_id_op_name
        os.remove(self.ipex_config_path)

    def get_fuse_ops(self, default_cfgs):
        elt_wise = ['relu', 'sigmoid', 'gelu']
        inplace_ops = ['relu_', 'add_']
        op_patterns = []
        num_ops = len(default_cfgs)
        for cur_id in range(num_ops):
            cur_op = default_cfgs[cur_id]['name']
            if cur_op == 'dropout':
                continue
            inputs = default_cfgs[cur_id]['inputs_flow']
            num_input = len(inputs)
            pre_ops = {}
            for i_num in range(num_input):
                inp = inputs[i_num]
                for pre_id in range(cur_id):
                    pre_op = default_cfgs[pre_id]['name']
                    pre_out = default_cfgs[pre_id]['outputs_flow']
                    num_out = len(pre_out)
                    for o_num in range(num_out):
                        if pre_out[o_num] == inp:
                            if cur_op in inplace_ops and (pre_op in ['conv2d', 'conv3d', 'linear'
                                                                     ]):
                                op_patterns.append([(pre_id, pre_op), (cur_id, cur_op)])
                            if cur_op in elt_wise and (pre_op
                                                       in ['conv2d', 'conv3d', 'linear', 'add']):
                                op_patterns.append([(pre_id, pre_op), (cur_id, cur_op)])
                            if cur_op == 'add':
                                pre_ops[i_num] = [pre_id, pre_op]
            if len(pre_ops) > 0:
                for key, value in pre_ops.items():
                    if value[1] in ['conv2d', 'conv3d', 'linear'] and \
                            default_cfgs[cur_id]['inputs_quantized'][key] == False:
                        op_patterns.append([(value[0], value[1]), (cur_id, cur_op)])
        return op_patterns

    @dump_elapsed_time("Pass save quantized model")
    def save(self, model, path=None):
        """The function is used by tune strategy class for set best configure in Neural Compressor model.

           Args:
               model (object): The Neural Compressor model which is best results.
               path (string): No used.

        Returns:
            None
        """

        pass

    def inspect_tensor(self,
                       model,
                       dataloader,
                       op_list=None,
                       iteration_list=None,
                       inspect_type='activation',
                       save_to_disk=False):
        assert False, "Inspect_tensor didn't support IPEX backend now!"


@adaptor_registry
class PyTorch_FXAdaptor(TemplateAdaptor):
    """Adaptor of PyTorch framework with FX graph mode, all PyTorch API is in this class.

    Args:
        framework_specific_info (dict): dictionary of tuning configure from yaml file.
    """
    def __init__(self, framework_specific_info):
        super(PyTorch_FXAdaptor, self).__init__(framework_specific_info)
        assert self.version.release >= Version("1.8.0").release, \
                      "Please use PyTroch 1.8 or higher version with pytorch_fx backend！"
        if self.approach == 'post_training_dynamic_quant':
            assert self.version.release >= Version("1.9.0").release, \
                        "Please use PyTroch 1.9 or higher version for dynamic " \
                        "quantization with pytorch_fx backend！"
        import torch.quantization as tq
        """
        # Map for swapping float module to quantized ones,
        # and this dictionary will change with different PoTorch versions
        DEFAULT_MODULE_MAPPING = {
            nn.Linear: nnq.Linear,
            nn.ReLU: nnq.ReLU,
            nn.ReLU6: nnq.ReLU6,
            nn.Conv2d: nnq.Conv2d,
            nn.Conv3d: nnq.Conv3d,
            QuantStub: nnq.Quantize,
            DeQuantStub: nnq.DeQuantize,
            # Wrapper Modules:
            nnq.FloatFunctional: nnq.QFunctional,
            # Intrinsic modules:
            nni.ConvReLU2d: nniq.ConvReLU2d,
            nni.ConvReLU3d: nniq.ConvReLU3d,
            nni.LinearReLU: nniq.LinearReLU,
            nniqat.ConvReLU2d: nniq.ConvReLU2d,
            nniqat.LinearReLU: nniq.LinearReLU,
            nniqat.ConvBn2d: nnq.Conv2d,
            nniqat.ConvBnReLU2d: nniq.ConvReLU2d,
            # QAT modules:
            nnqat.Linear: nnq.Linear,
            nnqat.Conv2d: nnq.Conv2d,
        }
        """

        self.tune_cfg = None
        if self.device == "cpu":
            query_config_file = "pytorch_cpu.yaml"
        else:  # pragma: no cover
            assert False, "Unsupport this device {}".format(self.device)
        self.query_handler = PyTorchQuery(
            local_config_file=os.path.join(os.path.dirname(__file__), query_config_file))

        if self.approach == 'post_training_dynamic_quant':
            self.white_list = \
                tq.quantization_mappings.get_default_dynamic_quant_module_mappings()
        elif self.approach == 'post_training_static_quant':
            self.white_list = tq.quantization_mappings.get_default_static_quant_module_mappings()
        else:
            self.white_list = tq.quantization_mappings.get_default_qconfig_propagation_list()

    @dump_elapsed_time("Pass quantize model")
    def quantize(self, tune_cfg, model, dataloader, q_func=None):
        """Execute the quantize process on the specified model.

        Args:
            tune_cfg (dict): quantization config.
            model (object): model need to do quantization.
            dataloader (object): calibration dataset.
            q_func (objext, optional): training function for quantization aware training mode.

        Returns:
            (object): quantized model
        """

        assert isinstance(model._model, torch.nn.Module), \
               "The model passed in is not the instance of torch.nn.Module"
        self.tune_cfg = tune_cfg
        self.tune_cfg["approach"] = self.approach
        self.tune_cfg["reduce_range"] = REDUCE_RANGE
        self.tune_cfg["framework"] = "pytorch_fx"

        # PyTorch 1.13 and above version, need example_inputs for fx trace, but it not realy used,
        # so set it to None.
        self.example_inputs = None

        if self.default_qconfig is not None:
            default_qconfig = copy.deepcopy(self.default_qconfig)
            default_qconfig['activation']['dtype'] = \
                self.default_qconfig['activation']['dtype'][0]
            default_qconfig['weight']['dtype'] = self.default_qconfig['weight']['dtype'][0]
            self.tune_cfg["op"][("default_qconfig", "")] = default_qconfig
        op_cfgs = _cfg_to_qconfig(self.tune_cfg, self.approach)
        self.tune_cfg['bf16_ops_list'] = op_cfgs['bf16_ops_list']
        del op_cfgs['bf16_ops_list']
        gc.collect()

        from torch.quantization.quantize_fx import prepare_fx, convert_fx, prepare_qat_fx
        if self.performance_only:
            q_model = model
        else:
            try:
                q_model = copy.deepcopy(model)
                q_model.fp32_model = model.fp32_model
            except Exception as e:  # pragma: no cover
                logger.warning("Fail to deep copy the model due to {}, inplace is used now.".format(
                    repr(e)))
                q_model = model
        q_model._model.eval()
        if q_model.kwargs is not None:
            self.prepare_custom_config_dict = q_model.kwargs.get('prepare_custom_config_dict',
                                                                 None)
            self.convert_custom_config_dict = q_model.kwargs.get('convert_custom_config_dict',
                                                                 None)
        else:
            self.prepare_custom_config_dict, self.convert_custom_config_dict = None, None
        self.fx_op_cfgs = _cfgs_to_fx_cfgs(op_cfgs, self.approach)
        self.tune_cfg['fx_sub_module_list'] = self.sub_module_list
        if self.approach == 'quant_aware_training':
            q_model._model.train()
            if self.sub_module_list is None:
                tmp_model = q_model._model
                if self.version > Version("1.12.1"):  # pragma: no cover
                    # pylint: disable=E1123
                    q_model._model = prepare_qat_fx(
                        q_model._model,
                        self.fx_op_cfgs,
                        example_inputs=self.example_inputs,
                        prepare_custom_config=self.prepare_custom_config_dict
                    )
                else:
                    q_model._model = prepare_qat_fx(
                        q_model._model,
                        self.fx_op_cfgs,
                        prepare_custom_config_dict=self.prepare_custom_config_dict
                    )
            else:
                logger.info('Fx trace of the entire model failed. ' + \
                            'We will conduct auto quantization')
                PyTorch_FXAdaptor.prepare_sub_graph(
                    self.sub_module_list,
                    self.fx_op_cfgs,
                    q_model._model,
                    prefix='',
                    is_qat=True,
                    example_inputs=self.example_inputs,
                    custom_config=self.prepare_custom_config_dict
                )
            # q_func can be created by neural_compressor internal or passed by user. It's critical to
            # distinguish how q_func is passed since neural_compressor built-in functions accept
            # neural_compressor model and user defined func should accept framework model.
            # For export API
            hook_list = torch_utils.util._set_input_scale_hook(q_model._model, op_cfgs)
            q_model._model = q_func(
                q_model if getattr(q_func, 'builtin', None) else q_model._model)
            assert q_model._model is not None, "Please return a trained model in train function!"
            q_model._model.eval()
        else:
            if self.sub_module_list is None:
                tmp_model = q_model._model
                if self.version.release >= Version("1.13.0").release:  # pragma: no cover
                    # pylint: disable=E1123
                    q_model._model = prepare_fx(
                        q_model._model,
                        self.fx_op_cfgs,
                        example_inputs=self.example_inputs,
                        prepare_custom_config=self.prepare_custom_config_dict
                    )
                else:
                    q_model._model = prepare_fx(
                        q_model._model,
                        self.fx_op_cfgs,
                        prepare_custom_config_dict=self.prepare_custom_config_dict
                    )
            else:
                logger.info('Fx trace of the entire model failed, ' + \
                            'We will conduct auto quantization')
                PyTorch_FXAdaptor.prepare_sub_graph(
                    self.sub_module_list,
                    self.fx_op_cfgs,
                    q_model._model,
                    prefix='',
                    example_inputs=self.example_inputs,
                    custom_config=self.prepare_custom_config_dict
                )
            if self.approach in ['post_training_static_quant', 'post_training_auto_quant']:
                # For export API
                hook_list = torch_utils.util._set_input_scale_hook(q_model._model, op_cfgs)
                iterations = tune_cfg.get('calib_iteration', 1)
                if q_func is not None:
                    q_func(q_model._model)
                else:
                    self.model_calibration(
                        q_model._model,
                        dataloader,
                        iterations,
                        calib_sampling_size=tune_cfg.get('calib_sampling_size', 1)
                    )

        if self.approach != 'post_training_dynamic_quant':
            # For export API
            scale_info = torch_utils.util._get_input_scale(q_model._model, hook_list)

        if self.sub_module_list is None:
            if self.version.release >= Version("1.13.0").release:  # pragma: no cover
                # pylint: disable=E1123
                q_model._model = convert_fx(
                    q_model._model,
                    convert_custom_config=self.convert_custom_config_dict
                )
            else:
                q_model._model = convert_fx(
                    q_model._model, 
                    convert_custom_config_dict=self.convert_custom_config_dict
                )
            torch_utils.util.append_attr(q_model._model, tmp_model)
            del tmp_model
            gc.collect()
        else:
            PyTorch_FXAdaptor.convert_sub_graph(
                self.sub_module_list,
                q_model._model,
                prefix='',
                custom_config=self.prepare_custom_config_dict
            )

        if len(self.tune_cfg['bf16_ops_list']) > 0 and \
            self.version.release >= Version("1.11.0").release and self.use_bf16 and \
            (CpuInfo().bf16 or os.getenv('FORCE_BF16') == '1'): # pragma: no cover
            q_model._model = torch_utils.bf16_convert.Convert(q_model._model, self.tune_cfg)

        q_model.q_config = copy.deepcopy(self.tune_cfg)
        if self.approach != 'post_training_dynamic_quant':
            self._get_scale_zeropoint(q_model._model, q_model.q_config)
            q_model.q_config['scale_info'] = scale_info

        self._dump_model_op_stats(q_model._model, q_model.q_config, self.approach)
        torch_utils.util.get_embedding_contiguous(q_model._model)
        return q_model

    def evaluate(self,
                 model,
                 dataloader,
                 postprocess=None,
                 metrics=None,
                 measurer=None,
                 iteration=-1,
                 tensorboard=False,
                 fp32_baseline=False):
        """Execute the evaluate process on the specified model.

        Args:
            model (object): model to run evaluation.
            dataloader (object): evaluation dataset.
            postprocess (object, optional): process function after evaluation.
            metric (object, optional): metric function.
            measurer (object, optional): measurer function.
            iteration (int, optional): number of iterations to evaluate.
            tensorboard (bool, optional): dump output tensor to tensorboard summary files.
            fp32_baseline (boolen, optional): only for compare_label=False pipeline

        Returns:
            (object): accuracy
        """
        if tensorboard:  # pragma: no cover
            assert False, "PyTorch FX mode didn't support tensorboard flag now!"
        self.is_baseline = fp32_baseline

        model_ = model._model
        assert isinstance(
            model_, torch.nn.Module), "The model passed in is not the instance of torch.nn.Module"
        model_.eval()
        model_.to(self.device)

        if metrics:
            self.fp32_preds_as_label = any([hasattr(metric, "compare_label") and \
                not metric.compare_label for metric in metrics])

        return self.model_eval(model_, dataloader, postprocess, metrics, measurer, iteration)

    def _pre_hook_for_qat(self, dataloader=None):
        q_cfgs = torch.quantization.QConfig(
                            activation=torch.quantization.FakeQuantize.with_args(
                                    dtype=torch.quint8,
                                    qscheme=torch.per_tensor_affine,
                                    reduce_range=REDUCE_RANGE,
                                    observer=torch.quantization.MovingAverageMinMaxObserver),
                            weight=torch.quantization.default_weight_fake_quant) \
                        if self.version.release < Version("1.10.0").release else \
                          torch.quantization.QConfig(
                            activation=torch.quantization.FusedMovingAvgObsFakeQuantize.with_args(
                                       dtype=torch.quint8,
                                       qscheme=torch.per_tensor_affine,
                                       reduce_range=REDUCE_RANGE),
                            weight=torch.quantization.default_fused_per_channel_wt_fake_quant)
        quantizable_ops = []
        tmp_model = self.fuse_fx_model(self.model, is_qat=True)
        self._get_quantizable_ops_recursively(tmp_model, '', quantizable_ops)
        bf16_ops = []
        if self.version.release >= Version("1.11.0").release and self.use_bf16 and \
            (CpuInfo().bf16 or os.getenv('FORCE_BF16') == '1'): # pragma: no cover
            self.bf16_ops = self.query_handler.get_op_types_by_precision("bf16")
            self._get_bf16_ops_recursively(tmp_model, '', bf16_ops)
        bf16_ops_list = [(op) for op in bf16_ops if op not in quantizable_ops]
        quantized_ops = OrderedDict()
        for op in quantizable_ops:
            if op[1] in [
                    'Embedding', 'EmbeddingBag', 'LSTM', 'GRU', 'LSTMCell', 'GRUCell', 'RNNCell'
            ]:
                quantized_ops[op[0]] = torch.quantization.default_dynamic_qconfig
            else:
                quantized_ops[op[0]] = q_cfgs
        # build op_config_dict to save module scale and zeropoint
        op_config_dict = {}
        for op in quantizable_ops:
            op_config_dict[op] = {'weight': {'dtype': 'int8'}, 'activation': {'dtype': 'uint8'}}

        if self.version.release < Version("1.11.0").release:
            quantized_ops["default_qconfig"] = None
        else:
            from torch.ao.quantization import default_embedding_qat_qconfig
            for op in quantizable_ops:
                if op[1] in ['Embedding', 'EmbeddingBag']:
                    quantized_ops[op[0]] = default_embedding_qat_qconfig
        from torch.quantization.quantize_fx import prepare_qat_fx
        fx_op_cfgs = _cfgs_to_fx_cfgs(quantized_ops, 'quant_aware_training')
        self.model._model.train()

        # PyTorch 1.13 and above version, need example_inputs for fx trace, but it not realy used,
        # so set it to None.
        self.example_inputs = None

        # For export API, deepcopy fp32_model
        try:
            self.model.fp32_model = copy.deepcopy(self.model.fp32_model)
        except Exception as e:  # pragma: no cover
            logger.warning("Fail to deep copy the model due to {}, inplace is used now.".format(
                repr(e)))

        if self.sub_module_list is None:
            if self.version.release >= Version("1.13.0").release:  # pragma: no cover
                # pylint: disable=E1123
                self.model._model = prepare_qat_fx(
                    self.model._model,
                    fx_op_cfgs,
                    example_inputs=self.example_inputs,
                    prepare_custom_config=self.model.kwargs.get(
                        'prepare_custom_config_dict', None) if self.model.kwargs is not None else None)
            else:
                self.model._model = prepare_qat_fx(
                    self.model._model,
                    fx_op_cfgs,
                    prepare_custom_config_dict=self.model.kwargs.get(
                        'prepare_custom_config_dict', None) if self.model.kwargs is not None else None)
        else:
            logger.info('Fx trace of the entire model failed. ' + \
                        'We will conduct auto quantization')
            PyTorch_FXAdaptor.prepare_sub_graph(self.sub_module_list,
                                                fx_op_cfgs,
                                                self.model._model,
                                                prefix='',
                                                is_qat=True,
                                                example_inputs=self.example_inputs)
        # This is a flag for reloading
        self.model.q_config = {
            'calib_sampling_size': 100, # tmp arg for export API
            'is_oneshot': True,
            'framework': 'pytorch_fx',
            'reduce_range': REDUCE_RANGE,
            'quantizable_ops': quantizable_ops,
            'bf16_ops_list': bf16_ops_list,
            'op': op_config_dict,
            'sub_module_list': self.sub_module_list,
            'approach': 'quant_aware_training'
        }
        # For export API
        global hook_list
        hook_list = torch_utils.util._set_input_scale_hook(self.model._model, quantized_ops)

    def _post_hook_for_qat(self):
        # For export API
        scale_info = torch_utils.util._get_input_scale(self.model._model, hook_list)
        self.model.q_config['scale_info'] = scale_info
        from torch.quantization.quantize_fx import convert_fx
        if self.sub_module_list is None:
            if self.version > Version("1.12.1"):  # pragma: no cover
                # pylint: disable=E1123
                self.model._model = convert_fx(
                    self.model._model,
                    convert_custom_config=self.model.kwargs.get(
                        'convert_custom_config_dict', None) if self.model.kwargs is not None else None)
            else:
                self.model._model = convert_fx(
                    self.model._model,
                    convert_custom_config_dict=self.model.kwargs.get(
                        'convert_custom_config_dict', None) if self.model.kwargs is not None else None)
        else:
            PyTorch_FXAdaptor.convert_sub_graph(self.sub_module_list, \
                                                self.model._model, prefix='')

        if self.approach != 'post_training_dynamic_quant':
            self._get_scale_zeropoint(self.model._model, self.model.q_config)
        if len(self.model.q_config['bf16_ops_list']) > 0 and \
            self.version.release >= Version("1.11.0").release and self.use_bf16 and \
            (CpuInfo().bf16 or os.getenv('FORCE_BF16') == '1'): # pragma: no cover
            self.model._model = torch_utils.bf16_convert.Convert(self.model._model, self.model.q_config)
        self._dump_model_op_stats(self.model._model, self.model.q_config, self.approach)
        torch_utils.util.get_embedding_contiguous(self.model._model)

    def train(self, model, dataloader, optimizer_tuple, criterion_tuple, hooks, **kwargs):
        """Execute the train process on the specified model.

        Args:
            model (object): model to run evaluation.
            dataloader (object): training dataset.
            optimizer (tuple): It is a tuple of (cls, parameters) for optimizer.
            criterion (tuple): It is a tuple of (cls, parameters) for criterion.
            kwargs (dict, optional): other parameters.

        Returns:
            None
        """
        device = "cuda:0" if self.device != "GPU" and torch.cuda.is_available() else self.device
        self.model = model
        optimizer = optimizer_tuple[0](model._model.parameters(), **optimizer_tuple[1])
        criterion = criterion_tuple[0](**criterion_tuple[1])
        # prepare hooks first to ensure model will be converted correctly
        if hooks is not None:  # pragma: no cover
            on_train_begin = hooks['on_train_begin']
            on_train_end = hooks['on_train_end']
            on_epoch_begin = hooks['on_epoch_begin']
            on_epoch_end = hooks['on_epoch_end']
            on_step_begin = hooks['on_step_begin']
            on_step_end = hooks['on_step_end']
            on_after_compute_loss = hooks['on_after_compute_loss']
            on_before_optimizer_step = hooks['on_before_optimizer_step']
        model._model.train()
        if hooks is not None:
            on_train_begin(dataloader)
        start_epochs = kwargs['kwargs']['start_epoch']
        end_epochs = kwargs['kwargs']['end_epoch']
        iters = kwargs['kwargs']['iteration']
        model._model.to(device)
        for nepoch in range(start_epochs, end_epochs):
            cnt = 0
            if hooks is not None:
                on_epoch_begin(nepoch)
            for input, target in dataloader:
                target = target.to(device)
                if hooks is not None:
                    on_step_begin(cnt)
                print('.', end='', flush=True)
                cnt += 1
                output = pytorch_forward_wrapper(model._model, input, device=device)
                loss = criterion(output, target)
                if hooks is not None:
                    loss = on_after_compute_loss(input, output, loss)
                optimizer.zero_grad()
                loss.backward()
                if hooks is not None:
                    loss = on_before_optimizer_step()
                optimizer.step()
                if hooks is not None:
                    on_step_end()
                if cnt >= iters:
                    break
            if hooks is not None:
                on_epoch_end()

        if device != self.device:  # pragma: no cover
            model._model.to(self.device)

        if hooks is not None:
            on_train_end()

        return model._model

    def _get_module_op_stats(self, model, tune_cfg, approach):
        """This is a function to get quantizable ops of model to user.
        Args:
            model (object): input model
            tune_cfg (dict): quantization config
            approach (str): quantization approach
        Returns:
            None
        """
        modules = dict(model.named_modules())
        res = dict()

        if approach == 'post_training_dynamic_quant':
            # fetch int8 and fp32 ops set by Neural Compressor from tune_cfg
            for key in tune_cfg['op']:
                op_type = key[1]
                #build initial dict
                if op_type not in res.keys():
                    res[op_type] = {'INT8': 0, 'BF16': 0, 'FP32': 0}
                value = tune_cfg['op'][key]
                # Special cases: QuantStub, Embedding
                if ('weight' in value and value['weight']['dtype'] == 'fp32') or \
                  ('weight' not in value and value['activation']['dtype'] == 'fp32'):
                    res[op_type]['FP32'] += 1
                elif value['activation']['dtype'] == 'bf16':  # pragma: no cover
                    res[op_type]['BF16'] += 1
                else:
                    res[op_type]['INT8'] += 1
        else:
            quantized_mode = False
            for node in model.graph.nodes:
                if node.op == 'call_module':
                    if node.target not in modules:  # pragma: no cover
                        continue
                    op_class = type(modules[node.target])
                    op_type = str(op_class.__name__)
                    if 'quantized' in str(op_class) or quantized_mode:
                        if op_type not in res.keys():
                            res[op_type] = {'INT8': 0, 'BF16': 0, 'FP32': 0}
                        res[op_type]['INT8'] += 1
                    elif op_class in self.white_list:
                        if op_type not in res.keys():
                            res[op_type] = {'INT8': 0, 'BF16': 0, 'FP32': 0}
                        res[op_type]['FP32'] += 1
                    continue
                elif node.op == 'call_function':
                    op_type = str(node.target.__name__)
                else:
                    op_type = node.target
                # skip input and output
                if not "quantize_per" in op_type and not quantized_mode:
                    continue
                # skip zero_pioint and scale
                if "zero_point" in op_type or "scale" in op_type:
                    continue
                #build initial dict
                if op_type not in res.keys():
                    res[op_type] = {'INT8': 0, 'BF16': 0, 'FP32': 0}

                if "quantize_per" in op_type and not quantized_mode:
                    quantized_mode = True
                elif "dequantize" in op_type and quantized_mode:
                    quantized_mode = False
                res[op_type]['INT8'] += 1
        return res

    def _get_sub_module_op_stats(self, model, tune_cfg, approach, res, prefix=''):
        """This is a function to get quantizable ops of sub modules to user recursively.
        Args:
            model (object): input model
            tune_cfg (dict): quantization config
            approach (str): quantization approach
            res (dict) : contains result of quantizable ops
            prefix (string): prefix of op name
        Returns:
            None
        """
        for name, module in model.named_children():
            op_name = prefix + '.' + name if prefix != '' else name
            if op_name in self.sub_module_list:
                module_res = self._get_module_op_stats(module, tune_cfg, approach)
                for key, value in module_res.items():
                    if key in res:
                        res[key] = {k: res[key][k] + v for k, v in value.items()}
                    else:
                        res[key] = value
            else:
                self._get_sub_module_op_stats(module, tune_cfg, approach, res, op_name)

    def _dump_model_op_stats(self, model, tune_cfg, approach):
        """This is a function to dump quantizable ops of model to user.
        Args:
            model (object): input model
            tune_cfg (dict): quantization config
            approach (str): quantization approach
        Returns:
            None
        """
        if self.sub_module_list is None or \
          self.approach == 'post_training_dynamic_quant':
            res = self._get_module_op_stats(model, tune_cfg, approach)
        else:
            res = dict()
            self._get_sub_module_op_stats(model, tune_cfg, approach, res)

        if self.use_bf16 and (self.version.release >= Version("1.11.0").release) and \
            (CpuInfo().bf16 or os.getenv('FORCE_BF16') == '1'): # pragma: no cover
            bf16_ops_list = tune_cfg['bf16_ops_list']
            if len(bf16_ops_list) > 0:
                for bf16_op in bf16_ops_list:
                    op_type = bf16_op[1]
                    if op_type in res.keys():
                        res[op_type]['BF16'] += 1
                        if res[op_type]['FP32'] > 0:
                            res[op_type]['FP32'] -= 1
                    else:
                        res[op_type] = {'INT8': 0, 'BF16': 1, 'FP32': 0}


        output_data = [[
            op_type,
            sum(res[op_type].values()), res[op_type]['INT8'], res[op_type]['BF16'],
            res[op_type]['FP32']
        ] for op_type in res.keys()]

        Statistics(output_data,
                   header='Mixed Precision Statistics',
                   field_names=["Op Type", "Total", "INT8", "BF16", "FP32"]).print_stat()

    def _get_quantizable_ops_recursively(self, model, prefix, quantizable_ops):
        """This is a helper function for `query_fw_capability`,
           and it will get all quantizable ops from model.

        Args:
            model (object): input model
            prefix (string): prefix of op name
            quantizable_ops (list): list of quantizable ops from model include op name and type.

        Returns:
            None
        """

        
        from .torch_utils.block import get_block, get_other_blocks, show_nest_dict
        attention_block = get_block(model)
        logger.info(f"Blocks: {len(attention_block)}")
        other_blocks = get_other_blocks(model)
        logger.info(f"Other Blocks: {len(other_blocks)}")
        show_nest_dict(other_blocks)
        module_dict = dict(model.named_modules())
        for op_name, child in model.named_modules():
            if self.is_fused_module(child):
                for name, _ in child.named_children():
                    module_prefix = op_name + '.' + name
                    if module_prefix in module_dict:
                        module_dict.pop(module_prefix)  # remove sub-modules of fused modules
        q_ops_set = set()
        for op_name, child in module_dict.items():
            if type(child) in self.white_list \
               and type(child) != torch.nn.Sequential \
               and type(child) != torch.quantization.stubs.DeQuantStub:
                quantizable_ops.append(
                    (op_name, unify_op_type_mapping[str(child.__class__.__name__)]
                     if str(child.__class__.__name__) in unify_op_type_mapping else str(
                         child.__class__.__name__)))
                q_ops_set.add(op_name)
        block_info = [[(name,  self._get_op_type(module_dict[op_name])) for name, _, _ in block]  for block_index, block in other_blocks.items()]
        
        self.block_info = block_info
        
    def _get_op_type(self, child):
        if str(child.__class__.__name__) in unify_op_type_mapping:
            return unify_op_type_mapping[str(child.__class__.__name__)]
        else:
            return str(child.__class__.__name__)

    def _get_module_scale_zeropoint(self, model, tune_cfg, prefix=''):
        """get activation scale and zero_point for converted module.

        Args:
            model (dir): Int8 model converted from fp32 model.
                         scale and zero_point is set with calibration for each module
            tune_cfg (object): This file saves scale and zero_point of 
                               output activation of each quantized module.
            prefix (string): prefix of op name

        Returns:
            None
        """
        # get scale and zero_point of modules.
        modules = dict(model.named_modules())
        for key in tune_cfg['op']:
            if prefix:
                sub_name = key[0].replace(prefix + '.', '', 1)
            else:
                sub_name = key[0]
            if sub_name in modules:
                value = tune_cfg['op'][key]
                assert isinstance(value, dict)
                if hasattr(modules[sub_name], 'scale'):
                    value['activation']['scale'] = float(modules[sub_name].scale)
                if hasattr(modules[sub_name], 'zero_point'):
                    value['activation']['zero_point'] = int(modules[sub_name].zero_point)
        # get scale and zero_point of getattr ops (like quantize ops).
        for node in model.graph.nodes:
            if node.op == 'get_attr':
                if prefix:
                    sub_name = prefix + '--' + node.target
                else:
                    sub_name = node.target
                if not hasattr(model, node.target):
                    continue
                if 'scale' in node.target:
                    tune_cfg['get_attr'][sub_name] = float(getattr(model, node.target))
                elif 'zero_point' in node.target:
                    tune_cfg['get_attr'][sub_name] = int(getattr(model, node.target))
                else:
                    pass

    def _get_sub_module_scale_zeropoint(self, model, tune_cfg, prefix=''):
        """get activation scale and zero_point for converted sub modules recursively.

        Args:
            model (dir): Int8 model converted from fp32 model.
                        scale and zero_point is set with calibration for each module
            tune_cfg (object): This file saves scale and zero_point of \
                            output activation of each quantized module.
            prefix (string): prefix of op name

        Returns:
            None
        """
        for name, module in model.named_children():
            op_name = prefix + '.' + name if prefix != '' else name
            if op_name in self.sub_module_list:
                self._get_module_scale_zeropoint(module, tune_cfg, op_name)
            else:
                self._get_sub_module_scale_zeropoint(module, tune_cfg, op_name)

    def _get_scale_zeropoint(self, model, tune_cfg):
        """get activation scale and zero_point for converted model.

        Args:
            model (dir): Int8 model converted from fp32 model.
                        scale and zero_point is set with calibration for each module
            tune_cfg (object): This file saves scale and zero_point of \
                            output activation of each quantized module.

        Returns:
            None
        """
        tune_cfg['get_attr'] = {}
        if self.sub_module_list is None:
            self._get_module_scale_zeropoint(model, tune_cfg)
        else:
            self._get_sub_module_scale_zeropoint(model, tune_cfg)

    @staticmethod
    def prepare_sub_graph(sub_module_list,
                          fx_op_cfgs,
                          model,
                          prefix,
                          is_qat=False,
                          example_inputs=None,
                          custom_config=None):
        """Static method to prepare sub modules recursively.

        Args:
            sub_module_list (list): contains the name of traceable sub modules
            fx_op_cfgs (dict, QConfigMapping): the configuration for prepare_fx quantization.
            model (dir): input model which is PyTorch model.
            prefix (string): prefix of op name
            is_qat (bool): whether it is a qat quantization
            example_inputs (tensor / tupe of tensor): example inputs
            custom_config (dict): custom non traceable module dict

        Returns:
            model (dir): output model which is a prepared PyTorch model.
        """
        from torch.quantization.quantize_fx import prepare_fx, prepare_qat_fx
        import torch.quantization.quantization_mappings as tqqm
        version = get_torch_version()
        fx_white_list = tqqm.get_default_qconfig_propagation_list()
        for name, module in model.named_children():
            op_name = prefix + '.' + name if prefix != '' else name
            # skip custom non traceable module in fine-grained FX
            if custom_config:
                if ('non_traceable_module_name' in custom_config \
                  and op_name in custom_config['non_traceable_module_name']) \
                  or ('non_traceable_module_class' in custom_config \
                  and isinstance(module, tuple(custom_config['non_traceable_module_class']))):
                    continue
            if op_name in sub_module_list:
                # remove prefix in fx_op_cfgs
                version = get_torch_version()
                if version > Version("1.12.1"):  # pragma: no cover
                    from torch.ao.quantization import QConfigMapping
                    fx_sub_op_cfgs = QConfigMapping()
                    fx_sub_op_cfgs.set_global(None)
                    fx_op_cfgs_dict = fx_op_cfgs.to_dict()
                else:
                    fx_sub_op_cfgs = dict()
                    fx_sub_op_cfgs[''] = None
                    fx_sub_op_cfgs['module_name'] = []
                    fx_op_cfgs_dict = fx_op_cfgs

                for k, v in fx_op_cfgs_dict['module_name']:
                    if op_name in k:
                        sub_name = k.replace(op_name + '.', '', 1)
                        if version > Version("1.12.1"):  # pragma: no cover
                            # pylint: disable=no-member
                            fx_sub_op_cfgs.set_module_name(sub_name, v)
                        else:
                            fx_sub_op_cfgs['module_name'].append((sub_name, v))

                if type(module) in fx_white_list and type(module) != torch.nn.Sequential:
                    # Don't really need a quant/dequant, just move nn.Embedding \
                    # to lower level for fx detection.
                    tmp_module = torch.quantization.QuantWrapper(module)
                else:
                    tmp_module = module
                # pylint: disable=E1123
                # pragma: no cover
                if is_qat:
                    module_pre = prepare_qat_fx(
                        tmp_module,
                        fx_sub_op_cfgs) if version <= Version("1.12.1") else prepare_qat_fx(
                            tmp_module, fx_sub_op_cfgs, example_inputs=example_inputs)
                # pylint: disable=E1123
                # pragma: no cover
                else:
                    module_pre = prepare_fx(
                        tmp_module,
                        fx_sub_op_cfgs) if version <= Version("1.12.1") else prepare_fx(
                            tmp_module, fx_sub_op_cfgs, example_inputs=example_inputs)
                torch_utils.util.append_attr(module_pre, module, fx_white_list)
                setattr(model, name, module_pre)
            else:
                PyTorch_FXAdaptor.prepare_sub_graph(sub_module_list,
                                                    fx_op_cfgs,
                                                    module,
                                                    op_name,
                                                    is_qat,
                                                    example_inputs=example_inputs)

    @staticmethod
    def convert_sub_graph(sub_module_list, model, prefix, custom_config=None):
        """Static method to convert sub modules recursively.

        Args:
            sub_module_list (list): contains the name of traceable sub modules
            model (dir): input model which is prepared PyTorch model.
            prefix (string): prefix of op name
            custom_config (dict): custom non traceable module dict

        Returns:
            model (dir): output model which is a converted PyTorch int8 model.
        """
        from torch.quantization.quantize_fx import convert_fx
        for name, module in model.named_children():
            op_name = prefix + '.' + name if prefix != '' else name
            # skip custom non traceable module in fine-grained FX
            if custom_config:
                if ('non_traceable_module_name' in custom_config \
                  and op_name in custom_config['non_traceable_module_name']) \
                  or ('non_traceable_module_class' in custom_config \
                  and isinstance(module, tuple(custom_config['non_traceable_module_class']))):
                    continue
            if op_name in sub_module_list:
                module_con = convert_fx(module)
                torch_utils.util.append_attr(module_con, module)
                setattr(model, name, module_con)
            else:
                PyTorch_FXAdaptor.convert_sub_graph(sub_module_list, \
                                                    module, op_name)

    @dump_elapsed_time("Pass query framework capability")
    def query_fw_capability(self, model):
        """This is a helper function to get all quantizable ops from model.

        Args:
            model (object): input model which is Neural Compressor model

        Returns:
            q_capability (dictionary): tuning capability for each op from model.
        """
        self.pre_optimized_model = model
        tmp_model = model._model
        tmp_model = self.fuse_fx_model(model, is_qat=(self.approach == "quant_aware_training"))
        return self._get_quantizable_ops(tmp_model)

    def fuse_fx_model(self, model, is_qat):
        """This is a helper function to get fused fx model for PyTorch_FXAdaptor.

        Args:
            model (object): input model which is Neural Compressor model.
            is_qat (bool): check quantization approach is qat or not.

        Returns:
            fused_model (GraphModule): fused GraphModule model from torch.fx.
        """
        try:
            tmp_model = copy.deepcopy(model._model)
        except Exception as e:
            tmp_model = model._model
            logger.warning("Deepcopy failed: {}, inplace=True now!".format(repr(e)))

        tmp_model.train() if is_qat else tmp_model.eval()
        from torch.fx import GraphModule
        from torch.quantization.quantize_fx import _fuse_fx, QuantizationTracer
        if model.kwargs is not None:
            prepare_custom_config_dict = model.kwargs.get('prepare_custom_config_dict', {})
        else:
            prepare_custom_config_dict = {}
        skipped_module_names = prepare_custom_config_dict.get(\
                                            'non_traceable_module_name', [])
        skipped_module_classes = prepare_custom_config_dict.get(\
                                            'non_traceable_module_class', [])
        try:
            tracer = QuantizationTracer(skipped_module_names, skipped_module_classes)
            graph_module = GraphModule(tmp_model, tracer.trace(tmp_model))
            if self.version.release >= Version("1.13.0").release:  # pragma: no cover
                # pylint: disable=E1124, E1123
                fused_model = _fuse_fx(graph_module,
                                        is_qat,
                                        fuse_custom_config=prepare_custom_config_dict)
            elif self.version.release >= Version("1.11.0").release:  # pragma: no cover
                # pylint: disable=E1124
                fused_model = _fuse_fx(graph_module,
                                        is_qat,
                                        fuse_custom_config_dict=prepare_custom_config_dict)
            else:
                fused_model = _fuse_fx(graph_module, prepare_custom_config_dict)
        except:
            self.sub_module_list = []
            module_dict = dict(tmp_model.named_modules())
            self._fuse_sub_graph(tmp_model, module_dict, prefix='', is_qat=is_qat)
            fused_model = tmp_model
        return fused_model

    def _fuse_sub_graph(self, model, module_dict, prefix, is_qat):
        """This is a helper function to get fused fx sub modules recursively for PyTorch_FXAdaptor.

        Args:
            model (object): input model which is PyTorch model.
            module_dict (dict): module dict of input model.
            prefix (string): prefix of op name.
            is_qat (bool): check quantization approach is qat or not.

        Returns:
            fused_model (GraphModule): fused GraphModule model from torch.fx.
        """
        from torch.quantization.quantize_fx import _fuse_fx
        import torch.quantization.quantization_mappings as tqqm
        fx_white_list = tqqm.get_default_qconfig_propagation_list()
        for name, module in model.named_children():
            # FX QAT cannot fallback nn.Dropout from train mode to eval
            if type(module) == torch.nn.Dropout:  # pragma: no cover
                continue
            op_name = prefix + '.' + name if prefix != '' else name
            if op_name not in module_dict:
                continue
            if type(module) in fx_white_list \
              and type(module) != torch.nn.Sequential:
                module = torch.quantization.QuantWrapper(module)
            if self._check_dynamic_control(module):
                self._fuse_sub_graph(module, module_dict, op_name, is_qat=is_qat)
            else:
                try:
                    graph_module = torch.fx.symbolic_trace(module)
                    if self.version.release >= Version("1.11.0").release:  # pragma: no cover
                        fused_model = _fuse_fx(graph_module, is_qat)
                    else:
                        fused_model = _fuse_fx(graph_module)  # pylint: disable=E1120
                    setattr(model, name, fused_model)
                    self.sub_module_list.append(op_name)
                except:
                    self._fuse_sub_graph(module, module_dict, op_name, is_qat)

    @staticmethod
    def _check_dynamic_control(module):
        """This is a helper function to check dynamic control in forward function of module.

        Args:
            module (object): input module which is PyTorch Module.

        Returns:
            fused_model (GraphModule): fused GraphModule model from torch.fx.
        """
        import inspect
        import re
        try:
            lines = inspect.getsource(module.forward)
            # Proxy obj. will always be detectd as `not None`.
            # Other situations could be detected by prepare_fx function.
            pattern = "is( not)? None"
            anws = re.search(pattern, lines)
            if anws:
                return True
        except:  # pragma: no cover
            logger.info('Module has no forward function')
        return False

    def get_output_op_names(self, *args, **kwargs):
        return None

    def calculate_op_sensitivity(self, model, dataloader, tune_cfg, output_op_names,
                                 confidence_batches, fallback=True, requantize_cfgs=None):
        """This is a helper function for `query_fw_capability`,
           and it will get all quantizable ops from model.

        Args:
            model (object): INC model containing fp32 model
            dataloader (string): dataloader contains real data.
            tune_cfg (dict): dictionary of tune configure for each op.
            fallback (bool): switch method in fallback stage and re-quantize stage

        Returns:
            ops_lst (list): sorted op list by sensitivity
        """
        from .torch_utils.util import get_fallback_order
        ordered_ops = get_fallback_order(self, model.model, dataloader, tune_cfg,
                                         confidence_batches, fallback, requantize_cfgs)
        return ordered_ops


class PyTorchQuery(QueryBackendCapability):
    def __init__(self, local_config_file=None):
        super().__init__()
        self.version = get_torch_version()
        self.cfg = local_config_file
        self.cur_config = None
        self._one_shot_query()

    def _get_specified_version_cfg(self, data):
        """Get the configuration for the current runtime.
        If there's no matched configuration in the input yaml, we'll
        use the `default` field of yaml.

        Args:
            data (Yaml content): input yaml file.

        Returns:
            [dictionary]: the content for specific version.
        """
        # default_config = None
        for sub_data in data:
            if sub_data['version']['name'] == 'default':
                return sub_data
            sub_data_version = Version(sub_data['version']['name'])
            if self.version >= sub_data_version:
                return sub_data

    def _one_shot_query(self):
        with open(self.cfg) as f:
            content = yaml.safe_load(f)
            try:
                self.cur_config = self._get_specified_version_cfg(content)
            except Exception as e:  # pragma: no cover
                logger.info("Fail to parse {} due to {}".format(self.cfg, str(e)))
                self.cur_config = None
                raise ValueError("Please check if the format of {} follows "
                                 "Neural Compressor yaml scheme.".format(self.cfg))
        self._update_cfg_with_usr_definition()

    def _update_cfg_with_usr_definition(self):
        from neural_compressor.conf.pythonic_config import pytorch_config
        if pytorch_config.precisions is not None:
            self.cur_config['precisions']['names'] = ','.join(pytorch_config.precisions)

    def get_quantization_capability(self, datatype='int8'):
        """Get the supported op types' quantization capability.

        Args:
            datatype: the data type. Defaults to 'int8'.

        Returns:
            [dictionary list]: A list composed of dictionary which key is precision
            and value is a dict that describes all op types' quantization capability.
        """
        assert datatype in self.get_quant_datatypes(), \
            f"The target data type should be one of {self.get_quant_datatypes()}"
        return self.cur_config[datatype]

    def get_quant_datatypes(self):
        """Got low-precision data types for quantization.
        
        Collects all data types for quantization, such as int8, int4.
        """
        # TODO to handle other data types such FP8, FP8E4M3
        datatype_lst = []
        for key in self.cur_config:
            if key.startswith('int'):
                datatype_lst.append(key)
        return datatype_lst

    def get_op_types(self):
        """Get the supported op types by all precisions.
        Returns:
            [dictionary list]: A list composed of dictionary which key is precision
            and value is the op types.
        """
        return self.cur_config

    def get_op_types_by_precision(self, precision):
        """Get op types per precision
        Args:
            precision (string): precision name
        Returns:
            [string list]: A list composed of op type.
        """
        return self.cur_config[precision]<|MERGE_RESOLUTION|>--- conflicted
+++ resolved
@@ -1041,52 +1041,20 @@
         tmp_model = model
         tmp_model.eval()
         quantizable_ops = []
+
+        self._get_quantizable_ops_recursively(tmp_model, '', quantizable_ops)
+        
+
+        q_capability = {}
+        q_capability['block_info'] = None
+        q_capability['optypewise'] = OrderedDict()
+        q_capability['opwise'] = OrderedDict()
         # add block ops
         self.block_info = None
-        self._get_quantizable_ops_recursively(tmp_model, '', quantizable_ops)
-<<<<<<< HEAD
         logger.info(f"*** Found {len(self.block_info)} blocks: {self.block_info}")
-        capability = self.query_handler.get_quantization_capability()['dynamic'] \
-            if self.approach == "post_training_dynamic_quant" else \
-            self.query_handler.get_quantization_capability()['quant_aware'] \
-            if self.approach == "quant_aware_training" else \
-            self.query_handler.get_quantization_capability()['static']
-
-        q_capability = {}
-        q_capability['optypewise'] = OrderedDict()
-        q_capability['opwise'] = OrderedDict()
-        q_capability['block_info'] = self.block_info
-
-        if self.approach == "post_training_dynamic_quant":
-            capability_pair = [
-                (self.query_handler.get_quantization_capability()['dynamic'], 'dynamic')]
-        elif self.approach == "quant_aware_training":
-            capability_pair = [
-                (self.query_handler.get_quantization_capability()['quant_aware'], 'static')]
-        elif self.approach == "post_training_static_quant":
-            capability_pair = [
-                (self.query_handler.get_quantization_capability()['static'], 'static')]
-        else:
-            capability_pair = [
-                (self.query_handler.get_quantization_capability()['static'], 'static'),
-                (self.query_handler.get_quantization_capability()['dynamic'], 'dynamic')]
-        fp32_config = {'activation': {'dtype': 'fp32'}, 'weight': {'dtype': 'fp32'}}
-        # Ignore LayerNorm, InstanceNorm3d and Embedding quantizable ops,
-        # due to huge accuracy regression in PyTorch.
-        if isinstance(self, PyTorch_IPEXAdaptor):
-            additional_skipped_module_classes = {}
-=======
-        # capability = self.query_handler.get_quantization_capability()['dynamic'] \
-        #     if self.approach == "post_training_dynamic_quant" else \
-        #     self.query_handler.get_quantization_capability()['quant_aware'] \
-        #     if self.approach == "quant_aware_training" else \
-        #     self.query_handler.get_quantization_capability()['static']
+        q_capability['block_info'] = None
         
-        q_capability = {}
-        q_capability['optypewise'] = OrderedDict()
-        q_capability['opwise'] = OrderedDict()
         quant_datatypes = self.query_handler.get_quant_datatypes()
-
         if self.approach == "quant_aware_training":
             capability_pair = [(self.query_handler.get_quantization_capability()['quant_aware'], 'static')]
             fp32_config = {'activation': {'dtype': 'fp32'}, 'weight': {'dtype': 'fp32'}}
@@ -1123,7 +1091,6 @@
                             q_capability['opwise'][q_op].append(fp32_config)
                         if fp32_config not in q_capability['optypewise'][q_op[1]]:
                             q_capability['optypewise'][q_op[1]].append(fp32_config)
->>>>>>> 9eac3aee
         else:
             for datatype in quant_datatypes:
                 if self.approach == "post_training_dynamic_quant":
