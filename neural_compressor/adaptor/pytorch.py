#!/usr/bin/env python
# -*- coding: utf-8 -*-
#
# Copyright (c) 2021 Intel Corporation
#
# Licensed under the Apache License, Version 2.0 (the "License");
# you may not use this file except in compliance with the License.
# You may obtain a copy of the License at
#
#   http://www.apache.org/licenses/LICENSE-2.0
#
# Unless required by applicable law or agreed to in writing, software
# distributed under the License is distributed on an "AS IS" BASIS,
# WITHOUT WARRANTIES OR CONDITIONS OF ANY KIND, either express or implied.
# See the License for the specific language governing permissions and
# limitations under the License.

import copy
import math
import os
from collections import OrderedDict, UserDict, namedtuple
from packaging.version import Version
import yaml
from functools import partial
from neural_compressor.utils.utility import dump_elapsed_time
from .adaptor import adaptor_registry, Adaptor
from ..utils.utility import LazyImport, CpuInfo, GLOBAL_STATE, MODE
from ..utils.utility import Statistics
from ..utils import logger
from .query import QueryBackendCapability
<<<<<<< HEAD
from ..data.dataloaders.base_dataloader import BaseDataLoader

=======
from ..experimental.data.dataloaders.base_dataloader import BaseDataLoader
from .torch_utils.smooth_quant import TorchSmoothQuant
>>>>>>> 08e25516
torch = LazyImport("torch")
json = LazyImport("json")
hvd = LazyImport("horovod.torch")
torch_utils = LazyImport("neural_compressor.adaptor.torch_utils")
ipex = LazyImport("intel_extension_for_pytorch")

REDUCE_RANGE = False if CpuInfo().vnni else True
logger.debug("Reduce range is {}".format(str(REDUCE_RANGE)))


def get_torch_version():
    try:
        torch_version = torch.__version__.split('+')[0]
    except ValueError as e:  # pragma: no cover
        assert False, 'Got an unknown version of torch: {}'.format(e)
    version = Version(torch_version)
    return version


def get_torch_white_list(approach):
    version = get_torch_version()
    import torch.quantization as tq
    if version.release < Version("1.7.0").release:  # pragma: no cover
        white_list = \
            set(tq.default_mappings.DEFAULT_DYNAMIC_MODULE_MAPPING.keys()) \
            if approach == 'post_training_dynamic_quant' else \
            tq.default_mappings.DEFAULT_QCONFIG_PROPAGATE_WHITE_LIST
    elif version.release < Version("1.8.0").release:  # pragma: no cover
        white_list = \
            set(tq.quantization_mappings.get_dynamic_quant_module_mappings().keys()) \
            if approach == 'post_training_dynamic_quant' else \
            tq.quantization_mappings.get_qconfig_propagation_list()
    else:
        white_list = \
            set(tq.quantization_mappings.get_default_dynamic_quant_module_mappings().keys()) \
            if approach == 'post_training_dynamic_quant' else \
            tq.quantization_mappings.get_default_qconfig_propagation_list()
    return white_list


def pytorch_forward_wrapper(model, input, device='cpu', conf=None, running_mode='inference'):
    version = get_torch_version()
    if isinstance(input, dict) or isinstance(input, UserDict):
        if device == 'cpu':
            output = model(**input)
        elif device == 'ipex':  # pragma: no cover
            # have to split the case to avoid exposing ipex.DEVICE outside
            # which require intel extension installed
            if version.release < Version("1.12.0").release:
                if running_mode == "calibration":
                    with ipex.quantization.calibrate(conf, default_recipe=True):   # pylint: disable=E1101
                        output = model(**input)
                else:
                    output = model(**input)
            else:
                output = model(**input)
        else:  # pragma: no cover
            for inp in input.keys():
                input[inp] = input[inp].to("dpcpp" if device=="gpu" else device) \
                    if isinstance(input[inp], torch.Tensor) else input[inp]
            output = model(**input)
    elif isinstance(input, list) or isinstance(input, tuple):
        if device == 'cpu':
            output = model(*input)
        elif device == 'ipex':  # pragma: no cover
            if version.release < Version("1.12.0").release:
                if running_mode == "calibration":
                    with ipex.quantization.calibrate(conf, default_recipe=True):   # pylint: disable=E1101
                        output = model(*input)
                else:
                    output = model(*input)
            else:
                output = model(*input)
        else:  # pragma: no cover
            tmp_device = "dpcpp" if device == "gpu" else device
            input = [inp.to(tmp_device) \
                    if isinstance(inp, torch.Tensor) else inp
                    for inp in input] # pylint: disable=E1133
            output = model(*input)
    else:
        if device == 'cpu' or not isinstance(input, torch.Tensor):
            output = model(input)
        elif device == 'ipex':  # pragma: no cover
            if version.release < Version("1.12.0").release:
                if running_mode == "calibration":
                    with ipex.quantization.calibrate(conf, default_recipe=True):    # pylint: disable=E1101
                        output = model(input)
                else:
                    output = model(input)
            else:
                output = model(input)
        else:  # pragma: no cover
            input = input.to("dpcpp" if device == "gpu" else device)  # pylint: disable=no-member
            output = model(input)
    return output


def get_example_inputs(model, dataloader):  # pragma: no cover
    version = get_torch_version()
    # Suggest set dataloader like calib_dataloader
    if dataloader is None:
        return None
    try:
        for idx, (input, label) in enumerate(dataloader):
            output = pytorch_forward_wrapper(model,
                                             input)
            if isinstance(input, dict) or isinstance(input, UserDict):
                assert version.release >= Version("1.12.0").release, \
                "INC support IPEX version >= 1.12.0"
                if "label" in input.keys():
                    input.pop("label")
                named_input = namedtuple("input", input.keys())
                input = named_input._make(input.values())
                return input
            if isinstance(input, list) or isinstance(input, tuple):
                return tuple(input)
            if isinstance(input, torch.Tensor):
                return input
            break
    except Exception as e:
        for idx, input in enumerate(dataloader):
            output = pytorch_forward_wrapper(model,
                                     input)
            if isinstance(input, dict) or isinstance(input, UserDict):
                assert version.release >= Version("1.12.0").release, \
                "INC support IPEX version >= 1.12.0"
                if "label" in input.keys():
                    input.pop("label")
                named_input = namedtuple("input", input.keys())
                input = named_input._make(input.values())
                return input
            if isinstance(input, list) or isinstance(input, tuple):
                return tuple(input)
            if isinstance(input, torch.Tensor):
                return input
            break
    if idx == 0:
        assert False, "Please checkout the example_inputs format."

def get_ops_recursively(model, prefix, ops={}):
    """This is a helper function for `graph_info`,
        and it will get all ops from model.
    Args:
        model (object): input model
        prefix (string): prefix of op name
        ops (dict): dict of ops from model {op name: type}.
    Returns:
        None
    """
    version = get_torch_version()
    if version.release < Version("1.7.0").release:  # pragma: no cover
        white_list = \
            (set(torch.quantization.default_mappings.DEFAULT_MODULE_MAPPING.values()) |
            set(torch.quantization.default_mappings.DEFAULT_QAT_MODULE_MAPPING.values()) |
            set(torch.quantization.default_mappings.DEFAULT_DYNAMIC_MODULE_MAPPING.values()) |
            set(torch.quantization.default_mappings.DEFAULT_MODULE_MAPPING.keys()) |
            set(torch.quantization.default_mappings.DEFAULT_QAT_MODULE_MAPPING.keys()) |
            set(torch.quantization.default_mappings.DEFAULT_DYNAMIC_MODULE_MAPPING.keys()) |
            torch.quantization.default_mappings._INCLUDE_QCONFIG_PROPAGATE_LIST)
    elif version.release < Version("1.8.0").release:  # pragma: no cover
        white_list = torch.quantization.get_compare_output_module_list()
    else:
        white_list = torch.quantization.get_default_compare_output_module_list()

    for name, child in model.named_children():
        op_name = prefix + '.' + name if prefix != '' else name
        if type(child) in white_list and not isinstance(child, torch.nn.Sequential) and \
            type(child) != torch.quantization.stubs.DeQuantStub:
            ops[op_name] = unify_op_type_mapping[str(child.__class__.__name__)] \
                if str(child.__class__.__name__) in unify_op_type_mapping else \
                str(child.__class__.__name__)
        get_ops_recursively(child, op_name, ops)


def _cfg_to_qconfig(tune_cfg, observer_type='post_training_static_quant'):
    """Convert tune configure to quantization config for each op.

        Args:
            tune_cfg (dict): dictionary of tune configure for each op
            observer_type (str, optional): specify observer type, Default is 'ptq_static',
                                           options: 'ptq_dynamic', 'qat'.

        Returns:
            op_qcfgs (dict): dictionary of quantization configure for each op

        tune_cfg should be a format like below:
        {
          'fuse': {'int8': [['CONV2D', 'RELU', 'BN'], ['CONV2D', 'RELU']],
                   'fp32': [['CONV2D', 'RELU', 'BN']]},
          'calib_iteration': 10,
          'op': {
             ('op1', 'CONV2D'): {
               'activation':  {'dtype': 'uint8',
                               'algorithm': 'minmax',
                               'scheme':'sym',
                               'granularity': 'per_tensor'},
               'weight': {'dtype': 'int8',
                          'algorithm': 'kl',
                          'scheme':'asym',
                          'granularity': 'per_channel'}
             },
             ('op2', 'RELU): {
               'activation': {'dtype': 'int8',
               'scheme': 'asym',
               'granularity': 'per_tensor',
               'algorithm': 'minmax'}
             },
             ('op3', 'CONV2D'): {
               'activation':  {'dtype': 'fp32'},
               'weight': {'dtype': 'fp32'}
             },
             ...
          }
        }
    """
    op_qcfgs = OrderedDict()
    op_qcfgs['bf16_ops_list'] = []
    for key in tune_cfg['op']:
        value = tune_cfg['op'][key]
        assert isinstance(value, dict)
        assert 'activation' in value
        if ('weight' in value and value['weight']['dtype'] == 'fp32') or \
           ('weight' not in value and value['activation']['dtype'] == 'fp32'):
            op_qcfgs[key[0]] = None
        elif ('weight' in value and value['weight']['dtype'] == 'bf16') or \
           ('weight' not in value and value['activation']['dtype'] == 'bf16'):
            op_qcfgs['bf16_ops_list'].append(key)
            op_qcfgs[key[0]] = None
        else:
            if 'weight' in value:
                weight = value['weight']
                scheme = weight['scheme']
                granularity = weight['granularity']
                algorithm = weight['algorithm']
                dtype = weight['dtype']
                if observer_type == 'quant_aware_training' and \
                    key[1] not in ['Embedding', 'EmbeddingBag', 'LSTM', 'GRU',
                                    'LSTMCell', 'GRUCell', 'RNNCell']:
                    weights_fake_quantize = _fake_quantize(algorithm, scheme, granularity, dtype)
                else:
                    weights_observer = _observer(algorithm, scheme, granularity, dtype)
            else:
                if observer_type == 'quant_aware_training':
                    weights_fake_quantize = torch.quantization.default_weight_fake_quant
                else:
                    weights_observer = torch.quantization.default_per_channel_weight_observer

            activation = value['activation']
            scheme = activation['scheme']
            granularity = activation['granularity']
            algorithm = activation['algorithm']
            dtype = activation['dtype']
            compute_dtype = activation['compute_dtype'] \
                            if 'compute_dtype' in activation \
                                and activation['compute_dtype'] is not None \
                            else 'uint8'

            if observer_type == 'quant_aware_training':
                if key[1] in ['LSTM', 'GRU', 'LSTMCell', 'GRUCell', 'RNNCell']:
                    activation_observer = _observer(algorithm, scheme, granularity,
                        dtype, 'post_training_dynamic_quant', compute_dtype)

                elif key[1] not in ['Embedding', 'EmbeddingBag']:
                    activation_fake_quantize = _fake_quantize(algorithm, scheme, granularity, dtype,
                                                              compute_dtype)

                else:
                    activation_observer = \
                        _observer(algorithm, scheme, granularity, dtype, observer_type, compute_dtype)
            elif value['activation']['quant_mode'] == 'static':
                activation_observer = _observer(algorithm, scheme, granularity,
                    dtype, 'post_training_static_quant', compute_dtype)
            elif value['activation']['quant_mode'] == 'dynamic':
                activation_observer = _observer(algorithm, scheme, granularity,
                    dtype, 'post_training_dynamic_quant', compute_dtype)

            version = get_torch_version()
            if observer_type == 'quant_aware_training':
                if key[1] in ['LSTM', 'GRU', 'LSTMCell', 'GRUCell', 'RNNCell',
                  'Embedding', 'EmbeddingBag']:
                    if version.release >= Version("1.11.0").release:
                        if key[1] in ['Embedding', 'EmbeddingBag']:
                            qconfig = torch.quantization.float_qparams_weight_only_qconfig
                        else:
                            qconfig = torch.quantization.default_dynamic_qconfig
                    else:
                        qconfig = torch.quantization.QConfigDynamic(
                                activation=activation_observer, weight=weights_observer)
                else:
                    qconfig = torch.quantization.QConfig(activation=activation_fake_quantize,
                                                     weight=weights_fake_quantize)
            elif value['activation']['quant_mode'] == 'static':
                qconfig = torch.quantization.QConfig(activation=activation_observer,
                                                     weight=weights_observer)
            else:
                if version.release < Version("1.6.0").release:  # pragma: no cover
                    qconfig = torch.quantization.QConfigDynamic(weight=weights_observer)
                elif version.release >= Version("1.11.0").release:
                    if key[1] in ['Embedding', 'EmbeddingBag']:
                        qconfig = torch.quantization.float_qparams_weight_only_qconfig
                    else:
                        qconfig = torch.quantization.default_dynamic_qconfig
                else:
                    qconfig = torch.quantization.QConfigDynamic(activation=activation_observer,
                                                                weight=weights_observer)

            op_qcfgs[key[0]] = qconfig

    return op_qcfgs


def _cfgs_to_fx_cfgs(op_cfgs, observer_type='post_training_static_quant'):
    """Convert quantization config to a format that meets the requirements of torch.fx.

        Args:
            op_cfgs (dict): dictionary of quantization configure for each op
            observer_type (str, optional): specify observer type, Default is 'ptq_static',
                                           options: 'ptq_dynamic', 'qat'.

        Returns:
            fx_op_cfgs (dict): dictionary of quantization configure that meets
                               the requirements of torch.fx

    example: fx_op_cfgs = {"": default_qconfig,
                           "module_name": [("layer4.1.conv2", per_channel_weight_qconfig)]}
    """
    version = get_torch_version()
    if observer_type == 'post_training_dynamic_quant':
        model_qconfig = torch.quantization.default_dynamic_qconfig
    elif observer_type == 'quant_aware_training':
        model_qconfig = torch.quantization.QConfig(
                            activation=torch.quantization.FakeQuantize.with_args(
                                    dtype=torch.quint8,
                                    qscheme=torch.per_tensor_affine,
                                    reduce_range=REDUCE_RANGE),
                            weight=torch.quantization.default_weight_fake_quant) \
                        if version.release < Version("1.10.0").release else \
                          torch.quantization.QConfig(
                            activation=torch.quantization.FusedMovingAvgObsFakeQuantize.with_args(
                                       dtype=torch.quint8,
                                       qscheme=torch.per_tensor_affine,
                                       reduce_range=REDUCE_RANGE),
                            weight=torch.quantization.default_fused_per_channel_wt_fake_quant)
    else:
        model_qconfig = torch.quantization.QConfig(
            activation=torch.quantization.HistogramObserver.with_args(reduce_range=REDUCE_RANGE),
            weight=torch.quantization.default_per_channel_weight_observer)

    if version.release >= Version("1.13.0").release:  # pragma: no cover
        from torch.ao.quantization import QConfigMapping
        fx_op_cfgs = QConfigMapping()
        if observer_type != 'post_training_dynamic_quant':
            fx_op_cfgs.set_global(model_qconfig)
    else:
        fx_op_cfgs = dict()
        if observer_type != 'post_training_dynamic_quant':
            fx_op_cfgs[""] = model_qconfig
        op_tuple_cfg_list = []

    for key, value in op_cfgs.items():
        if key == "default_qconfig":
            if version.release >= Version("1.13.0").release:  # pragma: no cover
                fx_op_cfgs.set_global(value)
            else:
                fx_op_cfgs[""] = value
            continue
        if version.release >= Version("1.13.0").release:  # pragma: no cover
            fx_op_cfgs.set_module_name(key, value)
        else:
            op_tuple = (key, value)
            op_tuple_cfg_list.append(op_tuple)

    if version.release < Version("1.13.0").release:  # pragma: no cover
        fx_op_cfgs["module_name"] = op_tuple_cfg_list
    elif observer_type != 'post_training_dynamic_quant':
        from torch.ao.quantization import get_default_qconfig_mapping
        for name, q_config  in get_default_qconfig_mapping().to_dict()['object_type']:
            fx_op_cfgs.set_object_type(name, q_config)

    return fx_op_cfgs


def _observer(algorithm,
              scheme,
              granularity,
              dtype,
              observer_type='post_training_static_quant',
              compute_dtype='uint8'):
    """Construct an observer module, In forward, observer will update the statistics of
       the observed Tensor. And they should provide a `calculate_qparams` function
       that computes the quantization parameters given the collected statistics.

    Args:
        algorithm (string): What algorithm for computing the quantization parameters based on.
        scheme (string): Quantization scheme to be used.
        granularity (string): What granularity to computing the quantization parameters,
                              per channel or per tensor.
        dtype (string): Quantized data type
        observer_type (string): Observer type, default is 'post_training_static_quant'.

    Returns:
        oberser (object)
    """
    if observer_type == 'post_training_dynamic_quant' and \
                get_torch_version().release >= Version("1.6.0").release:
        return torch.quantization.default_dynamic_quant_observer

    compute_dtype_dict = {'int8': torch.qint8, 'uint8': torch.quint8, 'None': None}
    if compute_dtype in compute_dtype_dict:
        compute_dtype = compute_dtype_dict[compute_dtype]
    else:  # pragma: no cover
        assert False, "Unsupport compute_dtype with {}".format(compute_dtype)

    dtype_dict = {'int8': torch.qint8, 'uint8': torch.quint8, 'fp32': torch.float}
    if dtype in dtype_dict:
        dtype = dtype_dict[dtype]
    else:  # pragma: no cover
        assert False, "Unsupport dtype with {}".format(dtype)

    if algorithm == 'placeholder' or dtype == torch.float:  # pragma: no cover
        return torch.quantization.PlaceholderObserver \
            if get_torch_version().release < Version("1.8.0").release \
                else torch.quantization.PlaceholderObserver.with_args(dtype=dtype,
                                                                      compute_dtype=compute_dtype)
    if algorithm == 'minmax':
        if granularity == 'per_channel':
            observer = torch.quantization.PerChannelMinMaxObserver
            if scheme == 'sym':
                qscheme = torch.per_channel_symmetric
            elif scheme == 'asym_float':
                qscheme = torch.per_channel_affine_float_qparams
            else:
                qscheme = torch.per_channel_affine
        else:
            assert granularity == 'per_tensor'
            observer = torch.quantization.MinMaxObserver
            if scheme == 'sym':
                qscheme = torch.per_tensor_symmetric
            else:
                assert scheme == 'asym'
                qscheme = torch.per_tensor_affine
    else:
        assert algorithm == 'kl'
        observer = torch.quantization.HistogramObserver
        assert granularity == 'per_tensor'
        if scheme == 'sym':
            qscheme = torch.per_tensor_symmetric
        else:
            assert scheme == 'asym'
            qscheme = torch.per_tensor_affine

    return observer.with_args(qscheme=qscheme,
                              dtype=dtype,
                              reduce_range=(REDUCE_RANGE and scheme == 'asym'))


def _fake_quantize(algorithm, scheme, granularity, dtype, compute_dtype='uint8'):
    """Construct a fake quantize module, In forward, fake quantize module will update
       the statistics of the observed Tensor and fake quantize the input.
       They should also provide a `calculate_qparams` function
       that computes the quantization parameters given the collected statistics.

    Args:
        algorithm (string): What algorithm for computing the quantization parameters based on.
        scheme (string): Quantization scheme to be used.
        granularity (string): What granularity to computing the quantization parameters,
                              per channel or per tensor.
        dtype (sting): Quantized data type

    Return:
        fake quantization (object)
    """
    version = get_torch_version()
    if scheme == 'asym_float' \
                 and version.release >= Version("1.7.0").release:
        return torch.quantization.default_float_qparams_observer
    if algorithm == 'placeholder' or dtype == 'fp32':  # pragma: no cover
        return _observer(algorithm, scheme, granularity, dtype, compute_dtype=compute_dtype)
    fake_quant = torch.quantization.FakeQuantize \
                 if version.release < Version("1.10.0").release else \
                     torch.quantization.FusedMovingAvgObsFakeQuantize
    if algorithm == 'minmax':
        if granularity == 'per_channel':
            observer = torch.quantization.MovingAveragePerChannelMinMaxObserver
            if scheme == 'sym':
                qscheme = torch.per_channel_symmetric
            else:
                assert scheme == 'asym'
                qscheme = torch.per_channel_affine
        else:
            assert granularity == 'per_tensor'
            observer = torch.quantization.MovingAverageMinMaxObserver
            if scheme == 'sym':
                qscheme = torch.per_tensor_symmetric
            else:
                assert scheme == 'asym'
                qscheme = torch.per_tensor_affine
    else:  # pragma: no cover
        # Histogram observer is too slow for quantization aware training
        assert algorithm == 'kl'
        observer = torch.quantization.HistogramObserver
        assert granularity == 'per_tensor'
        if scheme == 'sym':
            qscheme = torch.per_tensor_symmetric
        else:
            assert scheme == 'asym'
            qscheme = torch.per_tensor_affine

    if dtype == 'int8':
        qmin = -128
        qmax = 127
        dtype = torch.qint8
    else:
        assert dtype == 'uint8'
        qmin = 0
        qmax = 255
        dtype = torch.quint8

    return fake_quant.with_args(observer=observer,
                                quant_min=qmin,
                                quant_max=qmax,
                                dtype=dtype,
                                qscheme=qscheme,
                                reduce_range=(REDUCE_RANGE and scheme == 'asym'))


def _propagate_qconfig(model,
                       op_qcfgs,
                       is_qat_convert=False,
                       approach='post_training_static_quant'):
    """Propagate qconfig through the module hierarchy and assign `qconfig`
       attribute on each leaf module

    Args:
        model (object): input model
        op_qcfgs (dict): dictionary that maps from name or type of submodule to
                         quantization configuration, qconfig applies to all submodules of a
                         given module unless qconfig for the submodules are specified (when
                         the submodule already has qconfig attribute)
        is_qat_convert (bool): flag that specified this function is used to QAT prepare
                               for pytorch 1.7 or above.
        approach (str): quantization approach
    Return:
        None, module is modified inplace with qconfig attached
    """
    fallback_ops = []
    _propagate_qconfig_recursively(model, '', op_qcfgs)

    if approach != 'post_training_dynamic_quant':
        for k, v in op_qcfgs.items():
            if v is None and not is_qat_convert:
                fallback_ops.append(k)

        if fallback_ops and not is_qat_convert:
            _fallback_quantizable_ops_recursively(model, '', fallback_ops, op_qcfgs)


def _propagate_qconfig_recursively(model, prefix, op_qcfgs, qconfig_parent=None):
    """This is a helper function for `propagate_qconfig`

    Args:
        model (object): input model
        prefix (string): prefix of op name
        op_qcfgs (dict): dictionary that maps from name or type of submodule to
                        quantization configuration
        qconfig_parent (object, optional): qconfig of parent module

    Returns:
        None
    """
    for name, child in model.named_children():
        op_name = prefix + name
        child.qconfig = qconfig_parent
        qconfig_son = None
        if op_name in op_qcfgs:
            child.qconfig = op_qcfgs[op_name]
            # for submodules of fused module, like nn.ConvBnRelu2d.
            qconfig_son = child.qconfig
        elif type(child) == torch.quantization.DeQuantStub:
            version = get_torch_version()
            if version.release >= Version("1.8.0").release:
                child.qconfig = torch.quantization.QConfig(
                    activation=torch.quantization.MinMaxObserver.with_args(
                        reduce_range=REDUCE_RANGE),
                    weight=torch.quantization.default_per_channel_weight_observer)
        _propagate_qconfig_recursively(child, op_name + '.', op_qcfgs, qconfig_son)


def _find_quantized_op_num(module, op_qcfgs, prefix='', op_count=0):
    """This is a helper function for `_fallback_quantizable_ops_recursively`

    Args:
        model (object): input model
        op_cfgs (dict): dictionary of quantization configure for each op
        prefix (str): prefix of op name
        op_count (int, optional): count the quantizable op quantity in this module

    Returns:
        the quantizable op quantity in this module
    """
    for name_tmp, child_tmp in module.named_children():
        op_name = prefix + '.' + name_tmp if prefix != '' else name_tmp
        if op_name in op_qcfgs.keys() and \
          type(child_tmp) != torch.quantization.QuantStub:
            op_count += 1
        else:
            op_count = _find_quantized_op_num(child_tmp, op_qcfgs, op_name, op_count)
    return op_count


def _fallback_quantizable_ops_recursively(model, prefix, fallback_ops, op_qcfgs):
    """Handle all fallback ops(fp32 ops)

    Args:
        model (object): input model
        prefix (string): the prefix of op name
        fallback_ops (list): list of fallback ops(fp32 ops)
        op_cfgs (dict): dictionary of quantization configure for each op

    Returns:
        None
    """
    class DequantQuantWrapper(torch.nn.Module):
        """A wrapper class that wraps the input module, adds DeQuantStub and
           surround the call to module with call to dequant.
           this is used by fallback layer when the data type of quantized op
           is  input:int8/output:int8.

           This is used by the fallback utility functions to add the dequant and
           quant modules, before `convert` function `QuantStub` will just be observer,
           it observes the input tensor, after `convert`, `QuantStub`
           will be swapped to `nnq.Quantize` which does actual quantization. Similarly
           for `DeQuantStub`.
        """
        def __init__(self, module, observer=None):
            super(DequantQuantWrapper, self).__init__()
            if not module.qconfig and observer:
                weights_observer = observer('minmax', 'asym', 'per_channel', 'int8')
                activation_observer = observer('minmax', 'sym', 'per_tensor', 'uint8')
                module.qconfig = torch.quantization.QConfig(activation=activation_observer,
                                                            weight=weights_observer)
            self.add_module('quant', torch.quantization.QuantStub(module.qconfig))
            self.add_module('dequant', torch.quantization.DeQuantStub())
            self.add_module('module', module)
            version = get_torch_version()
            if version.release >= Version("1.8.0").release:
                self.dequant.qconfig = module.qconfig
            module.qconfig = None
            self.train(module.training)

        def forward(self, X):
            X = self.dequant(X)
            X = self.module(X)
            return self.quant(X)

        def add(self, x, y):
            # type: (Tensor, Tensor) -> Tensor
            x = self.dequant(x)
            y = self.dequant(y)
            r = self.module.add(x, y)
            return self.quant(r)

        def add_scalar(self, x, y):
            # type: (Tensor, float) -> Tensor
            x = self.dequant(x)
            r = self.module.add_scalar(x, y)
            return self.quant(r)

        def mul(self, x, y):
            # type: (Tensor, Tensor) -> Tensor
            x = self.dequant(x)
            y = self.dequant(y)
            r = self.module.mul(x, y)
            return self.quant(r)

        def mul_scalar(self, x, y):
            # type: (Tensor, float) -> Tensor
            x = self.dequant(x)
            r = self.module.mul_scalar(x, y)
            return self.quant(r)

        def cat(self, x, dim=0):
            # type: (List[Tensor], int) -> Tensor
            X = [self.dequant(x_) for x_ in x]
            r = self.module.cat(X, dim)
            return self.quant(r)

        def add_relu(self, x, y):
            # type: (Tensor, Tensor) -> Tensor
            x = self.dequant(x)
            y = self.dequant(y)
            r = self.module.add_relu(x, y)
            return self.quant(r)

    for name, child in model.named_children():
        op_name = prefix + '.' + name if prefix != '' else name
        if op_name in fallback_ops:
            child.qconfig = None
            quantize_op_num = _find_quantized_op_num(model, op_qcfgs, prefix=prefix)
            if quantize_op_num == 1:
                found = False
                for name_tmp, child_tmp in model.named_children():
                    if isinstance(child_tmp, torch.quantization.QuantStub) or isinstance(
                            child_tmp, torch.quantization.DeQuantStub):
                        model._modules[name_tmp] = torch.nn.Identity()
                        found = True
                if not found:
                    model._modules[name] = DequantQuantWrapper(child, observer=_observer)
            else:
                model._modules[name] = DequantQuantWrapper(child, observer=_observer)
        else:
            _fallback_quantizable_ops_recursively(child, op_name, fallback_ops, op_qcfgs)


@adaptor_registry
class TemplateAdaptor(Adaptor):
    """Tample adaptor of PyTorch framework.

    Args:
        framework_specific_info (dict): dictionary of tuning configure from yaml file.
    """
    def __init__(self, framework_specific_info):
        super(TemplateAdaptor, self).__init__(framework_specific_info)
        import torch.quantization as tq
        self.version = get_torch_version()
        # set torch random seed
        random_seed = framework_specific_info['random_seed']
        torch.manual_seed(random_seed)

        self.bf16_ops = []
        self.use_bf16 = framework_specific_info['use_bf16'] if \
            'use_bf16' in framework_specific_info else True
        self.device = framework_specific_info['device']
        self.q_dataloader = framework_specific_info['q_dataloader']
        self.q_func = framework_specific_info['q_func'] \
            if 'q_func' in framework_specific_info else None
        self.benchmark = (GLOBAL_STATE.STATE == MODE.BENCHMARK)
        self.workspace_path = framework_specific_info['workspace_path']
        self.is_baseline = False if GLOBAL_STATE.STATE == MODE.BENCHMARK else True
        self.query_handler = None
        self.approach = ''
        self.pre_optimized_model = None
        self.sub_module_list = None
        self.default_qconfig = framework_specific_info['default_qconfig'] \
            if 'default_qconfig' in framework_specific_info else None

        if 'approach' in framework_specific_info:  # pragma: no cover
            self.approach = framework_specific_info['approach']
            if framework_specific_info['approach'] in ["post_training_static_quant",
                "post_training_auto_quant"]:
                if self.version.release < Version("1.7.0").release:
                    self.q_mapping = tq.default_mappings.DEFAULT_MODULE_MAPPING
                elif self.version.release < Version("1.8.0").release:
                    self.q_mapping = \
                        tq.quantization_mappings.get_static_quant_module_mappings()
                else:
                    self.q_mapping = \
                        tq.quantization_mappings.get_default_static_quant_module_mappings()
            elif framework_specific_info['approach'] == "quant_aware_training":
                if self.version.release < Version("1.7.0").release:
                    self.q_mapping = tq.default_mappings.DEFAULT_QAT_MODULE_MAPPING
                elif self.version.release < Version("1.8.0").release:
                    self.q_mapping = \
                        tq.quantization_mappings.get_qat_module_mappings()
                else:
                    self.q_mapping = \
                        tq.quantization_mappings.get_default_qat_module_mappings()
            elif framework_specific_info['approach'] == "post_training_dynamic_quant":
                if self.version.release < Version("1.7.0").release:
                    self.q_mapping = \
                        tq.default_mappings.DEFAULT_DYNAMIC_MODULE_MAPPING
                elif self.version.release < Version("1.8.0").release:
                    self.q_mapping = \
                        tq.quantization_mappings.get_dynamic_quant_module_mappings()
                else:
                    self.q_mapping = \
                        tq.quantization_mappings.get_default_dynamic_quant_module_mappings()
            else:
                assert False, "Unsupport approach: {}".format(self.approach)

        self.fp32_results = []
        self.fp32_preds_as_label = False

    def calib_func(self, model, dataloader, tmp_iterations, conf=None):
        try:
            for idx, (input, label) in enumerate(dataloader):
                output = pytorch_forward_wrapper(model,
                                                 input,
                                                 device=self.device,
                                                 conf=conf,
                                                 running_mode='calibration')
                if idx >= tmp_iterations - 1:
                    break
        except Exception as e:
            for idx, input in enumerate(dataloader):
                output = pytorch_forward_wrapper(model,
                                                 input,
                                                 device=self.device,
                                                 conf=conf,
                                                 running_mode='calibration')
                if idx >= tmp_iterations - 1:
                    break

    def model_calibration(self,
                          q_model,
                          dataloader,
                          iterations=1,
                          conf=None,
                          calib_sampling_size=1):
        assert iterations > 0
        with torch.no_grad():
            if isinstance(dataloader, BaseDataLoader):
                batch_size = dataloader.batch_size
                try:
                    for i in range(batch_size):
                        if calib_sampling_size % (batch_size - i) == 0:
                            calib_batch_size = batch_size - i
                            if i != 0:
                                logger.warning("Reset `calibration.dataloader.batch_size` field "
                                               "to {}".format(calib_batch_size) +
                                               " to make sure the sampling_size is "
                                               "divisible exactly by batch size")
                            break
                    tmp_iterations = int(math.ceil(calib_sampling_size / calib_batch_size))
                    dataloader.batch(calib_batch_size)
                    self.calib_func(q_model, dataloader, tmp_iterations, conf)
                except Exception:  # pragma: no cover
                    logger.warning("Fail to forward with batch size={}, set to {} now.".format(
                        batch_size, 1))
                    dataloader.batch(1)
                    self.calib_func(q_model, dataloader, calib_sampling_size, conf)
            else:  # pragma: no cover
                if hasattr(dataloader, 'batch_size') and \
                  calib_sampling_size % dataloader.batch_size != 0:
                    logger.warning(
                        "Please note that calibration sampling size {} " \
                        "isn't divisible exactly by batch size {}. " \
                        "So the real sampling size is {}.".
                        format(calib_sampling_size, dataloader.batch_size,
                               dataloader.batch_size * iterations))

                self.calib_func(q_model, dataloader, iterations, conf)

    def eval_func(self, model, dataloader, postprocess, metrics, measurer, iteration, conf=None):
        results = []
        try:
            for idx, (input, label) in enumerate(dataloader):
                if measurer is not None:
                    measurer.start()

                output = pytorch_forward_wrapper(model, input, device=self.device, conf=conf)
                if self.device != "cpu":  # pragma: no cover
                    output = output.to("cpu")
                    label = label.to("cpu")
                if measurer is not None:
                    measurer.end()
                if postprocess is not None:
                    output, label = postprocess((output, label))
                if metrics:
                    for metric in metrics:
                        if not hasattr(metric, "compare_label") or \
                            (hasattr(metric, "compare_label") and metric.compare_label):
                            metric.update(output, label)

                    # If distributed dataloader, gather all outputs to update metric
                    if getattr(dataloader, 'distributed', False) or \
                      isinstance(dataloader.sampler, \
                      torch.utils.data.distributed.DistributedSampler):
                        hvd.init()
                        for metric in metrics:
                            metric.hvd = hvd

                if self.fp32_preds_as_label:
                    self.fp32_results.append(output) if self.is_baseline else \
                        results.append(output)
                if idx + 1 == iteration:
                    break
        except Exception as e:
            logger.warning("The dataloader didn't include label, will try input without label!")
            for idx, input in enumerate(dataloader):
                if (isinstance(input, dict) or isinstance(input, UserDict)):
                    if not self.benchmark:
                        assert "label" in input, \
                            "The dataloader must include label to measure the metric!"
                        label = input["label"].to("cpu")
                elif not self.benchmark:
                    assert False, "The dataloader must include label to measure the metric!"

                if measurer is not None:
                    measurer.start()

                output = pytorch_forward_wrapper(model, input, device=self.device, conf=conf)

                if measurer is not None:
                    measurer.end()

                if self.device != "cpu" and not self.benchmark:  # pragma: no cover
                    if isinstance(output, dict) or isinstance(input, UserDict):
                        for key in output:
                            output[key] = output[key].to("cpu")
                    elif isinstance(output, list) or isinstance(output, tuple):
                        for tensor in output:
                            tensor = tensor.to("cpu")
                    else:
                        output = output.to("cpu")

                if postprocess is not None and not self.benchmark:
                    output, label = postprocess((output, label))

                if metrics and not self.benchmark:
                    for metric in metrics:
                        if not hasattr(metric, "compare_label") or \
                            (hasattr(metric, "compare_label") and metric.compare_label):
                            metric.update(output, label)

                    # If distributed dataloader, gather all outputs to update metric
                    if getattr(dataloader, 'distributed', False) or \
                      isinstance(dataloader.sampler, \
                      torch.utils.data.distributed.DistributedSampler):
                        hvd.init()
                        for metric in metrics:
                            metric.hvd = hvd

                if self.fp32_preds_as_label:
                    self.fp32_results.append(output) if self.is_baseline else \
                        results.append(output)
                if idx + 1 == iteration:
                    break
        return results

    def model_eval(self,
                   model,
                   dataloader,
                   postprocess=None,
                   metrics=None,
                   measurer=None,
                   iteration=-1,
                   conf=None):
        with torch.no_grad():
            if metrics:
                for metric in metrics:
                    metric.reset()
            if isinstance(dataloader, BaseDataLoader) and not self.benchmark:
                try:
                    results = self.eval_func(model, dataloader, postprocess, metrics, measurer,
                                             iteration, conf)
                except Exception:  # pragma: no cover
                    logger.warning("Fail to forward with batch size={}, set to {} now.".format(
                        dataloader.batch_size, 1))
                    dataloader.batch(1)
                    results = self.eval_func(model, dataloader, postprocess, metrics, measurer,
                                             iteration, conf)
            else:  # pragma: no cover
                results = self.eval_func(model, dataloader, postprocess, metrics, measurer,
                                         iteration, conf)

        if self.fp32_preds_as_label:
            if self.is_baseline:
                results = torch_utils.util.collate_torch_preds(self.fp32_results)
                reference = results
            else:
                reference = torch_utils.util.collate_torch_preds(self.fp32_results)
                results = torch_utils.util.collate_torch_preds(results)
            for metric in metrics:
                if hasattr(metric, "compare_label") and not metric.compare_label:
                    metric.update(results, reference)

        acc = 0 if metrics is None else [metric.result() for metric in metrics]
        return acc if not isinstance(acc, list) or len(acc) > 1 else acc[0]

    def _get_quantizable_ops_recursively(self, model, prefix, quantizable_ops):
        """This is a helper function for `query_fw_capability`,
           and it will get all quantizable ops from model.

        Args:
            model (object): input model
            prefix (string): prefix of op name
            quantizable_ops (list): list of quantizable ops from model include op name and type.

        Returns:
            None
        """

        raise NotImplementedError

    def _get_quantizable_ops(self, model):
        """This is a helper function to get all quantizable ops from model.

        Args:
            model (object): input model which is PyTorch model

        Returns:
            q_capability (dictionary): tuning capability for each op from model.
        """
        tmp_model = model
        tmp_model.eval()
        quantizable_ops = []
        self._get_quantizable_ops_recursively(tmp_model, '', quantizable_ops)
        capability = self.query_handler.get_quantization_capability()['dynamic'] \
            if self.approach == "post_training_dynamic_quant" else \
            self.query_handler.get_quantization_capability()['quant_aware'] \
            if self.approach == "quant_aware_training" else \
            self.query_handler.get_quantization_capability()['static']

        q_capability = {}
        q_capability['optypewise'] = OrderedDict()
        q_capability['opwise'] = OrderedDict()

        if self.approach == "post_training_dynamic_quant":
            capability_pair = [
                (self.query_handler.get_quantization_capability()['dynamic'], 'dynamic')]
        elif self.approach == "quant_aware_training":
            capability_pair = [
                (self.query_handler.get_quantization_capability()['quant_aware'], 'static')]
        elif self.approach == "post_training_static_quant":
            capability_pair = [
                (self.query_handler.get_quantization_capability()['static'], 'static')]
        else:
            capability_pair = [
                (self.query_handler.get_quantization_capability()['static'], 'static'),
                (self.query_handler.get_quantization_capability()['dynamic'], 'dynamic')]
        fp32_config = {'activation': {'dtype': 'fp32'}, 'weight': {'dtype': 'fp32'}}
        # Ignore LayerNorm, InstanceNorm3d and Embedding quantizable ops,
        # due to huge accuracy regression in PyTorch.
        if isinstance(self, PyTorch_IPEXAdaptor):
            additional_skipped_module_classes = {}
        else:
            additional_skipped_module_classes = {'LayerNorm', 'InstanceNorm3d', 'Dropout'}
        no_fp32_ops = {'QuantStub'}
        for pair in capability_pair:
            capability, mode = pair
            for q_op in quantizable_ops:
                if q_op not in q_capability['opwise']:
                    q_capability['opwise'][q_op] = []
                if q_op[1] not in q_capability['optypewise']:
                    q_capability['optypewise'][q_op[1]] = []

                if mode == 'static' and self.approach != "quant_aware_training" and \
                    q_op[1] in ['LSTM', 'GRU', 'LSTMCell', 'GRUCell', 'RNNCell']:
                    continue
                op_cfg = copy.deepcopy(capability[q_op[1]]) if q_op[1] in capability \
                    else copy.deepcopy(capability['default'])

                op_cfg['activation']['quant_mode'] = mode if q_op[1] not in \
                    ['LSTM', 'GRU', 'LSTMCell', 'GRUCell', 'RNNCell'] else 'dynamic'

                # skip the op that only include fp32
                if q_op[1] not in additional_skipped_module_classes:
                    if op_cfg not in q_capability['opwise'][q_op]:
                        q_capability['opwise'][q_op].append(op_cfg)
                    if op_cfg not in q_capability['optypewise'][q_op[1]]:
                        q_capability['optypewise'][q_op[1]].append(op_cfg)

                if q_op[1] not in no_fp32_ops:
                    if fp32_config not in q_capability['opwise'][q_op]:
                        q_capability['opwise'][q_op].append(fp32_config)
                    if fp32_config not in q_capability['optypewise'][q_op[1]]:
                        q_capability['optypewise'][q_op[1]].append(fp32_config)


        # get bf16 capability
        if self.use_bf16 and (CpuInfo().bf16 or os.getenv('FORCE_BF16') == '1') and \
            (self.version.release >= Version("1.11.0").release):
            self.bf16_ops = self.query_handler.get_op_types_by_precision("bf16")
            bf16_ops = []
            self._get_bf16_ops_recursively(tmp_model, '', bf16_ops)
            mixed_capability = self._combine_capability(bf16_ops, q_capability)
            return mixed_capability

        return q_capability

    def _get_bf16_ops_recursively(self, model, prefix, bf16_ops):
        """This is a helper function for `query_fw_capability`,
           and it will get all quantizable ops from model.

        Args:
            model (object): input model
            prefix (string): prefix of op name
            bf16_ops (list): list of quantizable ops from model include op name and type.

        Returns:
            None
        """

        for name, child in model.named_children():
            op_name = prefix + '.' + name if prefix != '' else name
            if str(child.__class__.__name__) in self.bf16_ops \
               and type(child) != torch.nn.Sequential \
               and type(child) != torch.quantization.stubs.DeQuantStub:
                bf16_ops.append((op_name, unify_op_type_mapping[str(child.__class__.__name__)]
                                 if str(child.__class__.__name__) in unify_op_type_mapping else
                                 str(child.__class__.__name__)))
            elif self.is_fused_module(child):
                continue
            else:
                self._get_bf16_ops_recursively(child, op_name, bf16_ops)

    def _combine_capability(self, bf16_ops, q_capability):
        bf16_config = {'activation': {'dtype': 'bf16'}, 'weight': {'dtype': 'bf16'}}
        fp32_config = {'activation': {'dtype': 'fp32'}, 'weight': {'dtype': 'fp32'}}
        for bf16_op in bf16_ops:
            if bf16_op in q_capability['opwise'] and \
                bf16_config not in q_capability['opwise'][bf16_op]:
                q_capability['opwise'][bf16_op].append(bf16_config)
            else:
                q_capability['opwise'][bf16_op] = [bf16_config, fp32_config]
                if bf16_op[1] not in q_capability['optypewise']:
                    q_capability['optypewise'][bf16_op[1]] = [bf16_config, fp32_config]
        return q_capability

    def is_fused_module(self, module):
        """This is a helper function for `_propagate_qconfig_helper` to detecte
           if this module is fused.

        Args:
            module (object): input module

        Returns:
            (bool): is fused or not
        """
        op_type = str(type(module))
        if 'fused' in op_type:
            return True
        else:
            return False
        
    def calculate_hessian_trace(self,
                                fp32_model, 
                                dataloader, 
                                q_model,
                                criterion, 
                                enable_act = False
                                ):
        """Calculate hessian trace.

        Args:
            fp32_model: The original fp32 model.
            criterion: The loss function for calculate the hessian trace. # loss = criterion(output, target)
            dataloader: The dataloader for calculate the gradient.
            q_model: The INT8 AMAP model.
            enable_act: Enabling quantization error or not.
            
        Return:
            hessian_trace(Dict[Tuple, float]), key: (op_name, op_type); value: hessian trace.
        """
        from .torch_utils.hawq_metric import hawq_top
        op_to_traces=hawq_top(fp32_model=fp32_model,
                              dataloader=dataloader,
                              q_model=q_model,
                              criterion=criterion,
                              enable_act=enable_act)
        return op_to_traces

    def smooth_quant(self, model, dataloader, calib_iter, tune_cfg=None, alpha=0.5,
                     percentile=None, op_types=None, scales_per_op=None, force_re_smooth=False):
        """ convert the model by smooth quant.

        Args:
            model: origin FP32 model
            dataloader: calib dataloader
            calib_iter: calib iters
            tune_cfg: quantization config
            alpha: smooth alpha in SmoothQuant, 1.0 will fallback to SPIQ
            percentile:Percentile of calibration to remove outliers, not supported now
            op_types: The op types whose input tensor will be dumped
            scales_per_op: True, each op will have an individual scale, mainly for accuracy
                           False, ops with the same input will share a scale, mainly for performance

        Returns:
            model: A modified fp32 model
        """
        if not hasattr(self, 'sq') or force_re_smooth:
            ##self.sq = TorchSmoothQuant(model._model, dataloader=dataloader)
            self.sq = TorchSmoothQuant(model._model, dataloader=dataloader)
        args = {}  ##different backends may have different default values
        if op_types != None:
            args["op_types"] = op_types
        if percentile != None:
            args['percentile'] = percentile
        if scales_per_op != None:
            args['scales_per_op'] = scales_per_op
        model._model = self.sq.transform(alpha=alpha, calib_iter=calib_iter, **args)
        return model



unify_op_type_mapping = {
    "ConvReLU2d": "Conv2d",
    "ConvReLU3d": "Conv3d",
    "LinearReLU": "Linear",
    "ConvBn2d": "Conv2d",
    "ConvBnReLU2d": "Conv2d"
}


@adaptor_registry
class PyTorchAdaptor(TemplateAdaptor):
    """Adaptor of PyTorch framework, all PyTorch API is in this class.

    Args:
        framework_specific_info (dict): dictionary of tuning configure from yaml file.
    """
    def __init__(self, framework_specific_info):
        super(PyTorchAdaptor, self).__init__(framework_specific_info)
        import torch.quantization as tq
        """
        # Map for swapping float module to quantized ones,
        # and this dictionary will change with different PoTorch versions
        DEFAULT_MODULE_MAPPING = {
            nn.Linear: nnq.Linear,
            nn.ReLU: nnq.ReLU,
            nn.ReLU6: nnq.ReLU6,
            nn.Conv2d: nnq.Conv2d,
            nn.Conv3d: nnq.Conv3d,
            QuantStub: nnq.Quantize,
            DeQuantStub: nnq.DeQuantize,
            # Wrapper Modules:
            nnq.FloatFunctional: nnq.QFunctional,
            # Intrinsic modules:
            nni.ConvReLU2d: nniq.ConvReLU2d,
            nni.ConvReLU3d: nniq.ConvReLU3d,
            nni.LinearReLU: nniq.LinearReLU,
            nniqat.ConvReLU2d: nniq.ConvReLU2d,
            nniqat.LinearReLU: nniq.LinearReLU,
            nniqat.ConvBn2d: nnq.Conv2d,
            nniqat.ConvBnReLU2d: nniq.ConvReLU2d,
            # QAT modules:
            nnqat.Linear: nnq.Linear,
            nnqat.Conv2d: nnq.Conv2d,
        }
        """

        self.tune_cfg = None
        if self.device == "cpu":
            query_config_file = "pytorch_cpu.yaml"
        elif self.device == "gpu":
            query_config_file = "pytorch_gpu.yaml"
        else:  # pragma: no cover
            assert False, "Unsupport this device {}".format(self.device)
        self.query_handler = PyTorchQuery(
            local_config_file=os.path.join(os.path.dirname(__file__), query_config_file))

        self.white_list = get_torch_white_list(self.approach)

        # for tensorboard
        self.dump_times = 0
        self.fused_dict = {}

        self.optype_statistics = None

    @dump_elapsed_time("Pass quantize model")
    def quantize(self, tune_cfg, model, dataloader, q_func=None):
        """Execute the quantize process on the specified model.

        Args:
            tune_cfg (dict): quantization config.
            model (object): model need to do quantization.
            dataloader (object): calibration dataset.
            q_func (objext, optional): training function for quantization aware training mode.

        Returns:
            (object): quantized model
        """

        assert isinstance(model._model, torch.nn.Module), \
               "The model passed in is not the instance of torch.nn.Module"

        # For tensorboard display
        self.tune_cfg = tune_cfg
        self.tune_cfg["approach"] = self.approach
        self.tune_cfg["reduce_range"] = REDUCE_RANGE
        self.tune_cfg["framework"] = "pytorch"
        op_cfgs = _cfg_to_qconfig(tune_cfg, self.approach)
        self.tune_cfg['bf16_ops_list'] = op_cfgs['bf16_ops_list']
        del op_cfgs['bf16_ops_list']

        try:
            q_model = copy.deepcopy(model)
        except Exception as e:  # pragma: no cover
            logger.warning("Fail to deep copy the model due to {}, inplace is used now.".format(
                repr(e)))
            q_model = model

        if self.approach == 'quant_aware_training':
            q_model._model.train()
        else:
            q_model._model.eval()
        if self.version.release < Version("1.7.0").release or \
                    self.approach != 'quant_aware_training':
            _propagate_qconfig(q_model._model, op_cfgs, approach=self.approach)
            # sanity check common API misusage
            if not any(hasattr(m, 'qconfig') and m.qconfig for m in q_model._model.modules()):
                logger.warn("None of the submodule got qconfig applied. Make sure you "
                            "passed correct configuration through `qconfig_dict` or "
                            "by assigning the `.qconfig` attribute directly on submodules.")

        if self.approach in ['post_training_static_quant', 'post_training_auto_quant']:
            torch.quantization.add_observer_(q_model._model)
            if q_func is None:
                iterations = tune_cfg.get('calib_iteration', 1)
                self.model_calibration(q_model._model,
                                       dataloader,
                                       iterations,
                                       calib_sampling_size=tune_cfg.get('calib_sampling_size', 1))
            else:
                q_func(q_model._model)
        elif self.approach == 'quant_aware_training':
            if self.version.release >= Version("1.7.0").release:
                _propagate_qconfig(q_model._model, op_cfgs, is_qat_convert=True)
                torch.quantization.convert(q_model._model,
                                           mapping=self.q_mapping,
                                           inplace=True,
                                           remove_qconfig=False)
                _propagate_qconfig(q_model._model, op_cfgs)
                torch.quantization.add_observer_(q_model._model, self.white_list,
                                                 set(self.q_mapping.values()))
            else:  # pragma: no cover
                torch.quantization.add_observer_(q_model._model)
                torch.quantization.convert(q_model._model, self.q_mapping, inplace=True)
            # q_func can be created by neural_compressor internal or passed by user. It's critical to
            # distinguish how q_func is passed since neural_compressor built-in functions accept neural_compressor
            # model and user defined func should accept framework model.
            q_model._model = q_func(
                q_model if getattr(q_func, 'builtin', None) else q_model._model)
            assert q_model._model is not None, "Please return a trained model in train function!"
            q_model._model.eval()

        if self.approach == 'quant_aware_training':
            torch.quantization.convert(q_model._model, inplace=True)
        else:
            torch.quantization.convert(q_model._model, mapping=self.q_mapping, inplace=True)

        if len(self.tune_cfg['bf16_ops_list']) > 0 and \
            (self.version.release >= Version("1.11.0").release) and \
            (CpuInfo().bf16 or os.getenv('FORCE_BF16') == '1'): # pragma: no cover
            q_model._model = torch_utils.bf16_convert.Convert(q_model._model, self.tune_cfg)

        q_model.q_config = copy.deepcopy(self.tune_cfg)
        if self.approach != 'post_training_dynamic_quant':
            self._get_scale_zeropoint(q_model._model, q_model.q_config)
        q_model.is_quantized = True

        self._dump_model_op_stats(q_model._model, q_model.q_config)
        torch_utils.util.get_embedding_contiguous(q_model._model)
        return q_model

    def evaluate(self,
                 model,
                 dataloader,
                 postprocess=None,
                 metrics=None,
                 measurer=None,
                 iteration=-1,
                 tensorboard=False,
                 fp32_baseline=False):
        """Execute the evaluate process on the specified model.

        Args:
            model (object): model to run evaluation.
            dataloader (object): evaluation dataset.
            postprocess (object, optional): process function after evaluation.
            metrics (list, optional): list of metric function.
            measurer (object, optional): measurer function.
            iteration (int, optional): number of iterations to evaluate.
            tensorboard (bool, optional): dump output tensor to tensorboard summary files.
            fp32_baseline (boolen, optional): only for compare_label=False pipeline

        Returns:
            (object): accuracy
        """
        self.is_baseline = fp32_baseline
        if tensorboard:
            model = self._pre_eval_hook(model)

        model_ = model._model
        assert isinstance(
            model_, torch.nn.Module), "The model passed in is not the instance of torch.nn.Module"
        model_.eval()
        if self.device == "cpu":
            model_.to("cpu")
        elif self.device == "gpu":
            if self.is_baseline:
                model_.to("dpcpp")

        if metrics:
            self.fp32_preds_as_label = any([hasattr(metric, "compare_label") and \
                not metric.compare_label for metric in metrics])
        acc = self.model_eval(model_, dataloader, postprocess, metrics, measurer, iteration)

        if tensorboard:
            self._post_eval_hook(model, accuracy=acc)
        return acc if not isinstance(acc, list) or len(acc) > 1 else acc[0]

    def _pre_hook_for_qat(self, dataloader=None):
        # self.model._model is needed here.
        self.model._model.qconfig = torch.quantization.QConfig(
            activation=torch.quantization.FakeQuantize.with_args(dtype=torch.quint8,
                                                                 qscheme=torch.per_tensor_affine,
                                                                 reduce_range=REDUCE_RANGE),
            weight=torch.quantization.default_weight_fake_quant)
        self.non_quant_dict = self.get_non_quant_modules(self.model.kwargs) 
        quantizable_ops = []
        self._get_quantizable_ops_recursively(self.model._model, '', quantizable_ops)
        bf16_ops = []
        if self.version.release >= Version("1.11.0").release and self.use_bf16 and \
            (CpuInfo().bf16 or os.getenv('FORCE_BF16') == '1'): # pragma: no cover
            self.bf16_ops = self.query_handler.get_op_types_by_precision("bf16")
            self._get_bf16_ops_recursively(self.model._model, '', bf16_ops)
        bf16_ops_list = [(op) for op in bf16_ops if op not in quantizable_ops]
        self.model.model.training = True
        torch.quantization.prepare_qat(self.model._model, inplace=True)

        # This is a flag for reloading
        self.model.q_config = {
            'is_oneshot': True,
            'framework': 'pytorch',
            'reduce_range': REDUCE_RANGE,
            'approach': 'quant_aware_training',
            'bf16_ops_list': bf16_ops_list,
        }

    def _post_hook_for_qat(self):
        torch.quantization.convert(self.model._model, inplace=True)
        if self.model.q_config is not None and len(self.model.q_config['bf16_ops_list']) > 0 and \
            self.version.release >= Version("1.11.0").release and self.use_bf16 and \
            (CpuInfo().bf16 or os.getenv('FORCE_BF16') == '1'): # pragma: no cover
            self.model._model = torch_utils.bf16_convert.Convert(self.model._model, self.model.q_config)

    def _pre_hook_for_hvd(self, dataloader=None):
        # TODO: lazy init here
        hvd.init()
        hvd.broadcast_parameters(self.model._model.state_dict(), root_rank=0)
        hvd.broadcast_optimizer_state(self.optimizer, root_rank=0)
        self.optimizer = hvd.DistributedOptimizer(
            self.optimizer, named_parameters=self.model._model.named_parameters())

    def train(self, model, dataloader, optimizer_tuple, criterion_tuple, hooks, **kwargs):
        """Execute the train process on the specified model.

        Args:
            model (object): model to run evaluation.
            dataloader (object): training dataset.
            optimizer (tuple): It is a tuple of (cls, parameters) for optimizer.
            criterion (tuple): It is a tuple of (cls, parameters) for criterion.
            kwargs (dict, optional): other parameters.

        Returns:
            None
        """
        model_ = model._model
        device = "cuda:0" if self.device != "GPU" and torch.cuda.is_available() else self.device
        # self.model is set to neural_compressor model here to hold the inplace change in FWK model.
        self.model = model
        optimizer = optimizer_tuple[0](model_.parameters(), **optimizer_tuple[1])
        self.optimizer = optimizer
        criterion = criterion_tuple[0](**criterion_tuple[1])
        start_epochs = kwargs['kwargs']['start_epoch']
        end_epochs = kwargs['kwargs']['end_epoch']
        iters = kwargs['kwargs']['iteration']
        if hooks is not None:
            on_train_begin = hooks['on_train_begin']
            on_train_end = hooks['on_train_end']
            on_epoch_begin = hooks['on_epoch_begin']
            on_epoch_end = hooks['on_epoch_end']
            on_step_begin = hooks['on_step_begin']
            on_step_end = hooks['on_step_end']
            on_after_compute_loss = hooks['on_after_compute_loss']
            on_before_optimizer_step = hooks['on_before_optimizer_step']
        if hooks is not None:
            on_train_begin()
        for nepoch in range(start_epochs, end_epochs):
            model_.to(device)
            model_.train()
            cnt = 0
            if hooks is not None:
                on_epoch_begin(nepoch)
            if getattr(dataloader, 'distributed', False) \
                    or isinstance(dataloader.sampler, \
                    torch.utils.data.distributed.DistributedSampler):
                dataloader.sampler.set_epoch(nepoch)
            for image, target in dataloader:
                # TODO: to support adjust lr with epoch
                target = target.to(device)
                if hooks is not None:
                    on_step_begin(cnt)
                print('.', end='', flush=True)
                cnt += 1
                output = pytorch_forward_wrapper(model_, image, device=device)
                loss = criterion(output, target)
                if hooks is not None:
                    loss = on_after_compute_loss(image, output, loss)
                self.optimizer.zero_grad()
                loss.backward()
                if hooks is not None:
                    on_before_optimizer_step()
                self.optimizer.step()
                if hooks is not None:
                    on_step_end()
                if cnt >= iters:
                    break
            if hooks is not None:
                on_epoch_end()

        if device != self.device:  # pragma: no cover
            model_.to(self.device)

        if hooks is not None:
            on_train_end()

        return model_

    def _dump_model_op_stats(self, model, tune_cfg):
        """This is a function to dump quantizable ops of model to user.
        Args:
            model (object): input model
            tune_cfg (dict): quantization config
        Returns:
            None
        """
        res = {}
        ignore_log = False
        modules = dict(model.named_modules())
        # fetch quantizable ops supported in Neural Compressor from tune_cfg
        for key in tune_cfg['op']:
            op_name = key[0]
            op_type = str(type(modules[op_name])).rstrip('\'>').split('.')[-1]
            if op_type == 'BF16ModuleWrapper':  # pragma: no cover
                op_type = str(type(modules[op_name].module)).rstrip('\'>').split('.')[-1]
            if op_type == 'DequantQuantWrapper':
                op_type = str(type(modules[op_name].module)).rstrip('\'>').split('.')[-1]
            if 'Functional' in op_type:
                op_type = op_name.split('.')[-1]
            if op_type not in res.keys():
                res[op_type] = {'INT8': 0, 'BF16': 0, 'FP32': 0}
            value = tune_cfg['op'][key]
            # Special cases: QuantStub, Embedding
            if ('weight' in value and value['weight']['dtype'] == 'fp32') or \
              ('weight' not in value and value['activation']['dtype'] == 'fp32'):
                res[op_type]['FP32'] += 1
            elif value['activation']['dtype'] == 'bf16':  # pragma: no cover
                res[op_type]['BF16'] += 1
            else:
                res[op_type]['INT8'] += 1
        # fetch other quantizable ops supported in PyTorch from model
        for name, child in modules.items():
            op_type = str(type(child)).rstrip('\'>').split('.')[-1]
            if tune_cfg['approach'] != 'post_training_dynamic_quant':
                if op_type == 'DeQuantize':
                    if op_type not in res.keys():
                        res[op_type] = {'INT8': 0, 'BF16': 0, 'FP32': 0}
                    res[op_type]['INT8'] += 1
                if op_type in self.non_quant_dict['skipped_module_classes']:
                    ignore_log = True
                    if op_type not in res.keys():
                        res[op_type] = {'INT8': 0, 'BF16': 0, 'FP32': 0}
                    res[op_type]['FP32'] += 1
        # show results to users
        if ignore_log:
            logger.info("Ignore LayerNorm, InstanceNorm3d and Embedding quantizable ops" \
                        " due to accuracy issue in PyTorch.")

        field_names=["Op Type", "Total", "INT8", "BF16", "FP32"]
        output_data = [[
            op_type, sum(res[op_type].values()),
            res[op_type]['INT8'], res[op_type]['BF16'], res[op_type]['FP32']]
        for op_type in res.keys()]

        Statistics(output_data,
                   header='Mixed Precision Statistics',
                   field_names=field_names).print_stat()
        self.optype_statistics = field_names, output_data


    def _get_quantizable_ops_recursively(self, model, prefix, quantizable_ops):
        """This is a helper function for `query_fw_capability`,
           and it will get all quantizable ops from model.

        Args:
            model (object): input model
            prefix (string): prefix of op name
            quantizable_ops (list): list of quantizable ops from model include op name and type.

        Returns:
            None
        """

        module_dict = dict(model.named_modules())
        for op_name, child in model.named_modules():
            if self.is_fused_module(child):
                for name, _ in child.named_children():
                    module_prefix = op_name + '.' + name
                    if module_prefix in module_dict:
                        module_dict.pop(module_prefix)  # remove sub-modules of fused modules
                    if op_name in self.fused_dict:
                        self.fused_dict[op_name] = [self.fused_dict[op_name], module_prefix]
                    else:
                        self.fused_dict[op_name] = module_prefix
        for op_name, child in module_dict.items():
            # there is accuracy issue in quantized LayerNorm op in pytorch <1.8.1,
            # so remove it here
            if op_name in self.non_quant_dict['skipped_module_names'] or \
              str(child.__class__.__name__) in \
              self.non_quant_dict['skipped_module_classes']:
                continue
            if type(child) in self.white_list and type(child) != torch.nn.Sequential and \
              type(child) != torch.quantization.stubs.DeQuantStub:
                quantizable_ops.append(
                    (op_name, unify_op_type_mapping[str(child.__class__.__name__)]
                     if str(child.__class__.__name__) in unify_op_type_mapping else str(
                         child.__class__.__name__)))

    def _get_scale_zeropoint(self, model, tune_cfg):
        """get activation scale and zero_point for converted model.

        Args:
            model (dir): Int8 model converted from fp32 model.
                        scale and zero_point is set with calibration for each module
            tune_cfg (object): This file saves scale and zero_point of \
                            output activation of each quantized module.

        Returns:
            None
        """
        modules = dict(model.named_modules())
        for key, value in tune_cfg['op'].items():
            if hasattr(modules[key[0]], 'scale'):
                value['activation']['scale'] = float(modules[key[0]].scale)
            if hasattr(modules[key[0]], 'zero_point'):
                value['activation']['zero_point'] = int(modules[key[0]].zero_point)

    def _pre_eval_hook(self, model, op_list=None, iteration_list=None):
        """The function is used to do some preprocession before evaluation phase.
           Here, it used to add hook for dump output tensor for quantizable ops.

        Args:
             model (object): input model

        Returns:
              model (object): model with hook
        """
        from abc import ABCMeta

        def _with_args(cls_or_self, **kwargs):
            r"""Wrapper that allows creation of class factories.

            This can be useful when there is a need to create classes with the same
            constructor arguments, but different instances.

            Example::

                >>> Foo.with_args = classmethod(_with_args)
                >>> foo_builder = Foo.with_args(a=3, b=4).with_args(answer=42)
                >>> foo_instance1 = foo_builder()
                >>> foo_instance2 = foo_builder()
                >>> id(foo_instance1) == id(foo_instance2)
                False
            """
            class _PartialWrapper(object):
                def __init__(self, p):
                    self.p = p

                def __call__(self, *args, **keywords):
                    return self.p(*args, **keywords)

                def __repr__(self):
                    return self.p.__repr__()

                with_args = _with_args

            r = _PartialWrapper(partial(cls_or_self, **kwargs))
            return r

        ABC = ABCMeta(str("ABC"), (object, ), {})  # compatible with Python 2 *and* 3:

        class _RecordingObserver(ABC, torch.nn.Module):
            """The module is mainly for debug and records the tensor values during runtime.

            Args:
                iteration_list (list, optional): indexs of iteration which to dump tensor.
            """
            def __init__(self, iteration_list=None, **kwargs):
                super(_RecordingObserver, self).__init__(**kwargs)
                self.output_tensors_dict = OrderedDict()
                self.current_iter = 1
                self.iteration_list = iteration_list

            def forward(self, x):
                if (self.iteration_list is None and self.current_iter == 1) or \
                    (self.iteration_list is not None and
                     self.current_iter in self.iteration_list):
                    if type(x) is tuple or type(x) is list:
                        self.output_tensors_dict[self.current_iter] = \
                            [i.to("cpu") if i.device != 'cpu' else i.clone() for i in x]
                    else:
                        self.output_tensors_dict[self.current_iter] = \
                            x.to("cpu") if x.device != "cpu" else x.clone()
                self.current_iter += 1
                return x

            @torch.jit.export
            def get_tensor_value(self):
                return self.output_tensors_dict

            with_args = classmethod(_with_args)

        def _observer_forward_hook(module, input, output):
            """Forward hook that calls observer on the output

            Args:
                module (object): input module
                input (object): module input
                output (object): module output

            Returns:
                module output tensor (object)
            """
            return module.activation_post_process(output)

        def _add_observer_(module, op_list=None, prefix=""):
            """Add observer for the leaf child of the module.

               This function insert observer module to all leaf child module that
               has a valid qconfig attribute.

            Args:
                module (object): input module with qconfig attributes for all the leaf modules that
                                 we want to dump tensor
                op_list (list, optional): list of ops which to be dumped in module
                prefix (string): name of module

            Returns:
                None, module is modified inplace with added observer modules and forward_hooks
            """
            for name, child in module.named_children():
                op_name = name if prefix == "" else prefix + "." + name
                if isinstance(child, torch.nn.quantized.FloatFunctional) and \
                             (op_list is None or op_name in op_list):
                    if hasattr(child, 'qconfig') and child.qconfig is not None and (
                            op_list is None or op_name in op_list):
                        child.activation_post_process = \
                            child.qconfig.activation()
                elif hasattr(child, 'qconfig') and child.qconfig is not None and \
                        (op_list is None or op_name in op_list):
                    # observer and hook will be gone after we swap the module
                    child.add_module('activation_post_process', child.qconfig.activation())
                    child.register_forward_hook(_observer_forward_hook)
                else:
                    _add_observer_(child, op_list, op_name)

        def _propagate_qconfig_helper(module,
                                      qconfig_dict,
                                      white_list=None,
                                      qconfig_parent=None,
                                      prefix='',
                                      fused=False):
            """This is a helper function for `propagate_qconfig_`

            Args:
                module (object): input module
                qconfig_dict (dictionary): dictionary that maps from name of submodule to
                                           quantization configuration
                white_list (list, optional): list of quantizable modules
                qconfig_parent (object, optional): config of parent module, we will fallback to
                                                   this config when there is no specified config
                                                   for current module
                prefix (string, optional): corresponding prefix of the current module,
                                           used as key in qconfig_dict
                fused (bool, optional): Indicates whether the module is fused or not

            Return:
                None, module is modified inplace with qconfig attached
            """
            if white_list is None:
                white_list = \
                   torch.quantization.default_mappings.DEFAULT_QCONFIG_PROPAGATE_WHITE_LIST \
                   if self.version.release < Version("1.7.0").release else \
                   torch.quantization.quantization_mappings.get_qconfig_propagation_list()

            if type(module) in white_list and type(module) != torch.nn.Sequential:
                module.qconfig = qconfig_parent
            else:
                module.qconfig = None
            if hasattr(module, '_modules'):
                for name, child in module.named_children():
                    module_prefix = prefix + '.' + name if prefix else name
                    _propagate_qconfig_helper(child, qconfig_dict, white_list, qconfig_parent,
                                              module_prefix)

        def _prepare(model, inplace=True, op_list=[], white_list=None):
            """The model will be attached with observer or fake quant modules, and qconfig
               will be propagated.

            Args:
                model (object): input model to be modified in-place
                inplace (bool, optional): carry out model transformations in-place,
                                          the original module is mutated
                op_list (list, optional): list of ops which to be dumped in module
                white_list (list, optional): list of quantizable modules

            Returns:
                model (object): model with qconfig
            """
            if not inplace:
                model = copy.deepcopy(model)
            _propagate_qconfig_helper(model,
                                      qconfig_dict={},
                                      white_list=white_list,
                                      qconfig_parent=model.qconfig)
            # sanity check common API misusage
            if not any(hasattr(m, 'qconfig') and m.qconfig for m in model.modules()):
                logger.warn("None of the submodule got qconfig applied. Make sure you "
                            "passed correct configuration through `qconfig_dict` or "
                            "by assigning the `.qconfig` attribute directly on submodules")
            _add_observer_(model, op_list=op_list)
            return model

        # create properties
        if self.version.release < Version("1.7.0").release:  # pragma: no cover
            white_list = self.white_list | \
                (set(torch.quantization.default_mappings.DEFAULT_MODULE_MAPPING.values()) |
                 set(torch.quantization.default_mappings.DEFAULT_QAT_MODULE_MAPPING.values()) |
                 set(torch.quantization.default_mappings.DEFAULT_DYNAMIC_MODULE_MAPPING.values()))
        elif self.version.release < Version("1.8.0").release:  # pragma: no cover
            white_list = torch.quantization.get_compare_output_module_list()
        else:
            white_list = torch.quantization.get_default_compare_output_module_list()

        model = model if model.is_quantized else copy.deepcopy(model)
        model._model.qconfig = torch.quantization.QConfig(
            weight=torch.quantization.default_debug_observer,
            activation=_RecordingObserver.with_args(iteration_list=iteration_list))
        _prepare(model._model, op_list=op_list, white_list=white_list)

        return model

    def is_fused_child(self, op_name):
        """This is a helper function for `_post_eval_hook`

        Args:
            op_name (string): op name

        Returns:
            (bool): if this op is fused

        """
        op = op_name[:op_name.rfind('.')]
        if op in self.fused_dict and op_name[op_name.rfind('.') + 1:].isdigit():
            return True
        else:
            return False

    def is_fused_op(self, op_name):
        """This is a helper function for `_post_eval_hook`

        Args:
            op_name (string): op name

        Returns:
            (bool): if this op is fused

        """
        op = op_name[:op_name.rfind('.')]
        if op in self.fused_dict:
            return True
        else:
            return False

    def is_last_fused_child(self, op_name):
        """This is a helper function for `_post_eval_hook`

        Args:
            op_name (string): op name

        Returns:
            (bool): if this op is last fused op

        """
        op = op_name[:op_name.rfind('.')]
        if op_name in self.fused_dict[op][-1]:
            return True
        else:
            return False

    def _post_eval_hook(self, model, **args):
        """The function is used to do some post process after complete evaluation.
           Here, it used to dump quantizable op's output tensor.

        Args:
            model (object): input model

        Returns:
            None
        """
        from torch.utils.tensorboard import SummaryWriter
        from torch.quantization import get_observer_dict

        model = model._model

        if args is not None and 'accuracy' in args:
            accuracy = args['accuracy']
        else:
            accuracy = ''

        if self.dump_times == 0:
            writer = SummaryWriter('runs/eval/baseline' + '_acc' + str(accuracy), model)
        else:
            writer = SummaryWriter(
                'runs/eval/tune_' + str(self.dump_times) + '_acc' + str(accuracy), model)

        if self.dump_times == 0:
            for (input, _) in self.q_dataloader:
                if isinstance(input, dict) or isinstance(input, UserDict):
                    if self.device == "gpu":
                        for inp in input.keys():
                            input[inp] = input[inp].to("dpcpp")
                elif isinstance(input, list) or isinstance(input, tuple):
                    if self.device == "gpu":
                        input = [inp.to("dpcpp") for inp in input]
                else:
                    if self.device == "gpu":
                        input = input.to("dpcpp")
                writer.add_graph(model, input)
                break

        summary = OrderedDict()
        observer_dict = {}
        get_observer_dict(model, observer_dict)
        for key in observer_dict:
            if isinstance(observer_dict[key], torch.nn.modules.linear.Identity):
                continue
            op_name = key.strip(".activation_post_process")
            summary[op_name + ".output"] = observer_dict[key].get_tensor_value()
            for iter in summary[op_name + ".output"]:
                # Only collect last fused child output
                op = op_name
                if self.is_fused_child(op_name) == True and \
                   self.is_last_fused_child(op_name) == True:
                    op = op_name[:op_name.rfind('.')]
                else:
                    if self.is_fused_child(op_name) == True and \
                       self.is_last_fused_child(op_name) == False:
                        continue
                    else:
                        op = op_name

                if summary[op_name + ".output"][iter].is_quantized:
                    writer.add_histogram(op + "/Output/int8",
                                         torch.dequantize(summary[op_name + ".output"][iter]))
                else:
                    writer.add_histogram(op + "/Output/fp32", summary[op_name + ".output"][iter])

        state_dict = model.state_dict()
        for key in state_dict:
            if not isinstance(state_dict[key], torch.Tensor):
                continue

            op = key[:key.rfind('.')]
            if self.is_fused_child(op) is True:
                # fused child tensorboard tag will be merge
                weight = key[key.rfind('.') + 1:]
                op = op[:op.rfind('.')] + '/' + weight
            else:
                weight = key[key.rfind('.') + 1:]
                op = key[:key.rfind('.')] + '/' + weight

            # To merge ._packed_params
            op = op.replace('._packed_params', '')

            if state_dict[key].is_quantized:
                writer.add_histogram(op + "/int8", torch.dequantize(state_dict[key]))
            else:
                writer.add_histogram(op + "/fp32", state_dict[key])

        writer.close()
        self.dump_times = self.dump_times + 1

        return summary

    @dump_elapsed_time("Pass save quantized model")
    def save(self, model, path=None):
        pass

    def inspect_tensor(self,
                       model,
                       dataloader,
                       op_list=None,
                       iteration_list=None,
                       inspect_type='activation',
                       save_to_disk=False):
        if self.version.release >= Version("1.8.0").release:
            from torch.fx import GraphModule
            if type(model._model) == GraphModule:  # pragma: no cover
                assert False, "Inspect_tensor didn't support fx graph model now!"
        from torch import dequantize
        import numpy as np
        is_quantized = model.is_quantized
        op_list_ = []
        fp32_int8_map = {}
        for op_name in op_list:
            op_list_.append(op_name)
            for key in self.fused_dict:
                if op_name in self.fused_dict[key]:
                    fp32_int8_map[op_name] = \
                        {'activation': self.fused_dict[key][-1], 'weight': key}
                    if is_quantized:
                        op_list_.append(key)
                        op_list_.remove(op_name)
                    else:
                        op_list_.append(self.fused_dict[key][-1])

        new_model = model if is_quantized else copy.deepcopy(model)

        assert min(iteration_list) > 0, \
            "Iteration number should great zero, 1 means first iteration."
        iterations = max(iteration_list) if iteration_list is not None else -1
        new_model = self._pre_eval_hook(new_model, op_list=op_list_, iteration_list=iteration_list)
        self.evaluate(new_model, dataloader, iteration=iterations)
        observer_dict = {}
        ret = {}
        if inspect_type == 'activation' or inspect_type == 'all':
            from torch.quantization import get_observer_dict
            ret['activation'] = []
            get_observer_dict(new_model._model, observer_dict)
            if iteration_list is None:
                iteration_list = [1]
            for i in iteration_list:
                summary = OrderedDict()
                for key in observer_dict:
                    if isinstance(observer_dict[key], torch.nn.modules.linear.Identity):
                        continue
                    op_name = key.replace(".activation_post_process", "")
                    value = observer_dict[key].get_tensor_value()[i]
                    if op_name in op_list:
                        if type(value) is list:
                            summary[op_name] = {}
                            for index in range(len(value)):
                                summary[op_name].update({
                                    op_name + ".output" + str(index):
                                    dequantize(value[index]).numpy()
                                    if value[index].is_quantized else value[index].numpy()
                                })
                        else:
                            summary[op_name] = {
                                op_name + ".output0":
                                dequantize(value).numpy() if value.is_quantized else value.numpy()
                            }
                    else:
                        if bool(self.fused_dict):
                            if is_quantized:
                                for a in fp32_int8_map:
                                    if op_name == fp32_int8_map[a]['weight']:
                                        if type(value) is list:
                                            summary[a] = {}
                                            for index in range(len(value)):
                                                summary[a].update({
                                                    op_name + ".output" + str(index):
                                                    dequantize(value[index]).numpy()
                                                    if value[index].is_quantized else
                                                    value[index].numpy()
                                                })
                                        else:
                                            summary[a] = {
                                                op_name + ".output0":
                                                dequantize(value).numpy()
                                                if value.is_quantized else value.numpy()
                                            }
                            else:
                                for a in fp32_int8_map:  # pragma: no cover
                                    if op_name == fp32_int8_map[a]['activation']:
                                        if type(value) is list:
                                            summary[a] = {}
                                            for index in range(len(value)):
                                                summary[a].update({
                                                    op_name + ".output" + str(index):
                                                    dequantize(value[index]).numpy()
                                                    if value[index].is_quantized else
                                                    value[index].numpy()
                                                })
                                        else:
                                            summary[a] = {
                                                op_name + ".output0":
                                                dequantize(value).numpy()
                                                if value.is_quantized else value.numpy()
                                            }

                if save_to_disk:
                    dump_dir = os.path.join(self.workspace_path, 'dump_tensor')
                    os.makedirs(dump_dir, exist_ok=True)
                    np.savez(os.path.join(dump_dir, 'activation_iter{}.npz'.format(i)), **summary)

                ret['activation'].append(summary)

        if inspect_type == 'weight' or inspect_type == 'all':
            ret['weight'] = {}
            state_dict = new_model._model.state_dict()

            for key in state_dict:
                if not isinstance(state_dict[key], torch.Tensor):
                    continue
                if 'weight' not in key and 'bias' not in key:
                    continue

                op = key[:key.rfind('.')]
                op = op.replace('._packed_params', '')

                if op in op_list:
                    if op in ret['weight']:
                        ret['weight'][op].update({
                            key:
                            dequantize(state_dict[key]).numpy()
                            if state_dict[key].is_quantized else state_dict[key].detach().numpy()
                        })
                    else:
                        ret['weight'][op] = {
                            key:
                            dequantize(state_dict[key]).numpy()
                            if state_dict[key].is_quantized else state_dict[key].detach().numpy()
                        }
                else:
                    if bool(self.fused_dict):
                        if is_quantized:
                            for a in fp32_int8_map:
                                if op == fp32_int8_map[a]['weight']:
                                    if a in ret['weight']:
                                        ret['weight'][a].update({
                                            key:
                                            dequantize(state_dict[key]).numpy()
                                            if state_dict[key].is_quantized else
                                            state_dict[key].detach().numpy()
                                        })
                                    else:
                                        ret['weight'][a] = \
                                            {key: dequantize(state_dict[key]).numpy()
                                                if state_dict[key].is_quantized else
                                                    state_dict[key].detach().numpy()}
                                    break

            if save_to_disk:
                np.savez(os.path.join(dump_dir, 'weight.npz'), **ret['weight'])
        else:
            ret['weight'] = None

        return ret

    def set_tensor(self, model, tensor_dict):
        state_dict = model._model.state_dict()
        tensor_name = None
        for key in tensor_dict.keys():
            end = key.rfind('.')
            op_name = key[:end]
            state_op_name = None
            weight_bias = key[end + 1:]
            for op in self.fused_dict:
                if op_name in self.fused_dict[op]:
                    state_op_name = op
            if state_op_name is None:
                state_op_name = op_name
            for state_dict_key in state_dict.keys():
                state_key_end = state_dict_key.rfind('.')
                state_key = state_dict_key[:state_key_end].replace('._packed_params', '')
                if weight_bias in state_dict_key and state_op_name == state_key:
                    tensor_name = state_dict_key
            assert tensor_name is not None, key + " is not in the state dict"
            tensor = torch.from_numpy(tensor_dict[key])
            dtype = state_dict[tensor_name].dtype
            if state_dict[tensor_name].is_quantized:
                if 'channel' in str(state_dict[tensor_name].qscheme()):
                    scales = state_dict[tensor_name].q_per_channel_scales()
                    zero_points = state_dict[tensor_name].q_per_channel_zero_points()
                    axis = state_dict[tensor_name].q_per_channel_axis()
                    state_dict[tensor_name] = torch.quantize_per_channel(tensor,
                                                                         scales,
                                                                         zero_points,
                                                                         axis,
                                                                         dtype=dtype)
                elif 'tensor' in str(state_dict[tensor_name].qscheme()):
                    scales = state_dict[tensor_name].q_scale()
                    zero_points = state_dict[tensor_name].q_zero_point()
                    state_dict[tensor_name] = torch.quantize_per_tensor(
                        tensor, scales, zero_points, dtype)
            else:
                state_dict[tensor_name] = tensor
        model._model.load_state_dict(state_dict)

    @dump_elapsed_time("Pass query framework capability")
    def query_fw_capability(self, model):
        """This is a helper function to get all quantizable ops from model.

        Args:
            model (object): input model which is Neural Compressor model

        Returns:
            q_capability (dictionary): tuning capability for each op from model.
        """
        self.pre_optimized_model = model
        self.non_quant_dict = self.get_non_quant_modules(model.kwargs)
        tmp_model = model._model
        return self._get_quantizable_ops(tmp_model)

    def get_non_quant_modules(self, model_kwargs):
        """This is a helper function to get all non_quant_modules from customer and default.

        Args:
            model_kwargs (dictionary): keyword args from Neural Compressor model

        Returns:
            custom_non_quant_dict (dictionary): non_quant_modules for model.
        """
        if model_kwargs is None:
            model_kwargs = {}
        skipped_module_names = model_kwargs.get("non_quant_module_name", [])
        skipped_module_classes = model_kwargs.get("non_quant_module_class", [])
        custom_non_quant_dict = {
            'skipped_module_names': skipped_module_names,
            'skipped_module_classes': skipped_module_classes
        }
        # Ignore LayerNorm, InstanceNorm3d and Embedding quantizable ops,
        # due to huge accuracy regression in PyTorch.
        additional_skipped_module_classes = ['LayerNorm', 'InstanceNorm3d', 'Embedding', 'Dropout']
        if self.approach == 'post_training_dynamic_quant':
            additional_skipped_module_classes.remove('Embedding')
        custom_non_quant_dict['skipped_module_classes'] += additional_skipped_module_classes
        return custom_non_quant_dict


unify_op_type_mapping_ipex = {
    "Convolution_Relu": "conv2d",
    "Convolution_Sum_Relu": "conv2d",
    "Convolution_BatchNorm": "conv2d",
    "<class 'torch.nn.modules.conv.Conv1d'>": "conv1d",
    "<class 'torch.nn.modules.conv.Conv2d'>": "conv2d",
    "<class 'torch.nn.modules.conv.Conv3d'>": "conv3d",
    "<class 'torch.nn.modules.activation.ReLU'>": "relu",
    "<method 'add' of 'torch._C._TensorBase' objects>": "add",
    "<class 'torch.nn.modules.pooling.AdaptiveAvgPool2d'>": "adaptiveavgpool2d",
    "Linear_Relu": "linear",
    "<class 'torch.nn.modules.linear.Linear'>": "linear",
    "<class 'torch.nn.modules.pooling.MaxPool2d'>": "maxpool2d"
}


@adaptor_registry
class PyTorch_IPEXAdaptor(TemplateAdaptor):  # pragma: no cover
    """Adaptor of PyTorch framework with Intel PyTorch Extension,
       all PyTorch IPEX API is in this class.

    Args:
        framework_specific_info (dict): dictionary of tuning configure from yaml file.
    """
    def __init__(self, framework_specific_info):
        super(PyTorch_IPEXAdaptor, self).__init__(framework_specific_info)
        self.version = get_torch_version()
        query_config_file = "pytorch_ipex.yaml"
        self.query_handler = PyTorchQuery(
            local_config_file=os.path.join(os.path.dirname(__file__), query_config_file))
        self.cfgs = None
        self.fuse_ops = None
        self.op_infos_from_cfgs = None
        self.output_tensor_id_op_name = None
        self.ipex_config_path = \
            os.path.join(self.workspace_path, 'ipex_config_tmp.json')

        try:
            os.remove(self.ipex_config_path)
        except:
            logger.warning('Fail to remove {}.'.format(self.ipex_config_path))
        self.device = 'ipex'

    @dump_elapsed_time("Pass quantize model")
    def quantize(self, tune_cfg, model, dataloader, q_func=None):
        """Execute the quantize process on the specified model.

        Args:
            tune_cfg (dict): quantization config.
            model (object): model need to do quantization, it is Neural Compressor model.
            dataloader (object): calibration dataset.
            q_func (objext, optional): training function for quantization aware training mode.

        Returns:
            (dict): quantized model
        """

        if hasattr(model, "save_qconf_summary"):
            model = torch_utils.util.auto_copy(model)
        try:
            model_ = copy.deepcopy(model)
        except Exception as e:  # pragma: no cover
            logger.warning("Fail to deep copy the model due to {}, inplace is used now.".format(
                repr(e)))
            model_ = model
        assert not self.version.release < Version("1.10.0").release, \
            "INC support IPEX version >= 1.10.0"
        q_model = model_._model.eval()
        qscheme = self._cfg_to_qconfig(tune_cfg)
        import torch.fx.experimental.optimization as optimization
        try:
            q_model = optimization.fuse(q_model)
        except:
            q_model = q_model
        if self.approach in ['post_training_static_quant', 'post_training_auto_quant']:
            iterations = tune_cfg.get('calib_iteration', 1)
            if self.version.release < Version("1.12.0").release:
                ipex_conf = ipex.quantization.QuantConf(configure_file=self.ipex_config_path,  # pylint: disable=E1101
                                                        qscheme=qscheme)
                self.model_calibration(q_model, dataloader, iterations, ipex_conf,
                                       tune_cfg.get('calib_sampling_size', 1))
                ipex_conf.save(self.ipex_config_path)
                example_inputs = get_example_inputs(q_model, dataloader)
                ipex_conf = ipex.quantization.QuantConf(self.ipex_config_path)   # pylint: disable=E1101
                q_model = ipex.quantization.convert(q_model, ipex_conf, example_inputs)   # pylint: disable=E1121
            else:
                from torch.ao.quantization import MinMaxObserver, PerChannelMinMaxObserver, QConfig
                static_qconfig = QConfig(activation=MinMaxObserver.with_args(
                    qscheme=torch.per_tensor_affine, dtype=torch.quint8),
                    weight=PerChannelMinMaxObserver.with_args(dtype=torch.qint8, \
                                   qscheme=torch.per_channel_symmetric))

                example_inputs = get_example_inputs(q_model, dataloader)
                q_model = ipex.quantization.prepare(q_model, static_qconfig, \
                                        example_inputs=example_inputs, inplace=True)
                q_model.load_qconf_summary(qconf_summary=self.ipex_config_path)
                if q_func is not None:
                    q_func(q_model)
                else:
                    self.model_calibration(q_model, dataloader, iterations, None,
                                           tune_cfg.get('calib_sampling_size', 1))
                q_model.save_qconf_summary(qconf_summary=self.ipex_config_path)
                if self.use_bf16 and (CpuInfo().bf16 or os.getenv('FORCE_BF16') == '1') and \
                    (self.version.release >= Version("1.11.0").release):
                    with torch.no_grad():
                        with torch.cpu.amp.autocast():
                            q_model = ipex.quantization.convert(q_model)
                            try:
                                q_model = torch.jit.trace(q_model, example_inputs)
                                q_model = torch.jit.freeze(q_model.eval())
                            except:
                                q_model = torch.jit.trace(q_model, example_inputs, strict=False)
                                q_model = torch.jit.freeze(q_model.eval())
                else:
                    q_model = ipex.quantization.convert(q_model)
                    with torch.no_grad():
                        try:
                            q_model = torch.jit.trace(q_model, example_inputs)
                            q_model = torch.jit.freeze(q_model.eval())
                        except:
                            q_model = torch.jit.trace(q_model, example_inputs, strict=False)
                            q_model = torch.jit.freeze(q_model.eval())
                # After freezing, run 1 time to warm up the profiling graph executor to insert prim::profile
                # At the 2nd run, the llga pass will be triggered and the model is turned into
                # an int8 model: prim::profile will be removed and will have LlgaFusionGroup in the graph
                self.calib_func(q_model, dataloader, tmp_iterations=2)

        assert self.approach != 'quant_aware_training', \
                "Intel PyTorch Extension didn't support quantization aware training mode"
        model_._model = q_model
        with open(self.ipex_config_path, 'r') as f:
            model_.tune_cfg = json.load(f)
        model_.ipex_config_path = self.ipex_config_path
        return model_

    def _cfg_to_qconfig(self, tune_cfg):
        """Convert tune configure to quantization config for each op.

            Args:
                tune_cfg (dict): dictionary of tune configure for each op
                ipex_config_path: configure file of Intel PyTorch Extension

            tune_cfg should be a format like below:
            {
              'calib_iteration': 10,
              'op': {
                 ('op1', 'CONV2D'): {
                   'activation':  {'dtype': 'uint8',
                                   'algorithm': 'minmax',
                                   'scheme':'sym',
                                   'granularity': 'per_tensor'},
                   'weight': {'dtype': 'int8',
                              'algorithm': 'kl',
                              'scheme':'asym',
                              'granularity': 'per_channel'}
                 },
                 ('op2', 'RELU): {
                   'activation': {'dtype': 'int8',
                   'scheme': 'asym',
                   'granularity': 'per_tensor',
                   'algorithm': 'minmax'}
                 },
                 ('op3', 'CONV2D'): {
                   'activation':  {'dtype': 'fp32'},
                   'weight': {'dtype': 'fp32'}
                 },
                 ...
              }
            }
        """
        assert self.cfgs is not None, "No configure for IPEX int8 model..."
        if self.version.release < Version("1.12.0").release:
            for key in tune_cfg['op']:
                try:
                    scheme = tune_cfg['op'][key]['activation']['scheme']
                except:
                    scheme = 'asym'
                if scheme not in ['asym', 'sym']:
                    scheme = 'asym'
                break
            for key in tune_cfg['op']:
                value = tune_cfg['op'][key]
                pattern = self.get_pattern(key, self.fuse_ops)
                assert isinstance(value, dict)
                assert 'activation' in value
                if value['activation']['dtype'] == 'fp32':
                    if 'weight' in value:
                        assert value['weight']['dtype'] == 'fp32'
                    for op_cfg in self.cfgs:
                        if op_cfg["id"] == key[0]:
                            if key[1] in ['relu_', 'add_']:
                                continue
                            num_inputs = len(op_cfg["inputs_quantized"])
                            num_outputs = len(op_cfg["outputs_quantized"])
                            for i_num in range(num_inputs):
                                op_cfg["inputs_quantized"][i_num] = False
                            for o_num in range(num_outputs):
                                op_cfg["outputs_quantized"][o_num] = False
                            if pattern:
                                if pattern[1] in ['relu_', 'add_']:
                                    continue
                                tune_cfg['op'][pattern]['activation']['dtype'] = 'fp32'
                                if 'weight' in tune_cfg['op'][pattern]:
                                    tune_cfg['op'][pattern]['weight']['dtype'] = 'fp32'
                else:
                    for op_cfg in self.cfgs:
                        if op_cfg["id"] == key[0]:
                            if key[1] in ['relu_', 'add_']:
                                continue
                            num_inputs = len(op_cfg["inputs_quantized"])
                            num_outputs = len(op_cfg["outputs_quantized"])
                            for i_num in range(num_inputs):
                                op_cfg["inputs_quantized"][i_num] = \
                                              self.default_cfgs[key[0]]["inputs_quantized"][i_num]
                            for o_num in range(num_outputs):
                                op_cfg["outputs_quantized"][o_num] = \
                                             self.default_cfgs[key[0]]["outputs_quantized"][o_num]
            with open(self.ipex_config_path, "w") as write_f:
                json.dump(self.cfgs, write_f)
            if scheme == "asym":
                return torch.per_tensor_affine
            else:
                return torch.per_tensor_symmetric
        else:
            self.cfgs = torch_utils.util.check_cfg_and_qconfig(tune_cfg['op'],
                                              self.cfgs,
                                              self.op_infos_from_cfgs,
                                              self.output_tensor_id_op_name)

            with open(self.ipex_config_path, "w") as write_f:
                json.dump(self.cfgs, write_f, indent=4)
            return None

    def get_pattern(self, fallback_op, fuse_ops):
        for fuse_pattern in fuse_ops:
            if fuse_pattern[0] == fallback_op:
                if fuse_pattern[1] in ['relu_', 'add_']:
                    return None
                else:
                    return fuse_pattern[1]
        return None

    def evaluate(self,
                 model,
                 dataloader,
                 postprocess=None,
                 metrics=None,
                 measurer=None,
                 iteration=-1,
                 tensorboard=False,
                 fp32_baseline=False):
        """Execute the evaluate process on the specified model.

        Args:
            model (object): Neural Compressor model to run evaluation.
            dataloader (object): evaluation dataset.
            postprocess (object, optional): process function after evaluation.
            metrics (list, optional): list of metric function.
            measurer (object, optional): measurer function.
            iteration (int, optional): number of iterations to evaluate.
            tensorboard (bool, optional): dump output tensor to tensorboard summary
                                          files(IPEX unspport).
            fp32_baseline (boolen, optional): only for compare_label=False pipeline

        Returns:
            (dict): quantized model
        """

        assert not tensorboard, "Intel PyTorch Extension didn't tensor dump"
        self.is_baseline = fp32_baseline

        model_ = model._model
        model_.eval()

        if metrics:
            self.fp32_preds_as_label = any([hasattr(metric, "compare_label") and \
                not metric.compare_label for metric in metrics])

        ipex_config = (self.ipex_config_path if not self.benchmark else None)
        if self.version.release < Version("1.12.0").release:
            conf = (ipex.quantization.QuantConf(configure_file=ipex_config)   # pylint: disable=E1101
                    if not self.is_baseline else None)
        else:
            conf = None

        return self.model_eval(model_, dataloader, postprocess, metrics, measurer, iteration, conf)

    @dump_elapsed_time("Pass query framework capability")
    def query_fw_capability(self, model):
        """This is a helper function to get all quantizable ops from model.

        Args:
            model (object): input model which is Neural Compressor model

        Returns:
            q_capability (dictionary): tuning capability for each op from model.
        """
        self.pre_optimized_model = model
        tmp_model = model._model
        return self._get_quantizable_ops(tmp_model)

    def _get_quantizable_ops_recursively(self, model, prefix, quantizable_ops):
        """This is a helper function for `query_fw_capability`,
           and it will get all quantizable ops from model.
        Args:
            model (object): input model
            prefix (string): prefix of op name
            quantizable_ops (list): list of quantizable ops from model include op name and type.
        Returns:
            None
        """

        if not os.path.exists(self.ipex_config_path):
            assert isinstance(model, torch.nn.Module), \
                    "The model passed in is not the instance of torch.nn.Module"

        if hasattr(model, "save_qconf_summary"):
            os.makedirs(os.path.dirname(self.ipex_config_path), exist_ok=True)
            model.save_qconf_summary(qconf_summary=self.ipex_config_path)
        else:
            try:
                model_ = copy.deepcopy(model)
            except Exception as e:  # pragma: no cover
                logger.warning("Fail to deep copy the model due to {}, inplace is used now.".format(
                    repr(e)))
                model_ = model

            model_.eval()
            init_model = model_
            # to record the origin batch_size
            if isinstance(self.q_dataloader, BaseDataLoader):
                batch_size = self.q_dataloader.batch_size
            # to fuse
            import torch.fx.experimental.optimization as optimization
            try:
                init_model = optimization.fuse(init_model)
            except:
                init_model = init_model
            # create a quantization config file for intel pytorch extension model
            os.makedirs(os.path.dirname(self.ipex_config_path), exist_ok=True)
            if self.version.release < Version("1.12.0").release:
                assert self.q_func is None, ("IPEX < 1.12.0 didn't support calibration function, "
                                                 "Please use IPEX >= 1.12.0!")
                ipex_conf = ipex.quantization.QuantConf(qscheme=torch.per_tensor_symmetric)   # pylint: disable=E1101
                self.model_calibration(
                    init_model,
                    self.q_dataloader,
                    conf=ipex_conf,
                )
                ipex_conf.save(self.ipex_config_path)
            else:
                if self.approach in ['post_training_static_quant', 'post_training_auto_quant']:
                    assert self.q_dataloader is not None, "IPEX need q_dataloader to prepare the model"
                    from torch.ao.quantization import MinMaxObserver, PerChannelMinMaxObserver, QConfig
                    static_qconfig = QConfig(activation=MinMaxObserver.with_args(
                        qscheme=torch.per_tensor_affine, dtype=torch.quint8),
                        weight=PerChannelMinMaxObserver.with_args(dtype=torch.qint8, \
                                   qscheme=torch.per_channel_symmetric))
                    example_inputs = get_example_inputs(init_model, self.q_dataloader)
                    init_model = ipex.quantization.prepare(init_model, static_qconfig, \
                                            example_inputs=example_inputs, inplace=True)
                if self.q_func is None:
                    self.model_calibration(init_model, self.q_dataloader)
                else:
                    self.q_func(init_model)
                init_model.save_qconf_summary(qconf_summary=self.ipex_config_path)
            if isinstance(self.q_dataloader, BaseDataLoader):
                self.q_dataloader.batch(batch_size)
                logger.info('Recovery `calibration.dataloader.batchsize` {} according \
                            to config.yaml'                                           .format(batch_size))
            del(init_model)
        with open(self.ipex_config_path, 'r') as f:
            self.cfgs = json.load(f)
            if self.version.release < Version("1.12.0").release:
                self.default_cfgs = copy.deepcopy(self.cfgs)
                self.fuse_ops = self.get_fuse_ops(self.cfgs)
                for op_cfg in self.cfgs:
                    quantizable_ops.append(
                        (op_cfg["id"], unify_op_type_mapping_ipex[op_cfg["name"]]
                         if op_cfg["name"] in unify_op_type_mapping_ipex else op_cfg["name"]))
            else:
                ops_name, op_infos_from_cfgs, input_tensor_id_op_name, \
                                output_tensor_id_op_name = torch_utils.util.paser_cfgs(self.cfgs)
                quantizable_op_names = torch_utils.util.get_quantizable_ops_from_cfgs(ops_name,
                                                                     op_infos_from_cfgs,
                                                                     input_tensor_id_op_name)
                for name in quantizable_op_names:
                    # name : list
                    if len(name) == 1:
                        module_key = name[0][0]
                        op_cfg_id = name[0][2]
                        quantizable_ops.append((tuple(name), unify_op_type_mapping_ipex \
                                               [self.cfgs[module_key]['q_op_infos'][op_cfg_id]['op_type']] \
                                               if self.cfgs[module_key]['q_op_infos'][op_cfg_id]['op_type'] \
                                               in unify_op_type_mapping_ipex else \
                                               self.cfgs[module_key]['q_op_infos'][op_cfg_id]['op_type']))
                    else:
                        op_type = ""
                        for op_name in name:
                            module_key = op_name[0]
                            op_cfg_id = op_name[2]
                            op_type += self.cfgs[module_key]['q_op_infos'][op_cfg_id]['op_type']
                        quantizable_ops.append((tuple(name), op_type))
                self.op_infos_from_cfgs = op_infos_from_cfgs
                self.output_tensor_id_op_name = output_tensor_id_op_name
        os.remove(self.ipex_config_path)

    def get_fuse_ops(self, default_cfgs):
        elt_wise = ['relu', 'sigmoid', 'gelu']
        inplace_ops = ['relu_', 'add_']
        op_patterns = []
        num_ops = len(default_cfgs)
        for cur_id in range(num_ops):
            cur_op = default_cfgs[cur_id]['name']
            if cur_op == 'dropout':
                continue
            inputs = default_cfgs[cur_id]['inputs_flow']
            num_input = len(inputs)
            pre_ops = {}
            for i_num in range(num_input):
                inp = inputs[i_num]
                for pre_id in range(cur_id):
                    pre_op = default_cfgs[pre_id]['name']
                    pre_out = default_cfgs[pre_id]['outputs_flow']
                    num_out = len(pre_out)
                    for o_num in range(num_out):
                        if pre_out[o_num] == inp:
                            if cur_op in inplace_ops and (pre_op in ['conv2d', 'conv3d', 'linear'
                                                                     ]):
                                op_patterns.append([(pre_id, pre_op), (cur_id, cur_op)])
                            if cur_op in elt_wise and (pre_op
                                                       in ['conv2d', 'conv3d', 'linear', 'add']):
                                op_patterns.append([(pre_id, pre_op), (cur_id, cur_op)])
                            if cur_op == 'add':
                                pre_ops[i_num] = [pre_id, pre_op]
            if len(pre_ops) > 0:
                for key, value in pre_ops.items():
                    if value[1] in ['conv2d', 'conv3d', 'linear'] and \
                            default_cfgs[cur_id]['inputs_quantized'][key] == False:
                        op_patterns.append([(value[0], value[1]), (cur_id, cur_op)])
        return op_patterns

    @dump_elapsed_time("Pass save quantized model")
    def save(self, model, path=None):
        """The function is used by tune strategy class for set best configure in Neural Compressor model.

           Args:
               model (object): The Neural Compressor model which is best results.
               path (string): No used.

        Returns:
            None
        """

        pass

    def inspect_tensor(self,
                       model,
                       dataloader,
                       op_list=None,
                       iteration_list=None,
                       inspect_type='activation',
                       save_to_disk=False):
        assert False, "Inspect_tensor didn't support IPEX backend now!"


@adaptor_registry
class PyTorch_FXAdaptor(TemplateAdaptor):
    """Adaptor of PyTorch framework with FX graph mode, all PyTorch API is in this class.

    Args:
        framework_specific_info (dict): dictionary of tuning configure from yaml file.
    """
    def __init__(self, framework_specific_info):
        super(PyTorch_FXAdaptor, self).__init__(framework_specific_info)
        assert self.version.release >= Version("1.8.0").release, \
                      "Please use PyTroch 1.8 or higher version with pytorch_fx backend！"
        if self.approach == 'post_training_dynamic_quant':
            assert self.version.release >= Version("1.9.0").release, \
                        "Please use PyTroch 1.9 or higher version for dynamic " \
                        "quantization with pytorch_fx backend！"
        import torch.quantization as tq
        """
        # Map for swapping float module to quantized ones,
        # and this dictionary will change with different PoTorch versions
        DEFAULT_MODULE_MAPPING = {
            nn.Linear: nnq.Linear,
            nn.ReLU: nnq.ReLU,
            nn.ReLU6: nnq.ReLU6,
            nn.Conv2d: nnq.Conv2d,
            nn.Conv3d: nnq.Conv3d,
            QuantStub: nnq.Quantize,
            DeQuantStub: nnq.DeQuantize,
            # Wrapper Modules:
            nnq.FloatFunctional: nnq.QFunctional,
            # Intrinsic modules:
            nni.ConvReLU2d: nniq.ConvReLU2d,
            nni.ConvReLU3d: nniq.ConvReLU3d,
            nni.LinearReLU: nniq.LinearReLU,
            nniqat.ConvReLU2d: nniq.ConvReLU2d,
            nniqat.LinearReLU: nniq.LinearReLU,
            nniqat.ConvBn2d: nnq.Conv2d,
            nniqat.ConvBnReLU2d: nniq.ConvReLU2d,
            # QAT modules:
            nnqat.Linear: nnq.Linear,
            nnqat.Conv2d: nnq.Conv2d,
        }
        """

        self.tune_cfg = None
        if self.device == "cpu":
            query_config_file = "pytorch_cpu.yaml"
        else:  # pragma: no cover
            assert False, "Unsupport this device {}".format(self.device)
        self.query_handler = PyTorchQuery(
            local_config_file=os.path.join(os.path.dirname(__file__), query_config_file))

        if self.approach == 'post_training_dynamic_quant':
            self.white_list = \
                tq.quantization_mappings.get_default_dynamic_quant_module_mappings()
        elif self.approach == 'post_training_static_quant':
            self.white_list = tq.quantization_mappings.get_default_static_quant_module_mappings()
        else:
            self.white_list = tq.quantization_mappings.get_default_qconfig_propagation_list()

    @dump_elapsed_time("Pass quantize model")
    def quantize(self, tune_cfg, model, dataloader, q_func=None):
        """Execute the quantize process on the specified model.

        Args:
            tune_cfg (dict): quantization config.
            model (object): model need to do quantization.
            dataloader (object): calibration dataset.
            q_func (objext, optional): training function for quantization aware training mode.

        Returns:
            (object): quantized model
        """

        assert isinstance(model._model, torch.nn.Module), \
               "The model passed in is not the instance of torch.nn.Module"
        self.tune_cfg = tune_cfg
        self.tune_cfg["approach"] = self.approach
        self.tune_cfg["reduce_range"] = REDUCE_RANGE
        self.tune_cfg["framework"] = "pytorch_fx"

        # PyTorch 1.13 and above version, need example_inputs for fx trace, but it not realy used,
        # so set it to None.
        example_inputs = None

        if self.default_qconfig is not None:
            default_qconfig = copy.deepcopy(self.default_qconfig)
            default_qconfig['activation']['dtype'] = \
                self.default_qconfig['activation']['dtype'][0]
            default_qconfig['weight']['dtype'] = self.default_qconfig['weight']['dtype'][0]
            self.tune_cfg["op"][("default_qconfig", "")] = default_qconfig
        op_cfgs = _cfg_to_qconfig(self.tune_cfg, self.approach)
        self.tune_cfg['bf16_ops_list'] = op_cfgs['bf16_ops_list']
        del op_cfgs['bf16_ops_list']

        from torch.quantization.quantize_fx import prepare_fx, convert_fx, prepare_qat_fx
        try:
            q_model = copy.deepcopy(model)
            q_model.fp32_model = model.fp32_model
        except Exception as e:  # pragma: no cover
            logger.warning("Fail to deep copy the model due to {}, inplace is used now.".format(
                repr(e)))
            q_model = model
        q_model._model.eval()
        if q_model.kwargs is not None:
            self.prepare_custom_config_dict = q_model.kwargs.get('prepare_custom_config_dict',
                                                                 None)
            self.convert_custom_config_dict = q_model.kwargs.get('convert_custom_config_dict',
                                                                 None)
        else:
            self.prepare_custom_config_dict, self.convert_custom_config_dict = None, None
        self.fx_op_cfgs = _cfgs_to_fx_cfgs(op_cfgs, self.approach)
        self.tune_cfg['fx_sub_module_list'] = self.sub_module_list
        if self.approach == 'quant_aware_training':
            q_model._model.train()
            if self.sub_module_list is None:
                tmp_model = q_model._model
                if self.version > Version("1.12.1"):  # pragma: no cover
                    # pylint: disable=E1123
                    q_model._model = prepare_qat_fx(
                        q_model._model,
                        self.fx_op_cfgs,
                        example_inputs=example_inputs,
                        prepare_custom_config=self.prepare_custom_config_dict)
                else:
                    q_model._model = prepare_qat_fx(
                        q_model._model,
                        self.fx_op_cfgs,
                        prepare_custom_config_dict=self.prepare_custom_config_dict)
            else:
                logger.info('Fx trace of the entire model failed. ' + \
                            'We will conduct auto quantization')
                PyTorch_FXAdaptor.prepare_sub_graph(self.sub_module_list,
                                                    self.fx_op_cfgs,
                                                    q_model._model,
                                                    prefix='',
                                                    is_qat=True,
                                                    example_inputs=example_inputs)
            # q_func can be created by neural_compressor internal or passed by user. It's critical to
            # distinguish how q_func is passed since neural_compressor built-in functions accept
            # neural_compressor model and user defined func should accept framework model.
            # For export API
            hook_list = torch_utils.util._set_input_scale_hook(q_model._model, op_cfgs)
            q_model._model = q_func(
                q_model if getattr(q_func, 'builtin', None) else q_model._model)
            assert q_model._model is not None, "Please return a trained model in train function!"
            q_model._model.eval()
        else:
            if self.sub_module_list is None:
                tmp_model = q_model._model
                if self.version.release >= Version("1.13.0").release:  # pragma: no cover
                    # pylint: disable=E1123
                    q_model._model = prepare_fx(
                        q_model._model,
                        self.fx_op_cfgs,
                        example_inputs=example_inputs,
                        prepare_custom_config=self.prepare_custom_config_dict)
                else:
                    q_model._model = prepare_fx(
                        q_model._model,
                        self.fx_op_cfgs,
                        prepare_custom_config_dict=self.prepare_custom_config_dict)
            else:
                logger.info('Fx trace of the entire model failed, ' + \
                            'We will conduct auto quantization')
                PyTorch_FXAdaptor.prepare_sub_graph(self.sub_module_list,
                                                    self.fx_op_cfgs,
                                                    q_model._model,
                                                    prefix='',
                                                    example_inputs=example_inputs)
            if self.approach in ['post_training_static_quant', 'post_training_auto_quant']:
                # For export API
                hook_list = torch_utils.util._set_input_scale_hook(q_model._model, op_cfgs)
                iterations = tune_cfg.get('calib_iteration', 1)
                if q_func is not None:
                    q_func(q_model._model)
                else:
                    self.model_calibration(q_model._model,
                                           dataloader,
                                           iterations,
                                           calib_sampling_size=tune_cfg.get('calib_sampling_size', 1))

        if self.approach != 'post_training_dynamic_quant':
            # For export API
            scale_info = torch_utils.util._get_input_scale(q_model._model, hook_list)

        if self.sub_module_list is None:
            if self.version.release >= Version("1.13.0").release:  # pragma: no cover
                # pylint: disable=E1123
                q_model._model = convert_fx(q_model._model,
                                            convert_custom_config=self.convert_custom_config_dict)
            else:
                q_model._model = convert_fx(
                    q_model._model, convert_custom_config_dict=self.convert_custom_config_dict)
            torch_utils.util.append_attr(q_model._model, tmp_model)
            del tmp_model
        else:
            PyTorch_FXAdaptor.convert_sub_graph(self.sub_module_list, \
                                                q_model._model, prefix='')

        if len(self.tune_cfg['bf16_ops_list']) > 0 and \
            self.version.release >= Version("1.11.0").release and self.use_bf16 and \
            (CpuInfo().bf16 or os.getenv('FORCE_BF16') == '1'): # pragma: no cover
            q_model._model = torch_utils.bf16_convert.Convert(q_model._model, self.tune_cfg)

        q_model.q_config = copy.deepcopy(self.tune_cfg)
        if self.approach != 'post_training_dynamic_quant':
            self._get_scale_zeropoint(q_model._model, q_model.q_config)
            q_model.q_config['scale_info'] = scale_info

        self._dump_model_op_stats(q_model._model, q_model.q_config, self.approach)
        torch_utils.util.get_embedding_contiguous(q_model._model)
        return q_model

    def evaluate(self,
                 model,
                 dataloader,
                 postprocess=None,
                 metrics=None,
                 measurer=None,
                 iteration=-1,
                 tensorboard=False,
                 fp32_baseline=False):
        """Execute the evaluate process on the specified model.

        Args:
            model (object): model to run evaluation.
            dataloader (object): evaluation dataset.
            postprocess (object, optional): process function after evaluation.
            metric (object, optional): metric function.
            measurer (object, optional): measurer function.
            iteration (int, optional): number of iterations to evaluate.
            tensorboard (bool, optional): dump output tensor to tensorboard summary files.
            fp32_baseline (boolen, optional): only for compare_label=False pipeline

        Returns:
            (object): accuracy
        """
        if tensorboard:  # pragma: no cover
            assert False, "PyTorch FX mode didn't support tensorboard flag now!"
        self.is_baseline = fp32_baseline

        model_ = model._model
        assert isinstance(
            model_, torch.nn.Module), "The model passed in is not the instance of torch.nn.Module"
        model_.eval()
        model_.to(self.device)

        if metrics:
            self.fp32_preds_as_label = any([hasattr(metric, "compare_label") and \
                not metric.compare_label for metric in metrics])

        return self.model_eval(model_, dataloader, postprocess, metrics, measurer, iteration)

    def _pre_hook_for_qat(self, dataloader=None):
        q_cfgs = torch.quantization.QConfig(
                            activation=torch.quantization.FakeQuantize.with_args(
                                    dtype=torch.quint8,
                                    qscheme=torch.per_tensor_affine,
                                    reduce_range=REDUCE_RANGE,
                                    observer=torch.quantization.MovingAverageMinMaxObserver),
                            weight=torch.quantization.default_weight_fake_quant) \
                        if self.version.release < Version("1.10.0").release else \
                          torch.quantization.QConfig(
                            activation=torch.quantization.FusedMovingAvgObsFakeQuantize.with_args(
                                       dtype=torch.quint8,
                                       qscheme=torch.per_tensor_affine,
                                       reduce_range=REDUCE_RANGE),
                            weight=torch.quantization.default_fused_per_channel_wt_fake_quant)
        quantizable_ops = []
        tmp_model = self.fuse_fx_model(self.model, is_qat=True)
        self._get_quantizable_ops_recursively(tmp_model, '', quantizable_ops)
        bf16_ops = []
        if self.version.release >= Version("1.11.0").release and self.use_bf16 and \
            (CpuInfo().bf16 or os.getenv('FORCE_BF16') == '1'): # pragma: no cover
            self.bf16_ops = self.query_handler.get_op_types_by_precision("bf16")
            self._get_bf16_ops_recursively(tmp_model, '', bf16_ops)
        bf16_ops_list = [(op) for op in bf16_ops if op not in quantizable_ops]
        quantized_ops = OrderedDict()
        for op in quantizable_ops:
            if op[1] in [
                    'Embedding', 'EmbeddingBag', 'LSTM', 'GRU', 'LSTMCell', 'GRUCell', 'RNNCell'
            ]:
                quantized_ops[op[0]] = torch.quantization.default_dynamic_qconfig
            else:
                quantized_ops[op[0]] = q_cfgs
        # build op_config_dict to save module scale and zeropoint
        op_config_dict = {}
        for op in quantizable_ops:
            op_config_dict[op] = {'weight': {'dtype': 'int8'}, 'activation': {'dtype': 'uint8'}}

        if self.version.release < Version("1.11.0").release:
            quantized_ops["default_qconfig"] = None
        else:
            from torch.ao.quantization import default_embedding_qat_qconfig
            for op in quantizable_ops:
                if op[1] in ['Embedding', 'EmbeddingBag']:
                    quantized_ops[op[0]] = default_embedding_qat_qconfig
        from torch.quantization.quantize_fx import prepare_qat_fx
        fx_op_cfgs = _cfgs_to_fx_cfgs(quantized_ops, 'quant_aware_training')
        self.model._model.train()

        # PyTorch 1.13 and above version, need example_inputs for fx trace, but it not realy used,
        # so set it to None.
        example_inputs = None

        # For export API, deepcopy fp32_model
        try:
            self.model.fp32_model = copy.deepcopy(self.model.fp32_model)
        except Exception as e:  # pragma: no cover
            logger.warning("Fail to deep copy the model due to {}, inplace is used now.".format(
                repr(e)))

        if self.sub_module_list is None:
            if self.version.release >= Version("1.13.0").release:  # pragma: no cover
                # pylint: disable=E1123
                self.model._model = prepare_qat_fx(
                    self.model._model,
                    fx_op_cfgs,
                    example_inputs=example_inputs,
                    prepare_custom_config=self.model.kwargs.get(
                        'prepare_custom_config_dict', None) if self.model.kwargs is not None else None)
            else:
                self.model._model = prepare_qat_fx(
                    self.model._model,
                    fx_op_cfgs,
                    prepare_custom_config_dict=self.model.kwargs.get(
                        'prepare_custom_config_dict', None) if self.model.kwargs is not None else None)
        else:
            logger.info('Fx trace of the entire model failed. ' + \
                        'We will conduct auto quantization')
            PyTorch_FXAdaptor.prepare_sub_graph(self.sub_module_list,
                                                fx_op_cfgs,
                                                self.model._model,
                                                prefix='',
                                                is_qat=True,
                                                example_inputs=example_inputs)
        # This is a flag for reloading
        self.model.q_config = {
            'calib_sampling_size': 100, # tmp arg for export API
            'is_oneshot': True,
            'framework': 'pytorch_fx',
            'reduce_range': REDUCE_RANGE,
            'quantizable_ops': quantizable_ops,
            'bf16_ops_list': bf16_ops_list,
            'op': op_config_dict,
            'sub_module_list': self.sub_module_list,
            'approach': 'quant_aware_training'
        }
        # For export API
        global hook_list
        hook_list = torch_utils.util._set_input_scale_hook(self.model._model, quantized_ops)

    def _post_hook_for_qat(self):
        # For export API
        scale_info = torch_utils.util._get_input_scale(self.model._model, hook_list)
        self.model.q_config['scale_info'] = scale_info
        from torch.quantization.quantize_fx import convert_fx
        if self.sub_module_list is None:
            if self.version > Version("1.12.1"):  # pragma: no cover
                # pylint: disable=E1123
                self.model._model = convert_fx(
                    self.model._model,
                    convert_custom_config=self.model.kwargs.get(
                        'convert_custom_config_dict', None) if self.model.kwargs is not None else None)
            else:
                self.model._model = convert_fx(
                    self.model._model,
                    convert_custom_config_dict=self.model.kwargs.get(
                        'convert_custom_config_dict', None) if self.model.kwargs is not None else None)
        else:
            PyTorch_FXAdaptor.convert_sub_graph(self.sub_module_list, \
                                                self.model._model, prefix='')

        if self.approach != 'post_training_dynamic_quant':
            self._get_scale_zeropoint(self.model._model, self.model.q_config)
        if len(self.model.q_config['bf16_ops_list']) > 0 and \
            self.version.release >= Version("1.11.0").release and self.use_bf16 and \
            (CpuInfo().bf16 or os.getenv('FORCE_BF16') == '1'): # pragma: no cover
            self.model._model = torch_utils.bf16_convert.Convert(self.model._model, self.model.q_config)
        self._dump_model_op_stats(self.model._model, self.model.q_config, self.approach)
        torch_utils.util.get_embedding_contiguous(self.model._model)

    def train(self, model, dataloader, optimizer_tuple, criterion_tuple, hooks, **kwargs):
        """Execute the train process on the specified model.

        Args:
            model (object): model to run evaluation.
            dataloader (object): training dataset.
            optimizer (tuple): It is a tuple of (cls, parameters) for optimizer.
            criterion (tuple): It is a tuple of (cls, parameters) for criterion.
            kwargs (dict, optional): other parameters.

        Returns:
            None
        """
        device = "cuda:0" if self.device != "GPU" and torch.cuda.is_available() else self.device
        self.model = model
        optimizer = optimizer_tuple[0](model._model.parameters(), **optimizer_tuple[1])
        criterion = criterion_tuple[0](**criterion_tuple[1])
        # prepare hooks first to ensure model will be converted correctly
        if hooks is not None:  # pragma: no cover
            on_train_begin = hooks['on_train_begin']
            on_train_end = hooks['on_train_end']
            on_epoch_begin = hooks['on_epoch_begin']
            on_epoch_end = hooks['on_epoch_end']
            on_step_begin = hooks['on_step_begin']
            on_step_end = hooks['on_step_end']
            on_after_compute_loss = hooks['on_after_compute_loss']
            on_before_optimizer_step = hooks['on_before_optimizer_step']
        model._model.train()
        if hooks is not None:
            on_train_begin(dataloader)
        start_epochs = kwargs['kwargs']['start_epoch']
        end_epochs = kwargs['kwargs']['end_epoch']
        iters = kwargs['kwargs']['iteration']
        model._model.to(device)
        for nepoch in range(start_epochs, end_epochs):
            cnt = 0
            if hooks is not None:
                on_epoch_begin(nepoch)
            for input, target in dataloader:
                target = target.to(device)
                if hooks is not None:
                    on_step_begin(cnt)
                print('.', end='', flush=True)
                cnt += 1
                output = pytorch_forward_wrapper(model._model, input, device=device)
                loss = criterion(output, target)
                if hooks is not None:
                    loss = on_after_compute_loss(input, output, loss)
                optimizer.zero_grad()
                loss.backward()
                if hooks is not None:
                    loss = on_before_optimizer_step()
                optimizer.step()
                if hooks is not None:
                    on_step_end()
                if cnt >= iters:
                    break
            if hooks is not None:
                on_epoch_end()

        if device != self.device:  # pragma: no cover
            model._model.to(self.device)

        if hooks is not None:
            on_train_end()

        return model._model

    def _get_module_op_stats(self, model, tune_cfg, approach):
        """This is a function to get quantizable ops of model to user.
        Args:
            model (object): input model
            tune_cfg (dict): quantization config
            approach (str): quantization approach
        Returns:
            None
        """
        modules = dict(model.named_modules())
        res = dict()

        if approach == 'post_training_dynamic_quant':
            # fetch int8 and fp32 ops set by Neural Compressor from tune_cfg
            for key in tune_cfg['op']:
                op_type = key[1]
                #build initial dict
                if op_type not in res.keys():
                    res[op_type] = {'INT8': 0, 'BF16': 0, 'FP32': 0}
                value = tune_cfg['op'][key]
                # Special cases: QuantStub, Embedding
                if ('weight' in value and value['weight']['dtype'] == 'fp32') or \
                  ('weight' not in value and value['activation']['dtype'] == 'fp32'):
                    res[op_type]['FP32'] += 1
                elif value['activation']['dtype'] == 'bf16':  # pragma: no cover
                    res[op_type]['BF16'] += 1
                else:
                    res[op_type]['INT8'] += 1
        else:
            quantized_mode = False
            for node in model.graph.nodes:
                if node.op == 'call_module':
                    if node.target not in modules:  # pragma: no cover
                        continue
                    op_class = type(modules[node.target])
                    op_type = str(op_class.__name__)
                    if 'quantized' in str(op_class) or quantized_mode:
                        if op_type not in res.keys():
                            res[op_type] = {'INT8': 0, 'BF16': 0, 'FP32': 0}
                        res[op_type]['INT8'] += 1
                    elif op_class in self.white_list:
                        if op_type not in res.keys():
                            res[op_type] = {'INT8': 0, 'BF16': 0, 'FP32': 0}
                        res[op_type]['FP32'] += 1
                    continue
                elif node.op == 'call_function':
                    op_type = str(node.target.__name__)
                else:
                    op_type = node.target
                # skip input and output
                if not "quantize_per" in op_type and not quantized_mode:
                    continue
                # skip zero_pioint and scale
                if "zero_point" in op_type or "scale" in op_type:
                    continue
                #build initial dict
                if op_type not in res.keys():
                    res[op_type] = {'INT8': 0, 'BF16': 0, 'FP32': 0}

                if "quantize_per" in op_type and not quantized_mode:
                    quantized_mode = True
                elif "dequantize" in op_type and quantized_mode:
                    quantized_mode = False
                res[op_type]['INT8'] += 1
        return res

    def _get_sub_module_op_stats(self, model, tune_cfg, approach, res, prefix=''):
        """This is a function to get quantizable ops of sub modules to user recursively.
        Args:
            model (object): input model
            tune_cfg (dict): quantization config
            approach (str): quantization approach
            res (dict) : contains result of quantizable ops
            prefix (string): prefix of op name
        Returns:
            None
        """
        for name, module in model.named_children():
            op_name = prefix + '.' + name if prefix != '' else name
            if op_name in self.sub_module_list:
                module_res = self._get_module_op_stats(module, tune_cfg, approach)
                for key, value in module_res.items():
                    if key in res:
                        res[key] = {k: res[key][k] + v for k, v in value.items()}
                    else:
                        res[key] = value
            else:
                self._get_sub_module_op_stats(module, tune_cfg, approach, res, op_name)

    def _dump_model_op_stats(self, model, tune_cfg, approach):
        """This is a function to dump quantizable ops of model to user.
        Args:
            model (object): input model
            tune_cfg (dict): quantization config
            approach (str): quantization approach
        Returns:
            None
        """
        if self.sub_module_list is None or \
          self.approach == 'post_training_dynamic_quant':
            res = self._get_module_op_stats(model, tune_cfg, approach)
        else:
            res = dict()
            self._get_sub_module_op_stats(model, tune_cfg, approach, res)

        if self.use_bf16 and (self.version.release >= Version("1.11.0").release) and \
            (CpuInfo().bf16 or os.getenv('FORCE_BF16') == '1'): # pragma: no cover
            bf16_ops_list = tune_cfg['bf16_ops_list']
            if len(bf16_ops_list) > 0:
                for bf16_op in bf16_ops_list:
                    op_type = bf16_op[1]
                    if op_type in res.keys():
                        res[op_type]['BF16'] += 1
                        if res[op_type]['FP32'] > 0:
                            res[op_type]['FP32'] -= 1
                    else:
                        res[op_type] = {'INT8': 0, 'BF16': 1, 'FP32': 0}


        output_data = [[
            op_type,
            sum(res[op_type].values()), res[op_type]['INT8'], res[op_type]['BF16'],
            res[op_type]['FP32']
        ] for op_type in res.keys()]

        Statistics(output_data,
                   header='Mixed Precision Statistics',
                   field_names=["Op Type", "Total", "INT8", "BF16", "FP32"]).print_stat()

    def _get_quantizable_ops_recursively(self, model, prefix, quantizable_ops):
        """This is a helper function for `query_fw_capability`,
           and it will get all quantizable ops from model.

        Args:
            model (object): input model
            prefix (string): prefix of op name
            quantizable_ops (list): list of quantizable ops from model include op name and type.

        Returns:
            None
        """
        module_dict = dict(model.named_modules())
        for op_name, child in model.named_modules():
            if self.is_fused_module(child):
                for name, _ in child.named_children():
                    module_prefix = op_name + '.' + name
                    if module_prefix in module_dict:
                        module_dict.pop(module_prefix)  # remove sub-modules of fused modules

        for op_name, child in module_dict.items():
            if type(child) in self.white_list \
               and type(child) != torch.nn.Sequential \
               and type(child) != torch.quantization.stubs.DeQuantStub:
                quantizable_ops.append(
                    (op_name, unify_op_type_mapping[str(child.__class__.__name__)]
                     if str(child.__class__.__name__) in unify_op_type_mapping else str(
                         child.__class__.__name__)))

    def _get_module_scale_zeropoint(self, model, tune_cfg, prefix=''):
        """get activation scale and zero_point for converted module.

        Args:
            model (dir): Int8 model converted from fp32 model.
                         scale and zero_point is set with calibration for each module
            tune_cfg (object): This file saves scale and zero_point of 
                               output activation of each quantized module.
            prefix (string): prefix of op name

        Returns:
            None
        """
        # get scale and zero_point of modules.
        modules = dict(model.named_modules())
        for key in tune_cfg['op']:
            if prefix:
                sub_name = key[0].replace(prefix + '.', '', 1)
            else:
                sub_name = key[0]
            if sub_name in modules:
                value = tune_cfg['op'][key]
                assert isinstance(value, dict)
                if hasattr(modules[sub_name], 'scale'):
                    value['activation']['scale'] = float(modules[sub_name].scale)
                if hasattr(modules[sub_name], 'zero_point'):
                    value['activation']['zero_point'] = int(modules[sub_name].zero_point)
        # get scale and zero_point of getattr ops (like quantize ops).
        for node in model.graph.nodes:
            if node.op == 'get_attr':
                if prefix:
                    sub_name = prefix + '--' + node.target
                else:
                    sub_name = node.target
                if not hasattr(model, node.target):
                    continue 
                if 'scale' in node.target:
                    tune_cfg['get_attr'][sub_name] = float(getattr(model, node.target))
                elif 'zero_point' in node.target:
                    tune_cfg['get_attr'][sub_name] = int(getattr(model, node.target))
                else:
                    pass

    def _get_sub_module_scale_zeropoint(self, model, tune_cfg, prefix=''):
        """get activation scale and zero_point for converted sub modules recursively.

        Args:
            model (dir): Int8 model converted from fp32 model.
                        scale and zero_point is set with calibration for each module
            tune_cfg (object): This file saves scale and zero_point of \
                            output activation of each quantized module.
            prefix (string): prefix of op name

        Returns:
            None
        """
        for name, module in model.named_children():
            op_name = prefix + '.' + name if prefix != '' else name
            if op_name in self.sub_module_list:
                self._get_module_scale_zeropoint(module, tune_cfg, op_name)
            else:
                self._get_sub_module_scale_zeropoint(module, tune_cfg, op_name)

    def _get_scale_zeropoint(self, model, tune_cfg):
        """get activation scale and zero_point for converted model.

        Args:
            model (dir): Int8 model converted from fp32 model.
                        scale and zero_point is set with calibration for each module
            tune_cfg (object): This file saves scale and zero_point of \
                            output activation of each quantized module.

        Returns:
            None
        """
        tune_cfg['get_attr'] = {}
        if self.sub_module_list is None:
            self._get_module_scale_zeropoint(model, tune_cfg)
        else:
            self._get_sub_module_scale_zeropoint(model, tune_cfg)

    @staticmethod
    def prepare_sub_graph(sub_module_list,
                          fx_op_cfgs,
                          model,
                          prefix,
                          is_qat=False,
                          example_inputs=None):
        """Static method to prepare sub modules recursively.

        Args:
            sub_module_list (list): contains the name of traceable sub modules
            fx_op_cfgs (dict, QConfigMapping): the configuration for prepare_fx quantization.
            model (dir): input model which is PyTorch model.
            prefix (string): prefix of op name
            is_qat (bool): whether it is a qat quantization

        Returns:
            model (dir): output model which is a prepared PyTorch model.
        """
        from torch.quantization.quantize_fx import prepare_fx, prepare_qat_fx
        import torch.quantization.quantization_mappings as tqqm
        version = get_torch_version()
        fx_white_list = tqqm.get_default_qconfig_propagation_list()
        for name, module in model.named_children():
            op_name = prefix + '.' + name if prefix != '' else name
            if op_name in sub_module_list:
                # remove prefix in fx_op_cfgs
                version = get_torch_version()
                if version > Version("1.12.1"):  # pragma: no cover
                    from torch.ao.quantization import QConfigMapping
                    fx_sub_op_cfgs = QConfigMapping()
                    fx_sub_op_cfgs.set_global(None)
                    fx_op_cfgs_dict = fx_op_cfgs.to_dict()
                else:
                    fx_sub_op_cfgs = dict()
                    fx_sub_op_cfgs[''] = None
                    fx_sub_op_cfgs['module_name'] = []
                    fx_op_cfgs_dict = fx_op_cfgs

                for k, v in fx_op_cfgs_dict['module_name']:
                    if op_name in k:
                        sub_name = k.replace(op_name + '.', '', 1)
                        if version > Version("1.12.1"):  # pragma: no cover
                            # pylint: disable=no-member
                            fx_sub_op_cfgs.set_module_name(sub_name, v)
                        else:
                            fx_sub_op_cfgs['module_name'].append((sub_name, v))

                if type(module) in fx_white_list and type(module) != torch.nn.Sequential:
                    # Don't really need a quant/dequant, just move nn.Embedding \
                    # to lower level for fx detection.
                    tmp_module = torch.quantization.QuantWrapper(module)
                else:
                    tmp_module = module
                # pylint: disable=E1123
                # pragma: no cover
                if is_qat:
                    module_pre = prepare_qat_fx(
                        tmp_module,
                        fx_sub_op_cfgs) if version <= Version("1.12.1") else prepare_qat_fx(
                            tmp_module, fx_sub_op_cfgs, example_inputs=example_inputs)
                # pylint: disable=E1123
                # pragma: no cover
                else:
                    module_pre = prepare_fx(
                        tmp_module,
                        fx_sub_op_cfgs) if version <= Version("1.12.1") else prepare_fx(
                            tmp_module, fx_sub_op_cfgs, example_inputs=example_inputs)
                torch_utils.util.append_attr(module_pre, module, fx_white_list)
                setattr(model, name, module_pre)
            else:
                PyTorch_FXAdaptor.prepare_sub_graph(sub_module_list,
                                                    fx_op_cfgs,
                                                    module,
                                                    op_name,
                                                    is_qat,
                                                    example_inputs=example_inputs)

    @staticmethod
    def convert_sub_graph(sub_module_list, model, prefix):
        """Static method to convert sub modules recursively.

        Args:
            sub_module_list (list): contains the name of traceable sub modules
            model (dir): input model which is prepared PyTorch model.
            prefix (string): prefix of op name

        Returns:
            model (dir): output model which is a converted PyTorch int8 model.
        """
        from torch.quantization.quantize_fx import convert_fx
        for name, module in model.named_children():
            op_name = prefix + '.' + name if prefix != '' else name
            if op_name in sub_module_list:
                module_con = convert_fx(module)
                torch_utils.util.append_attr(module_con, module)
                setattr(model, name, module_con)
            else:
                PyTorch_FXAdaptor.convert_sub_graph(sub_module_list, \
                                                    module, op_name)

    @dump_elapsed_time("Pass query framework capability")
    def query_fw_capability(self, model):
        """This is a helper function to get all quantizable ops from model.

        Args:
            model (object): input model which is Neural Compressor model

        Returns:
            q_capability (dictionary): tuning capability for each op from model.
        """
        self.pre_optimized_model = model
        tmp_model = model._model
        tmp_model = self.fuse_fx_model(model, is_qat=(self.approach == "quant_aware_training"))
        return self._get_quantizable_ops(tmp_model)

    def fuse_fx_model(self, model, is_qat):
        """This is a helper function to get fused fx model for PyTorch_FXAdaptor.

        Args:
            model (object): input model which is Neural Compressor model.
            is_qat (bool): check quantization approach is qat or not.

        Returns:
            fused_model (GraphModule): fused GraphModule model from torch.fx.
        """
        try:
            tmp_model = copy.deepcopy(model._model)
        except Exception as e:
            tmp_model = model._model
            logger.warning("Deepcopy failed: {}, inplace=True now!".format(repr(e)))

        tmp_model.train() if is_qat else tmp_model.eval()
        from torch.fx import GraphModule
        from torch.quantization.quantize_fx import _fuse_fx, QuantizationTracer
        if model.kwargs is not None:
            prepare_custom_config_dict = model.kwargs.get('prepare_custom_config_dict', {})
        else:
            prepare_custom_config_dict = {}
        skipped_module_names = prepare_custom_config_dict.get(\
                                            'non_traceable_module_name', [])
        skipped_module_classes = prepare_custom_config_dict.get(\
                                            'non_traceable_module_class', [])
        try:
            tracer = QuantizationTracer(skipped_module_names, skipped_module_classes)
            graph_module = GraphModule(tmp_model, tracer.trace(tmp_model))
            if self.version.release >= Version("1.13.0").release:  # pragma: no cover
                # pylint: disable=E1124, E1123
                fused_model = _fuse_fx(graph_module,
                                        is_qat,
                                        fuse_custom_config=prepare_custom_config_dict)
            elif self.version.release >= Version("1.11.0").release:  # pragma: no cover
                # pylint: disable=E1124
                fused_model = _fuse_fx(graph_module,
                                        is_qat,
                                        fuse_custom_config_dict=prepare_custom_config_dict)
            else:
                fused_model = _fuse_fx(graph_module, prepare_custom_config_dict)
        except:
            self.sub_module_list = []
            module_dict = dict(tmp_model.named_modules())
            self._fuse_sub_graph(tmp_model, module_dict, prefix='', is_qat=is_qat)
            fused_model = tmp_model
        return fused_model

    def _fuse_sub_graph(self, model, module_dict, prefix, is_qat):
        """This is a helper function to get fused fx sub modules recursively for PyTorch_FXAdaptor.

        Args:
            model (object): input model which is PyTorch model.
            module_dict (dict): module dict of input model.
            prefix (string): prefix of op name.
            is_qat (bool): check quantization approach is qat or not.

        Returns:
            fused_model (GraphModule): fused GraphModule model from torch.fx.
        """
        from torch.quantization.quantize_fx import _fuse_fx
        import torch.quantization.quantization_mappings as tqqm
        fx_white_list = tqqm.get_default_qconfig_propagation_list()
        for name, module in model.named_children():
            # FX QAT cannot fallback nn.Dropout from train mode to eval
            if type(module) == torch.nn.Dropout:  # pragma: no cover
                continue
            op_name = prefix + '.' + name if prefix != '' else name
            if op_name not in module_dict:
                continue
            if type(module) in fx_white_list \
              and type(module) != torch.nn.Sequential:
                module = torch.quantization.QuantWrapper(module)
            if self._check_dynamic_control(module):
                self._fuse_sub_graph(module, module_dict, op_name, is_qat=is_qat)
            else:
                try:
                    graph_module = torch.fx.symbolic_trace(module)
                    if self.version.release >= Version("1.11.0").release:  # pragma: no cover
                        fused_model = _fuse_fx(graph_module, is_qat)
                    else:
                        fused_model = _fuse_fx(graph_module)  # pylint: disable=E1120
                    setattr(model, name, fused_model)
                    self.sub_module_list.append(op_name)
                except:
                    self._fuse_sub_graph(module, module_dict, op_name, is_qat)

    @staticmethod
    def _check_dynamic_control(module):
        """This is a helper function to check dynamic control in forward function of module.

        Args:
            module (object): input module which is PyTorch Module.

        Returns:
            fused_model (GraphModule): fused GraphModule model from torch.fx.
        """
        import inspect
        import re
        try:
            lines = inspect.getsource(module.forward)
            # Proxy obj. will always be detectd as `not None`.
            # Other situations could be detected by prepare_fx function.
            pattern = "is( not)? None"
            anws = re.search(pattern, lines)
            if anws:
                return True
        except:  # pragma: no cover
            logger.info('Module has no forward function')
        return False

    def get_output_op_names(self, *args, **kwargs):
        return None

    def calculate_op_sensitivity(self, model, dataloader, tune_cfg, output_op_names, 
                                 confidence_batches, fallback=True, requantize_cfgs=None):
        """This is a helper function for `query_fw_capability`,
           and it will get all quantizable ops from model.

        Args:
            model (object): INC model containing fp32 model
            dataloader (string): dataloader contains real data.
            tune_cfg (dict): dictionary of tune configure for each op.
            fallback (bool): switch method in fallback stage and re-quantize stage

        Returns:
            ops_lst (list): sorted op list by sensitivity
        """
        from .torch_utils.util import get_fallback_order
        ordered_ops = get_fallback_order(self, model.model, dataloader, tune_cfg, 
                                         confidence_batches, fallback, requantize_cfgs)
        return ordered_ops


class PyTorchQuery(QueryBackendCapability):
    def __init__(self, local_config_file=None):
        super().__init__()
        self.version = get_torch_version()
        self.cfg = local_config_file
        self.cur_config = None
        self._one_shot_query()

    def _get_specified_version_cfg(self, data):
        """Get the configuration for the current runtime.
        If there's no matched configuration in the input yaml, we'll
        use the `default` field of yaml.

        Args:
            data (Yaml content): input yaml file.

        Returns:
            [dictionary]: the content for specific version.
        """
        # default_config = None
        for sub_data in data:
            if sub_data['version']['name'] == 'default':
                return sub_data
            sub_data_version = Version(sub_data['version']['name'])
            if self.version >= sub_data_version:
                return sub_data

    def _one_shot_query(self):
        with open(self.cfg) as f:
            content = yaml.safe_load(f)
            try:
                self.cur_config = self._get_specified_version_cfg(content)
            except Exception as e:  # pragma: no cover
                logger.info("Fail to parse {} due to {}".format(self.cfg, str(e)))
                self.cur_config = None
                raise ValueError("Please check if the format of {} follows "
                                 "Neural Compressor yaml scheme.".format(self.cfg))
        self._update_cfg_with_usr_definition()

    def _update_cfg_with_usr_definition(self):
        from neural_compressor.conf.pythonic_config import pytorch_config
        if pytorch_config.precisions is not None:
            self.cur_config['precisions']['names'] = ','.join(pytorch_config.precisions)

    def get_quantization_capability(self):
        """Get the supported op types' quantization capability.

        Returns:
            [dictionary list]: A list composed of dictionary which key is precision
            and value is a dict that describes all op types' quantization capability.
        """
        return self.cur_config['int8']

    def get_op_types(self):
        """Get the supported op types by all precisions.
        Returns:
            [dictionary list]: A list composed of dictionary which key is precision
            and value is the op types.
        """
        return self.cur_config

    def get_op_types_by_precision(self, precision):
        """Get op types per precision
        Args:
            precision (string): precision name
        Returns:
            [string list]: A list composed of op type.
        """
        return self.cur_config[precision]<|MERGE_RESOLUTION|>--- conflicted
+++ resolved
@@ -28,13 +28,8 @@
 from ..utils.utility import Statistics
 from ..utils import logger
 from .query import QueryBackendCapability
-<<<<<<< HEAD
 from ..data.dataloaders.base_dataloader import BaseDataLoader
-
-=======
-from ..experimental.data.dataloaders.base_dataloader import BaseDataLoader
 from .torch_utils.smooth_quant import TorchSmoothQuant
->>>>>>> 08e25516
 torch = LazyImport("torch")
 json = LazyImport("json")
 hvd = LazyImport("horovod.torch")
@@ -1207,7 +1202,6 @@
             model: A modified fp32 model
         """
         if not hasattr(self, 'sq') or force_re_smooth:
-            ##self.sq = TorchSmoothQuant(model._model, dataloader=dataloader)
             self.sq = TorchSmoothQuant(model._model, dataloader=dataloader)
         args = {}  ##different backends may have different default values
         if op_types != None:
