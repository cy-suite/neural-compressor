#!/usr/bin/env python
# -*- coding: utf-8 -*-
#
# Copyright (c) 2021 Intel Corporation
#
# Licensed under the Apache License, Version 2.0 (the "License");
# you may not use this file except in compliance with the License.
# You may obtain a copy of the License at
#
#   http://www.apache.org/licenses/LICENSE-2.0
#
# Unless required by applicable law or agreed to in writing, software
# distributed under the License is distributed on an "AS IS" BASIS,
# WITHOUT WARRANTIES OR CONDITIONS OF ANY KIND, either express or implied.
# See the License for the specific language governing permissions and
# limitations under the License.

import copy
import math
import os
from collections import OrderedDict, UserDict
from packaging.version import Version
import yaml
from functools import partial
from neural_compressor.utils.utility import dump_elapsed_time
from .adaptor import adaptor_registry, Adaptor
from ..utils.utility import LazyImport, CpuInfo, GLOBAL_STATE, MODE
from ..utils.utility import Statistics
from ..utils import logger
from .query import QueryBackendCapability
from ..experimental.data.dataloaders.base_dataloader import BaseDataLoader
try:  # pragma: no cover
    import intel_extension_for_pytorch as ipex
    IPEX = True
except:  # pragma: no cover
    IPEX = False


torch = LazyImport("torch")
json = LazyImport("json")
hvd = LazyImport("horovod.torch")
torch_utils = LazyImport("neural_compressor.adaptor.torch_utils")

REDUCE_RANGE = False if CpuInfo().vnni else True
logger.debug("Reduce range is {}".format(str(REDUCE_RANGE)))


def get_torch_version():
    try:
        torch_version = torch.__version__.split('+')[0]
    except ValueError as e:  # pragma: no cover
        assert False, 'Got an unknown version of torch: {}'.format(e)
    version = Version(torch_version)
    return version


def get_torch_white_list(approach):
    version = get_torch_version()
    import torch.quantization as tq
    if version.release < Version("1.7.0").release:  # pragma: no cover
        white_list = \
            set(tq.default_mappings.DEFAULT_DYNAMIC_MODULE_MAPPING.keys()) \
            if approach == 'post_training_dynamic_quant' else \
            tq.default_mappings.DEFAULT_QCONFIG_PROPAGATE_WHITE_LIST
    elif version.release < Version("1.8.0").release:  # pragma: no cover
        white_list = \
            set(tq.quantization_mappings.get_dynamic_quant_module_mappings().keys()) \
            if approach == 'post_training_dynamic_quant' else \
            tq.quantization_mappings.get_qconfig_propagation_list()
    else:
        white_list = \
            set(tq.quantization_mappings.get_default_dynamic_quant_module_mappings().keys()) \
            if approach == 'post_training_dynamic_quant' else \
            tq.quantization_mappings.get_default_qconfig_propagation_list()
    return white_list


def pytorch_forward_wrapper(model, input, device='cpu', conf=None, running_mode='inference'):
    version = get_torch_version()
    if isinstance(input, dict) or isinstance(input, UserDict):
        if device == 'cpu':
            output = model(**input)
        elif device == 'ipex':  # pragma: no cover
            # have to split the case to avoid exposing ipex.DEVICE outside
            # which require intel extension installed
            if version.release < Version("1.12.0").release:
                if running_mode == "calibration":
                    with ipex.quantization.calibrate(conf, default_recipe=True):   # pylint: disable=E1101
                        output = model(**input)
                else:
                    output = model(**input)
            else:
                output = model(**input)
        else:  # pragma: no cover
            for inp in input.keys():
                input[inp] = input[inp].to("dpcpp" if device=="gpu" else device) \
                    if isinstance(input[inp], torch.Tensor) else input[inp]
            output = model(**input)
    elif isinstance(input, list) or isinstance(input, tuple):
        if device == 'cpu':
            output = model(*input)
        elif device == 'ipex':  # pragma: no cover
            if version.release < Version("1.12.0").release:
                if running_mode == "calibration":
                    with ipex.quantization.calibrate(conf, default_recipe=True):   # pylint: disable=E1101
                        output = model(*input)
                else:
                    output = model(*input)
            else:
                output = model(*input)
        else:  # pragma: no cover
            tmp_device = "dpcpp" if device == "gpu" else device
            input = [inp.to(tmp_device) \
                    if isinstance(inp, torch.Tensor) else inp
                    for inp in input] # pylint: disable=E1133
            output = model(*input)
    else:
        if device == 'cpu' or not isinstance(input, torch.Tensor):
            output = model(input)
        elif device == 'ipex':  # pragma: no cover
            if version.release < Version("1.12.0").release:
                if running_mode == "calibration":
                    with ipex.quantization.calibrate(conf, default_recipe=True):    # pylint: disable=E1101
                        output = model(input)
                else:
                    output = model(input)
            else:
                output = model(input)
        else:  # pragma: no cover
            input = input.to("dpcpp" if device == "gpu" else device)  # pylint: disable=no-member
            output = model(input)
    return output


def get_example_inputs(model, dataloader):  # pragma: no cover
    # Suggest set dataloader like calib_dataloader
    if dataloader is None:
        return None
    try:
        for idx, (input, label) in enumerate(dataloader):
            output = pytorch_forward_wrapper(model,
                                             input)
            if isinstance(input, dict) or isinstance(input, UserDict):
                input_tensor = []
                if "label" in input.keys():
                    input.pop("label")
                for key, value in input.items():
                    if key == "start_positions" or key == "end_positions":
                        continue
                    input_tensor.append(value)
                return input_tensor
            if isinstance(input, list) or isinstance(input, tuple):
                return input
            if isinstance(input, torch.Tensor):
                return [input]
            break
    except Exception as e:
        for idx, input in enumerate(dataloader):
            output = pytorch_forward_wrapper(model,
                                     input)
            if isinstance(input, dict) or isinstance(input, UserDict):
                input_tensor = []
                if "label" in input.keys():
                    input.pop("label")
                for key, value in input.items():
                    if key == "start_positions" or key == "end_positions":
                        continue
                    input_tensor.append(value)
                return input_tensor
            if isinstance(input, list) or isinstance(input, tuple):
                return input
            if isinstance(input, torch.Tensor):
                return [input]
            break
    if idx == 0:
        assert False, "Please checkout the example_inputs format."

def get_ops_recursively(model, prefix, ops={}):
    """This is a helper function for `graph_info`,
        and it will get all ops from model.
    Args:
        model (object): input model
        prefix (string): prefix of op name
        ops (dict): dict of ops from model {op name: type}.
    Returns:
        None
    """
    version = get_torch_version()
    if version.release < Version("1.7.0").release:  # pragma: no cover
        white_list = \
            (set(torch.quantization.default_mappings.DEFAULT_MODULE_MAPPING.values()) |
            set(torch.quantization.default_mappings.DEFAULT_QAT_MODULE_MAPPING.values()) |
            set(torch.quantization.default_mappings.DEFAULT_DYNAMIC_MODULE_MAPPING.values()) |
            set(torch.quantization.default_mappings.DEFAULT_MODULE_MAPPING.keys()) |
            set(torch.quantization.default_mappings.DEFAULT_QAT_MODULE_MAPPING.keys()) |
            set(torch.quantization.default_mappings.DEFAULT_DYNAMIC_MODULE_MAPPING.keys()) |
            torch.quantization.default_mappings._INCLUDE_QCONFIG_PROPAGATE_LIST)
    elif version.release < Version("1.8.0").release:  # pragma: no cover
        white_list = torch.quantization.get_compare_output_module_list()
    else:
        white_list = torch.quantization.get_default_compare_output_module_list()

    for name, child in model.named_children():
        op_name = prefix + '.' + name if prefix != '' else name
        if type(child) in white_list and not isinstance(child, torch.nn.Sequential) and \
            type(child) != torch.quantization.stubs.DeQuantStub:
            ops[op_name] = unify_op_type_mapping[str(child.__class__.__name__)] \
                if str(child.__class__.__name__) in unify_op_type_mapping else \
                str(child.__class__.__name__)
        get_ops_recursively(child, op_name, ops)


def _cfg_to_qconfig(tune_cfg, observer_type='post_training_static_quant'):
    """Convert tune configure to quantization config for each op.

        Args:
            tune_cfg (dict): dictionary of tune configure for each op
            observer_type (str, optional): specify observer type, Default is 'ptq_static',
                                           options: 'ptq_dynamic', 'qat'.

        Returns:
            op_qcfgs (dict): dictionary of quantization configure for each op

        tune_cfg should be a format like below:
        {
          'fuse': {'int8': [['CONV2D', 'RELU', 'BN'], ['CONV2D', 'RELU']],
                   'fp32': [['CONV2D', 'RELU', 'BN']]},
          'calib_iteration': 10,
          'op': {
             ('op1', 'CONV2D'): {
               'activation':  {'dtype': 'uint8',
                               'algorithm': 'minmax',
                               'scheme':'sym',
                               'granularity': 'per_tensor'},
               'weight': {'dtype': 'int8',
                          'algorithm': 'kl',
                          'scheme':'asym',
                          'granularity': 'per_channel'}
             },
             ('op2', 'RELU): {
               'activation': {'dtype': 'int8',
               'scheme': 'asym',
               'granularity': 'per_tensor',
               'algorithm': 'minmax'}
             },
             ('op3', 'CONV2D'): {
               'activation':  {'dtype': 'fp32'},
               'weight': {'dtype': 'fp32'}
             },
             ...
          }
        }
    """
    op_qcfgs = OrderedDict()
    op_qcfgs['bf16_ops_list'] = []
    for key in tune_cfg['op']:
        value = tune_cfg['op'][key]
        assert isinstance(value, dict)
        assert 'activation' in value
        if ('weight' in value and value['weight']['dtype'] == 'fp32') or \
           ('weight' not in value and value['activation']['dtype'] == 'fp32'):
            op_qcfgs[key[0]] = None
        elif ('weight' in value and value['weight']['dtype'] == 'bf16') or \
           ('weight' not in value and value['activation']['dtype'] == 'bf16'):
            op_qcfgs['bf16_ops_list'].append(key)
            op_qcfgs[key[0]] = None
        else:
            if 'weight' in value:
                weight = value['weight']
                scheme = weight['scheme']
                granularity = weight['granularity']
                algorithm = weight['algorithm']
                dtype = weight['dtype']
                if observer_type == 'quant_aware_training' and \
                    key[1] not in ['Embedding', 'EmbeddingBag', 'LSTM', 'GRU',
                                    'LSTMCell', 'GRUCell', 'RNNCell']:
                    weights_fake_quantize = _fake_quantize(algorithm, scheme, granularity, dtype)
                else:
                    weights_observer = _observer(algorithm, scheme, granularity, dtype)
            else:
                if observer_type == 'quant_aware_training':
                    weights_fake_quantize = torch.quantization.default_weight_fake_quant
                else:
                    weights_observer = torch.quantization.default_per_channel_weight_observer

            activation = value['activation']
            scheme = activation['scheme']
            granularity = activation['granularity']
            algorithm = activation['algorithm']
            dtype = activation['dtype']
            compute_dtype = activation['compute_dtype'] \
                            if 'compute_dtype' in activation \
                                and activation['compute_dtype'] is not None \
                            else 'uint8'

            if observer_type == 'quant_aware_training':
                if key[1] in ['LSTM', 'GRU', 'LSTMCell', 'GRUCell', 'RNNCell']:
                    activation_observer = _observer(algorithm, scheme, granularity,
                        dtype, 'post_training_dynamic_quant', compute_dtype)

                elif key[1] not in ['Embedding', 'EmbeddingBag']:
                    activation_fake_quantize = _fake_quantize(algorithm, scheme, granularity, dtype,
                                                              compute_dtype)

                else:
                    activation_observer = \
                        _observer(algorithm, scheme, granularity, dtype, observer_type, compute_dtype)
            elif value['activation']['quant_mode'] == 'static':
                activation_observer = _observer(algorithm, scheme, granularity,
                    dtype, 'post_training_static_quant', compute_dtype)
            elif value['activation']['quant_mode'] == 'dynamic':
                activation_observer = _observer(algorithm, scheme, granularity,
                    dtype, 'post_training_dynamic_quant', compute_dtype)

            if observer_type == 'quant_aware_training':
                if key[1] in ['LSTM', 'GRU', 'LSTMCell', 'GRUCell', 'RNNCell',
                    'Embedding', 'EmbeddingBag']:
                    qconfig = torch.quantization.QConfigDynamic(
                        activation=activation_observer, weight=weights_observer)
                else:
                    qconfig = torch.quantization.QConfig(activation=activation_fake_quantize,
                                                     weight=weights_fake_quantize)
            elif value['activation']['quant_mode'] == 'static':
                qconfig = torch.quantization.QConfig(activation=activation_observer,
                                                     weight=weights_observer)
            else:
                version = get_torch_version()
                if version.release < Version("1.6.0").release:  # pragma: no cover
                    qconfig = torch.quantization.QConfigDynamic(weight=weights_observer)
                else:
                    qconfig = torch.quantization.QConfigDynamic(activation=activation_observer,
                                                                weight=weights_observer)

            op_qcfgs[key[0]] = qconfig

    return op_qcfgs


def _cfgs_to_fx_cfgs(op_cfgs, observer_type='post_training_static_quant'):
    """Convert quantization config to a format that meets the requirements of torch.fx.

        Args:
            op_cfgs (dict): dictionary of quantization configure for each op
            observer_type (str, optional): specify observer type, Default is 'ptq_static',
                                           options: 'ptq_dynamic', 'qat'.

        Returns:
            fx_op_cfgs (dict): dictionary of quantization configure that meets
                               the requirements of torch.fx

    example: fx_op_cfgs = {"": default_qconfig,
                           "module_name": [("layer4.1.conv2", per_channel_weight_qconfig)]}
    """
    version = get_torch_version()
    if observer_type == 'post_training_dynamic_quant':
        model_qconfig = torch.quantization.default_dynamic_qconfig
    elif observer_type == 'quant_aware_training':
        model_qconfig = torch.quantization.QConfig(
                            activation=torch.quantization.FakeQuantize.with_args(
                                    dtype=torch.quint8,
                                    qscheme=torch.per_tensor_affine,
                                    reduce_range=REDUCE_RANGE),
                            weight=torch.quantization.default_weight_fake_quant) \
                        if version.release < Version("1.10.0").release else \
                          torch.quantization.QConfig(
                            activation=torch.quantization.FusedMovingAvgObsFakeQuantize.with_args(
                                       dtype=torch.quint8,
                                       qscheme=torch.per_tensor_affine,
                                       reduce_range=REDUCE_RANGE),
                            weight=torch.quantization.default_fused_per_channel_wt_fake_quant)
    else:
        model_qconfig = torch.quantization.QConfig(
            activation=torch.quantization.HistogramObserver.with_args(reduce_range=REDUCE_RANGE),
            weight=torch.quantization.default_per_channel_weight_observer)

    if version.release >= Version("1.13.0").release:  # pragma: no cover
        from torch.ao.quantization import QConfigMapping
        fx_op_cfgs = QConfigMapping()
        fx_op_cfgs.set_global(model_qconfig)
    else:
        fx_op_cfgs = dict()
        fx_op_cfgs[""] = model_qconfig
        op_tuple_cfg_list = []

    for key, value in op_cfgs.items():
        if key == "default_qconfig":
            if version.release >= Version("1.13.0").release:  # pragma: no cover
                fx_op_cfgs.set_global(value)
            else:
                fx_op_cfgs[""] = value
            continue
        if version.release >= Version("1.13.0").release:  # pragma: no cover
            fx_op_cfgs.set_module_name(key, value)
        else:
            op_tuple = (key, value)
            op_tuple_cfg_list.append(op_tuple)

    if version.release < Version("1.13.0").release:  # pragma: no cover
        fx_op_cfgs["module_name"] = op_tuple_cfg_list

    if version.release >= Version("1.13.0").release:  # pragma: no cover
        from torch.ao.quantization import get_default_qconfig_mapping
        for name, q_config  in get_default_qconfig_mapping().to_dict()['object_type']:
            fx_op_cfgs.set_object_type(name, q_config)

    return fx_op_cfgs


def _observer(algorithm,
              scheme,
              granularity,
              dtype,
              observer_type='post_training_static_quant',
              compute_dtype='uint8'):
    """Construct an observer module, In forward, observer will update the statistics of
       the observed Tensor. And they should provide a `calculate_qparams` function
       that computes the quantization parameters given the collected statistics.

    Args:
        algorithm (string): What algorithm for computing the quantization parameters based on.
        scheme (string): Quantization scheme to be used.
        granularity (string): What granularity to computing the quantization parameters,
                              per channel or per tensor.
        dtype (string): Quantized data type
        observer_type (string): Observer type, default is 'post_training_static_quant'.

    Returns:
        oberser (object)
    """
    if observer_type == 'post_training_dynamic_quant' and \
                get_torch_version().release >= Version("1.6.0").release:
        return torch.quantization.default_dynamic_quant_observer

    compute_dtype_dict = {'int8': torch.qint8, 'uint8': torch.quint8, 'None': None}
    if compute_dtype in compute_dtype_dict:
        compute_dtype = compute_dtype_dict[compute_dtype]
    else:  # pragma: no cover
        assert False, "Unsupport compute_dtype with {}".format(compute_dtype)

    dtype_dict = {'int8': torch.qint8, 'uint8': torch.quint8, 'fp32': torch.float}
    if dtype in dtype_dict:
        dtype = dtype_dict[dtype]
    else:  # pragma: no cover
        assert False, "Unsupport dtype with {}".format(dtype)

    if algorithm == 'placeholder' or dtype == torch.float:  # pragma: no cover
        return torch.quantization.PlaceholderObserver \
            if get_torch_version().release < Version("1.8.0").release \
                else torch.quantization.PlaceholderObserver.with_args(dtype=dtype,
                                                                      compute_dtype=compute_dtype)
    if algorithm == 'minmax':
        if granularity == 'per_channel':
            observer = torch.quantization.PerChannelMinMaxObserver
            if scheme == 'sym':
                qscheme = torch.per_channel_symmetric
            elif scheme == 'asym_float':
                qscheme = torch.per_channel_affine_float_qparams
            else:
                qscheme = torch.per_channel_affine
        else:
            assert granularity == 'per_tensor'
            observer = torch.quantization.MinMaxObserver
            if scheme == 'sym':
                qscheme = torch.per_tensor_symmetric
            else:
                assert scheme == 'asym'
                qscheme = torch.per_tensor_affine
    else:
        assert algorithm == 'kl'
        observer = torch.quantization.HistogramObserver
        assert granularity == 'per_tensor'
        if scheme == 'sym':
            qscheme = torch.per_tensor_symmetric
        else:
            assert scheme == 'asym'
            qscheme = torch.per_tensor_affine

    return observer.with_args(qscheme=qscheme,
                              dtype=dtype,
                              reduce_range=(REDUCE_RANGE and scheme == 'asym'))


def _fake_quantize(algorithm, scheme, granularity, dtype, compute_dtype='uint8'):
    """Construct a fake quantize module, In forward, fake quantize module will update
       the statistics of the observed Tensor and fake quantize the input.
       They should also provide a `calculate_qparams` function
       that computes the quantization parameters given the collected statistics.

    Args:
        algorithm (string): What algorithm for computing the quantization parameters based on.
        scheme (string): Quantization scheme to be used.
        granularity (string): What granularity to computing the quantization parameters,
                              per channel or per tensor.
        dtype (sting): Quantized data type

    Return:
        fake quantization (object)
    """
    version = get_torch_version()
    if scheme == 'asym_float' \
                 and version.release >= Version("1.7.0").release:
        return torch.quantization.default_float_qparams_observer
    if algorithm == 'placeholder' or dtype == 'fp32':  # pragma: no cover
        return _observer(algorithm, scheme, granularity, dtype, compute_dtype=compute_dtype)
    fake_quant = torch.quantization.FakeQuantize \
                 if version.release < Version("1.10.0").release else \
                     torch.quantization.FusedMovingAvgObsFakeQuantize
    if algorithm == 'minmax':
        if granularity == 'per_channel':
            observer = torch.quantization.MovingAveragePerChannelMinMaxObserver
            if scheme == 'sym':
                qscheme = torch.per_channel_symmetric
            else:
                assert scheme == 'asym'
                qscheme = torch.per_channel_affine
        else:
            assert granularity == 'per_tensor'
            observer = torch.quantization.MovingAverageMinMaxObserver
            if scheme == 'sym':
                qscheme = torch.per_tensor_symmetric
            else:
                assert scheme == 'asym'
                qscheme = torch.per_tensor_affine
    else:  # pragma: no cover
        # Histogram observer is too slow for quantization aware training
        assert algorithm == 'kl'
        observer = torch.quantization.HistogramObserver
        assert granularity == 'per_tensor'
        if scheme == 'sym':
            qscheme = torch.per_tensor_symmetric
        else:
            assert scheme == 'asym'
            qscheme = torch.per_tensor_affine

    if dtype == 'int8':
        qmin = -128
        qmax = 127
        dtype = torch.qint8
    else:
        assert dtype == 'uint8'
        qmin = 0
        qmax = 255
        dtype = torch.quint8

    return fake_quant.with_args(observer=observer,
                                quant_min=qmin,
                                quant_max=qmax,
                                dtype=dtype,
                                qscheme=qscheme,
                                reduce_range=(REDUCE_RANGE and scheme == 'asym'))


def _propagate_qconfig(model,
                       op_qcfgs,
                       is_qat_convert=False,
                       approach='post_training_static_quant'):
    """Propagate qconfig through the module hierarchy and assign `qconfig`
       attribute on each leaf module

    Args:
        model (object): input model
        op_qcfgs (dict): dictionary that maps from name or type of submodule to
                         quantization configuration, qconfig applies to all submodules of a
                         given module unless qconfig for the submodules are specified (when
                         the submodule already has qconfig attribute)
        is_qat_convert (bool): flag that specified this function is used to QAT prepare
                               for pytorch 1.7 or above.
        approach (str): quantization approach
    Return:
        None, module is modified inplace with qconfig attached
    """
    fallback_ops = []
    _propagate_qconfig_recursively(model, '', op_qcfgs)

    if approach != 'post_training_dynamic_quant':
        for k, v in op_qcfgs.items():
            if v is None and not is_qat_convert:
                fallback_ops.append(k)

        if fallback_ops and not is_qat_convert:
            _fallback_quantizable_ops_recursively(model, '', fallback_ops, op_qcfgs)


def _propagate_qconfig_recursively(model, prefix, op_qcfgs, qconfig_parent=None):
    """This is a helper function for `propagate_qconfig`

    Args:
        model (object): input model
        prefix (string): prefix of op name
        op_qcfgs (dict): dictionary that maps from name or type of submodule to
                        quantization configuration
        qconfig_parent (object, optional): qconfig of parent module

    Returns:
        None
    """
    for name, child in model.named_children():
        op_name = prefix + name
        child.qconfig = qconfig_parent
        qconfig_son = None
        if op_name in op_qcfgs:
            child.qconfig = op_qcfgs[op_name]
            # for submodules of fused module, like nn.ConvBnRelu2d.
            qconfig_son = child.qconfig
        elif type(child) == torch.quantization.DeQuantStub:
            version = get_torch_version()
            if version.release >= Version("1.8.0").release:
                child.qconfig = torch.quantization.QConfig(
                    activation=torch.quantization.MinMaxObserver.with_args(
                        reduce_range=REDUCE_RANGE),
                    weight=torch.quantization.default_per_channel_weight_observer)
        _propagate_qconfig_recursively(child, op_name + '.', op_qcfgs, qconfig_son)


def _find_quantized_op_num(module, op_qcfgs, prefix='', op_count=0):
    """This is a helper function for `_fallback_quantizable_ops_recursively`

    Args:
        model (object): input model
        op_cfgs (dict): dictionary of quantization configure for each op
        prefix (str): prefix of op name
        op_count (int, optional): count the quantizable op quantity in this module

    Returns:
        the quantizable op quantity in this module
    """
    for name_tmp, child_tmp in module.named_children():
        op_name = prefix + '.' + name_tmp if prefix != '' else name_tmp
        if op_name in op_qcfgs.keys() and \
          type(child_tmp) != torch.quantization.QuantStub:
            op_count += 1
        else:
            op_count = _find_quantized_op_num(child_tmp, op_qcfgs, op_name, op_count)
    return op_count


def _fallback_quantizable_ops_recursively(model, prefix, fallback_ops, op_qcfgs):
    """Handle all fallback ops(fp32 ops)

    Args:
        model (object): input model
        prefix (string): the prefix of op name
        fallback_ops (list): list of fallback ops(fp32 ops)
        op_cfgs (dict): dictionary of quantization configure for each op

    Returns:
        None
    """
    class DequantQuantWrapper(torch.nn.Module):
        """A wrapper class that wraps the input module, adds DeQuantStub and
           surround the call to module with call to dequant.
           this is used by fallback layer when the data type of quantized op
           is  input:int8/output:int8.

           This is used by the fallback utility functions to add the dequant and
           quant modules, before `convert` function `QuantStub` will just be observer,
           it observes the input tensor, after `convert`, `QuantStub`
           will be swapped to `nnq.Quantize` which does actual quantization. Similarly
           for `DeQuantStub`.
        """
        def __init__(self, module, observer=None):
            super(DequantQuantWrapper, self).__init__()
            if not module.qconfig and observer:
                weights_observer = observer('minmax', 'asym', 'per_channel', 'int8')
                activation_observer = observer('minmax', 'sym', 'per_tensor', 'uint8')
                module.qconfig = torch.quantization.QConfig(activation=activation_observer,
                                                            weight=weights_observer)
            self.add_module('quant', torch.quantization.QuantStub(module.qconfig))
            self.add_module('dequant', torch.quantization.DeQuantStub())
            self.add_module('module', module)
            version = get_torch_version()
            if version.release >= Version("1.8.0").release:
                self.dequant.qconfig = module.qconfig
            module.qconfig = None
            self.train(module.training)

        def forward(self, X):
            X = self.dequant(X)
            X = self.module(X)
            return self.quant(X)

        def add(self, x, y):
            # type: (Tensor, Tensor) -> Tensor
            x = self.dequant(x)
            y = self.dequant(y)
            r = self.module.add(x, y)
            return self.quant(r)

        def add_scalar(self, x, y):
            # type: (Tensor, float) -> Tensor
            x = self.dequant(x)
            r = self.module.add_scalar(x, y)
            return self.quant(r)

        def mul(self, x, y):
            # type: (Tensor, Tensor) -> Tensor
            x = self.dequant(x)
            y = self.dequant(y)
            r = self.module.mul(x, y)
            return self.quant(r)

        def mul_scalar(self, x, y):
            # type: (Tensor, float) -> Tensor
            x = self.dequant(x)
            r = self.module.mul_scalar(x, y)
            return self.quant(r)

        def cat(self, x, dim=0):
            # type: (List[Tensor], int) -> Tensor
            X = [self.dequant(x_) for x_ in x]
            r = self.module.cat(X, dim)
            return self.quant(r)

        def add_relu(self, x, y):
            # type: (Tensor, Tensor) -> Tensor
            x = self.dequant(x)
            y = self.dequant(y)
            r = self.module.add_relu(x, y)
            return self.quant(r)

    for name, child in model.named_children():
        op_name = prefix + '.' + name if prefix != '' else name
        if op_name in fallback_ops:
            child.qconfig = None
            quantize_op_num = _find_quantized_op_num(model, op_qcfgs, prefix=prefix)
            if quantize_op_num == 1:
                found = False
                for name_tmp, child_tmp in model.named_children():
                    if isinstance(child_tmp, torch.quantization.QuantStub) or isinstance(
                            child_tmp, torch.quantization.DeQuantStub):
                        model._modules[name_tmp] = torch.nn.Identity()
                        found = True
                if not found:
                    model._modules[name] = DequantQuantWrapper(child, observer=_observer)
            else:
                model._modules[name] = DequantQuantWrapper(child, observer=_observer)
        else:
            _fallback_quantizable_ops_recursively(child, op_name, fallback_ops, op_qcfgs)


@adaptor_registry
class TemplateAdaptor(Adaptor):
    """Tample adaptor of PyTorch framework.

    Args:
        framework_specific_info (dict): dictionary of tuning configure from yaml file.
    """
    def __init__(self, framework_specific_info):
        super(TemplateAdaptor, self).__init__(framework_specific_info)
        import torch.quantization as tq
        self.version = get_torch_version()
        # set torch random seed
        random_seed = framework_specific_info['random_seed']
        torch.manual_seed(random_seed)

        self.bf16_ops = []
        self.use_bf16 = framework_specific_info['use_bf16'] if \
            'use_bf16' in framework_specific_info else True
        self.device = framework_specific_info['device']
        self.q_dataloader = framework_specific_info['q_dataloader']
        self.q_func = framework_specific_info['q_func'] \
            if 'q_func' in framework_specific_info else None
        self.benchmark = (GLOBAL_STATE.STATE == MODE.BENCHMARK)
        self.workspace_path = framework_specific_info['workspace_path']
        self.is_baseline = False if GLOBAL_STATE.STATE == MODE.BENCHMARK else True
        self.query_handler = None
        self.approach = ''
        self.pre_optimized_model = None
        self.sub_module_list = None
        self.default_qconfig = framework_specific_info['default_qconfig'] \
            if 'default_qconfig' in framework_specific_info else None

        if 'approach' in framework_specific_info:  # pragma: no cover
            self.approach = framework_specific_info['approach']
            if framework_specific_info['approach'] in ["post_training_static_quant",
                "post_training_auto_quant"]:
                if self.version.release < Version("1.7.0").release:
                    self.q_mapping = tq.default_mappings.DEFAULT_MODULE_MAPPING
                elif self.version.release < Version("1.8.0").release:
                    self.q_mapping = \
                        tq.quantization_mappings.get_static_quant_module_mappings()
                else:
                    self.q_mapping = \
                        tq.quantization_mappings.get_default_static_quant_module_mappings()
            elif framework_specific_info['approach'] == "quant_aware_training":
                if self.version.release < Version("1.7.0").release:
                    self.q_mapping = tq.default_mappings.DEFAULT_QAT_MODULE_MAPPING
                elif self.version.release < Version("1.8.0").release:
                    self.q_mapping = \
                        tq.quantization_mappings.get_qat_module_mappings()
                else:
                    self.q_mapping = \
                        tq.quantization_mappings.get_default_qat_module_mappings()
            elif framework_specific_info['approach'] == "post_training_dynamic_quant":
                if self.version.release < Version("1.7.0").release:
                    self.q_mapping = \
                        tq.default_mappings.DEFAULT_DYNAMIC_MODULE_MAPPING
                elif self.version.release < Version("1.8.0").release:
                    self.q_mapping = \
                        tq.quantization_mappings.get_dynamic_quant_module_mappings()
                else:
                    self.q_mapping = \
                        tq.quantization_mappings.get_default_dynamic_quant_module_mappings()
            else:
                assert False, "Unsupport approach: {}".format(self.approach)

        self.fp32_results = []
        self.fp32_preds_as_label = False

    def calib_func(self, model, dataloader, tmp_iterations, conf=None):
        try:
            for idx, (input, label) in enumerate(dataloader):
                output = pytorch_forward_wrapper(model,
                                                 input,
                                                 device=self.device,
                                                 conf=conf,
                                                 running_mode='calibration')
                if idx >= tmp_iterations - 1:
                    break
        except Exception as e:
            for idx, input in enumerate(dataloader):
                output = pytorch_forward_wrapper(model,
                                                 input,
                                                 device=self.device,
                                                 conf=conf,
                                                 running_mode='calibration')
                if idx >= tmp_iterations - 1:
                    break

    def model_calibration(self,
                          q_model,
                          dataloader,
                          iterations=1,
                          conf=None,
                          calib_sampling_size=1):
        assert iterations > 0
        with torch.no_grad():
            if isinstance(dataloader, BaseDataLoader):
                batch_size = dataloader.batch_size
                try:
                    for i in range(batch_size):
                        if calib_sampling_size % (batch_size - i) == 0:
                            calib_batch_size = batch_size - i
                            if i != 0:
                                logger.warning("Reset `calibration.dataloader.batch_size` field "
                                               "to {}".format(calib_batch_size) +
                                               " to make sure the sampling_size is "
                                               "divisible exactly by batch size")
                            break
                    tmp_iterations = int(math.ceil(calib_sampling_size / calib_batch_size))
                    dataloader.batch(calib_batch_size)
                    self.calib_func(q_model, dataloader, tmp_iterations, conf)
                except Exception:  # pragma: no cover
                    logger.warning("Fail to forward with batch size={}, set to {} now.".format(
                        batch_size, 1))
                    dataloader.batch(1)
                    self.calib_func(q_model, dataloader, calib_sampling_size, conf)
            else:  # pragma: no cover
                if hasattr(dataloader, 'batch_size') and \
                  calib_sampling_size % dataloader.batch_size != 0:
                    logger.warning(
                        "Please note that calibration sampling size {} " \
                        "isn't divisible exactly by batch size {}. " \
                        "So the real sampling size is {}.".
                        format(calib_sampling_size, dataloader.batch_size,
                               dataloader.batch_size * iterations))

                self.calib_func(q_model, dataloader, iterations, conf)

    def eval_func(self, model, dataloader, postprocess, metrics, measurer, iteration, conf=None):
        results = []
        for idx, (input, label) in enumerate(dataloader):
            if measurer is not None:
                measurer.start()

            output = pytorch_forward_wrapper(model, input, device=self.device, conf=conf)
            if self.device != "cpu":  # pragma: no cover
                output = output.to("cpu")
                label = label.to("cpu")
            if measurer is not None:
                measurer.end()
            if postprocess is not None:
                output, label = postprocess((output, label))
            if metrics:
                for metric in metrics:
                    if not hasattr(metric, "compare_label") or \
                        (hasattr(metric, "compare_label") and metric.compare_label):
                        metric.update(output, label)

                # If distributed dataloader, gather all outputs to update metric
                if getattr(dataloader, 'distributed', False) or \
                  isinstance(dataloader.sampler, \
                  torch.utils.data.distributed.DistributedSampler):
                    hvd.init()
                    for metric in metrics:
                        metric.hvd = hvd

            if self.fp32_preds_as_label:
                self.fp32_results.append(output) if self.is_baseline else \
                    results.append(output)
            if idx + 1 == iteration:
                break
        return results

    def model_eval(self,
                   model,
                   dataloader,
                   postprocess=None,
                   metrics=None,
                   measurer=None,
                   iteration=-1,
                   conf=None):
        with torch.no_grad():
            if metrics:
                for metric in metrics:
                    metric.reset()
            if isinstance(dataloader, BaseDataLoader) and not self.benchmark:
                try:
                    results = self.eval_func(model, dataloader, postprocess, metrics, measurer,
                                             iteration, conf)
                except Exception:  # pragma: no cover
                    logger.warning("Fail to forward with batch size={}, set to {} now.".format(
                        dataloader.batch_size, 1))
                    dataloader.batch(1)
                    results = self.eval_func(model, dataloader, postprocess, metrics, measurer,
                                             iteration, conf)
            else:  # pragma: no cover
                results = self.eval_func(model, dataloader, postprocess, metrics, measurer,
                                         iteration, conf)

        if self.fp32_preds_as_label:
            if self.is_baseline:
                results = torch_utils.util.collate_torch_preds(self.fp32_results)
                reference = results
            else:
                reference = torch_utils.util.collate_torch_preds(self.fp32_results)
                results = torch_utils.util.collate_torch_preds(results)
            for metric in metrics:
                if hasattr(metric, "compare_label") and not metric.compare_label:
                    metric.update(results, reference)

        acc = 0 if metrics is None else [metric.result() for metric in metrics]
        return acc if not isinstance(acc, list) or len(acc) > 1 else acc[0]

    def _get_quantizable_ops_recursively(self, model, prefix, quantizable_ops):
        """This is a helper function for `query_fw_capability`,
           and it will get all quantizable ops from model.

        Args:
            model (object): input model
            prefix (string): prefix of op name
            quantizable_ops (list): list of quantizable ops from model include op name and type.

        Returns:
            None
        """

        raise NotImplementedError

    def _get_quantizable_ops(self, model):
        """This is a helper function to get all quantizable ops from model.

        Args:
            model (object): input model which is PyTorch model

        Returns:
            q_capability (dictionary): tuning capability for each op from model.
        """
        tmp_model = model
        tmp_model.eval()
        quantizable_ops = []
        self._get_quantizable_ops_recursively(tmp_model, '', quantizable_ops)
        capability = self.query_handler.get_quantization_capability()['dynamic'] \
            if self.approach == "post_training_dynamic_quant" else \
            self.query_handler.get_quantization_capability()['quant_aware'] \
            if self.approach == "quant_aware_training" else \
            self.query_handler.get_quantization_capability()['int8']

        q_capability = {}
        q_capability['optypewise'] = OrderedDict()
        q_capability['opwise'] = OrderedDict()

        if self.approach == "post_training_dynamic_quant":
            capability_pair = [
                (self.query_handler.get_quantization_capability()['dynamic'], 'dynamic')]
        elif self.approach == "quant_aware_training":
            capability_pair = [
                (self.query_handler.get_quantization_capability()['quant_aware'], 'static')]
        elif self.approach == "post_training_static_quant":
            capability_pair = [
                (self.query_handler.get_quantization_capability()['int8'], 'static')]
        else:
            capability_pair = [
                (self.query_handler.get_quantization_capability()['int8'], 'static'),
                (self.query_handler.get_quantization_capability()['dynamic'], 'dynamic')]
        fp32_config = {'activation': {'dtype': 'fp32'}, 'weight': {'dtype': 'fp32'}}
        # Ignore LayerNorm, InstanceNorm3d and Embedding quantizable ops,
        # due to huge accuracy regression in PyTorch.
        if isinstance(self, PyTorch_IPEXAdaptor):
            additional_skipped_module_classes = {}
        else:
            additional_skipped_module_classes = {'LayerNorm', 'InstanceNorm3d', 'Dropout'}
        no_fp32_ops = {'QuantStub'}
        for pair in capability_pair:
            capability, mode = pair
            for q_op in quantizable_ops:
                if q_op not in q_capability['opwise']:
                    q_capability['opwise'][q_op] = []
                if q_op[1] not in q_capability['optypewise']:
                    q_capability['optypewise'][q_op[1]] = []

                if mode == 'static' and self.approach != "quant_aware_training" and \
                    q_op[1] in ['LSTM', 'GRU', 'LSTMCell', 'GRUCell', 'RNNCell']:
                    continue
                op_cfg = copy.deepcopy(capability[q_op[1]]) if q_op[1] in capability \
                    else copy.deepcopy(capability['default'])

                op_cfg['activation']['quant_mode'] = mode if q_op[1] not in \
                    ['LSTM', 'GRU', 'LSTMCell', 'GRUCell', 'RNNCell'] else 'dynamic'

                # skip the op that only include fp32
                if q_op[1] not in additional_skipped_module_classes:
                    if op_cfg not in q_capability['opwise'][q_op]:
                        q_capability['opwise'][q_op].append(op_cfg)
                    if op_cfg not in q_capability['optypewise'][q_op[1]]:
                        q_capability['optypewise'][q_op[1]].append(op_cfg)

                if q_op[1] not in no_fp32_ops:
                    if fp32_config not in q_capability['opwise'][q_op]:
                        q_capability['opwise'][q_op].append(fp32_config)
                    if fp32_config not in q_capability['optypewise'][q_op[1]]:
                        q_capability['optypewise'][q_op[1]].append(fp32_config)


        # get bf16 capability
        if self.use_bf16 and (CpuInfo().bf16 or os.getenv('FORCE_BF16') == '1') and \
            (self.version.release >= Version("1.11.0").release):
            self.bf16_ops = self.query_handler.get_op_types_by_precision("bf16")
            bf16_ops = []
            self._get_bf16_ops_recursively(tmp_model, '', bf16_ops)
            mixed_capability = self._combine_capability(bf16_ops, q_capability)
            return mixed_capability

        return q_capability

    def _get_bf16_ops_recursively(self, model, prefix, bf16_ops):
        """This is a helper function for `query_fw_capability`,
           and it will get all quantizable ops from model.

        Args:
            model (object): input model
            prefix (string): prefix of op name
            bf16_ops (list): list of quantizable ops from model include op name and type.

        Returns:
            None
        """

        for name, child in model.named_children():
            op_name = prefix + '.' + name if prefix != '' else name
            if str(child.__class__.__name__) in self.bf16_ops \
               and type(child) != torch.nn.Sequential \
               and type(child) != torch.quantization.stubs.DeQuantStub:
                bf16_ops.append((op_name, unify_op_type_mapping[str(child.__class__.__name__)]
                                 if str(child.__class__.__name__) in unify_op_type_mapping else
                                 str(child.__class__.__name__)))
            elif self.is_fused_module(child):
                continue
            else:
                self._get_bf16_ops_recursively(child, op_name, bf16_ops)

    def _combine_capability(self, bf16_ops, q_capability):
        bf16_config = {'activation': {'dtype': 'bf16'}, 'weight': {'dtype': 'bf16'}}
        fp32_config = {'activation': {'dtype': 'fp32'}, 'weight': {'dtype': 'fp32'}}
        for bf16_op in bf16_ops:
            if bf16_op in q_capability['opwise'] and \
                bf16_config not in q_capability['opwise'][bf16_op]:
                q_capability['opwise'][bf16_op].append(bf16_config)
            else:
                q_capability['opwise'][bf16_op] = [bf16_config, fp32_config]
                if bf16_op[1] not in q_capability['optypewise']:
                    q_capability['optypewise'][bf16_op[1]] = [bf16_config, fp32_config]
        return q_capability

    def is_fused_module(self, module):
        """This is a helper function for `_propagate_qconfig_helper` to detecte
           if this module is fused.

        Args:
            module (object): input module

        Returns:
            (bool): is fused or not
        """
        op_type = str(type(module))
        if 'fused' in op_type:
            return True
        else:
            return False


unify_op_type_mapping = {
    "ConvReLU2d": "Conv2d",
    "ConvReLU3d": "Conv3d",
    "LinearReLU": "Linear",
    "ConvBn2d": "Conv2d",
    "ConvBnReLU2d": "Conv2d"
}


@adaptor_registry
class PyTorchAdaptor(TemplateAdaptor):
    """Adaptor of PyTorch framework, all PyTorch API is in this class.

    Args:
        framework_specific_info (dict): dictionary of tuning configure from yaml file.
    """
    def __init__(self, framework_specific_info):
        super(PyTorchAdaptor, self).__init__(framework_specific_info)
        import torch.quantization as tq
        """
        # Map for swapping float module to quantized ones,
        # and this dictionary will change with different PoTorch versions
        DEFAULT_MODULE_MAPPING = {
            nn.Linear: nnq.Linear,
            nn.ReLU: nnq.ReLU,
            nn.ReLU6: nnq.ReLU6,
            nn.Conv2d: nnq.Conv2d,
            nn.Conv3d: nnq.Conv3d,
            QuantStub: nnq.Quantize,
            DeQuantStub: nnq.DeQuantize,
            # Wrapper Modules:
            nnq.FloatFunctional: nnq.QFunctional,
            # Intrinsic modules:
            nni.ConvReLU2d: nniq.ConvReLU2d,
            nni.ConvReLU3d: nniq.ConvReLU3d,
            nni.LinearReLU: nniq.LinearReLU,
            nniqat.ConvReLU2d: nniq.ConvReLU2d,
            nniqat.LinearReLU: nniq.LinearReLU,
            nniqat.ConvBn2d: nnq.Conv2d,
            nniqat.ConvBnReLU2d: nniq.ConvReLU2d,
            # QAT modules:
            nnqat.Linear: nnq.Linear,
            nnqat.Conv2d: nnq.Conv2d,
        }
        """

        self.tune_cfg = None
        if self.device == "cpu":
            query_config_file = "pytorch_cpu.yaml"
        elif self.device == "gpu":
            query_config_file = "pytorch_gpu.yaml"
        else:  # pragma: no cover
            assert False, "Unsupport this device {}".format(self.device)
        self.query_handler = PyTorchQuery(
            local_config_file=os.path.join(os.path.dirname(__file__), query_config_file))

        self.white_list = get_torch_white_list(self.approach)

        # for tensorboard
        self.dump_times = 0
        self.fused_dict = {}

        self.optype_statistics = None

    @dump_elapsed_time("Pass quantize model")
    def quantize(self, tune_cfg, model, dataloader, q_func=None):
        """Execute the quantize process on the specified model.

        Args:
            tune_cfg (dict): quantization config.
            model (object): model need to do quantization.
            dataloader (object): calibration dataset.
            q_func (objext, optional): training function for quantization aware training mode.

        Returns:
            (object): quantized model
        """

        assert isinstance(model._model, torch.nn.Module), \
               "The model passed in is not the instance of torch.nn.Module"

        # For tensorboard display
        self.tune_cfg = tune_cfg
        self.tune_cfg["approach"] = self.approach
        self.tune_cfg["framework"] = "pytorch"
        op_cfgs = _cfg_to_qconfig(tune_cfg, self.approach)
        self.tune_cfg['bf16_ops_list'] = op_cfgs['bf16_ops_list']
        del op_cfgs['bf16_ops_list']

        try:
            q_model = copy.deepcopy(model)
        except Exception as e:  # pragma: no cover
            logger.warning("Fail to deep copy the model due to {}, inplace is used now.".format(
                repr(e)))
            q_model = model

        if self.approach == 'quant_aware_training':
            q_model._model.train()
        else:
            q_model._model.eval()
        if self.version.release < Version("1.7.0").release or \
                    self.approach != 'quant_aware_training':
            _propagate_qconfig(q_model._model, op_cfgs, approach=self.approach)
            # sanity check common API misusage
            if not any(hasattr(m, 'qconfig') and m.qconfig for m in q_model._model.modules()):
                logger.warn("None of the submodule got qconfig applied. Make sure you "
                            "passed correct configuration through `qconfig_dict` or "
                            "by assigning the `.qconfig` attribute directly on submodules.")

        if self.approach in ['post_training_static_quant', 'post_training_auto_quant']:
            torch.quantization.add_observer_(q_model._model)
            if q_func is None:
                iterations = tune_cfg.get('calib_iteration', 1)
                self.model_calibration(q_model._model,
                                       dataloader,
                                       iterations,
                                       calib_sampling_size=tune_cfg.get('calib_sampling_size', 1))
            else:
                q_func(q_model._model)
        elif self.approach == 'quant_aware_training':
            if self.version.release >= Version("1.7.0").release:
                _propagate_qconfig(q_model._model, op_cfgs, is_qat_convert=True)
                torch.quantization.convert(q_model._model,
                                           mapping=self.q_mapping,
                                           inplace=True,
                                           remove_qconfig=False)
                _propagate_qconfig(q_model._model, op_cfgs)
                torch.quantization.add_observer_(q_model._model, self.white_list,
                                                 set(self.q_mapping.values()))
            else:  # pragma: no cover
                torch.quantization.add_observer_(q_model._model)
                torch.quantization.convert(q_model._model, self.q_mapping, inplace=True)
            # q_func can be created by neural_compressor internal or passed by user. It's critical to
            # distinguish how q_func is passed since neural_compressor built-in functions accept neural_compressor
            # model and user defined func should accept framework model.
            q_model._model = q_func(
                q_model if getattr(q_func, 'builtin', None) else q_model._model)
            assert q_model._model is not None, "Please return a trained model in train function!"
            q_model._model.eval()

        if self.approach == 'quant_aware_training':
            torch.quantization.convert(q_model._model, inplace=True)
        else:
            torch.quantization.convert(q_model._model, mapping=self.q_mapping, inplace=True)

        if len(self.tune_cfg['bf16_ops_list']) > 0 and \
            (self.version.release >= Version("1.11.0").release) and \
            (CpuInfo().bf16 or os.getenv('FORCE_BF16') == '1'): # pragma: no cover
            q_model._model = torch_utils.bf16_convert.Convert(q_model._model, self.tune_cfg)

        q_model.q_config = copy.deepcopy(self.tune_cfg)
        if self.approach != 'post_training_dynamic_quant':
            self._get_scale_zeropoint(q_model._model, q_model.q_config)
        q_model.is_quantized = True

        self._dump_model_op_stats(q_model._model, q_model.q_config)
        torch_utils.util.get_embedding_contiguous(q_model._model)
        return q_model

    def evaluate(self,
                 model,
                 dataloader,
                 postprocess=None,
                 metrics=None,
                 measurer=None,
                 iteration=-1,
                 tensorboard=False,
                 fp32_baseline=False):
        """Execute the evaluate process on the specified model.

        Args:
            model (object): model to run evaluation.
            dataloader (object): evaluation dataset.
            postprocess (object, optional): process function after evaluation.
            metrics (list, optional): list of metric function.
            measurer (object, optional): measurer function.
            iteration (int, optional): number of iterations to evaluate.
            tensorboard (bool, optional): dump output tensor to tensorboard summary files.
            fp32_baseline (boolen, optional): only for compare_label=False pipeline

        Returns:
            (object): accuracy
        """
        self.is_baseline = fp32_baseline
        if tensorboard:
            model = self._pre_eval_hook(model)

        model_ = model._model
        assert isinstance(
            model_, torch.nn.Module), "The model passed in is not the instance of torch.nn.Module"
        model_.eval()
        if self.device == "cpu":
            model_.to("cpu")
        elif self.device == "gpu":
            if self.is_baseline:
                model_.to("dpcpp")

        if metrics:
            self.fp32_preds_as_label = any([hasattr(metric, "compare_label") and \
                not metric.compare_label for metric in metrics])
        acc = self.model_eval(model_, dataloader, postprocess, metrics, measurer, iteration)

        if tensorboard:
            self._post_eval_hook(model, accuracy=acc)
        return acc if not isinstance(acc, list) or len(acc) > 1 else acc[0]

    def _pre_hook_for_qat(self, dataloader=None):
        # self.model._model is needed here.
        self.model._model.qconfig = torch.quantization.QConfig(
            activation=torch.quantization.FakeQuantize.with_args(dtype=torch.quint8,
                                                                 qscheme=torch.per_tensor_affine,
                                                                 reduce_range=REDUCE_RANGE),
            weight=torch.quantization.default_weight_fake_quant)
        self.model.model.training = True
        torch.quantization.prepare_qat(self.model._model, inplace=True)

    def _post_hook_for_qat(self):
        torch.quantization.convert(self.model._model, inplace=True)
        # This is a flag for reloading
        self.model.q_config = {
            'is_oneshot': True,
            'framework': 'pytorch',
            'reduce_range': REDUCE_RANGE,
            'approach': 'quant_aware_training'
        }

    def _pre_hook_for_hvd(self, dataloader=None):
        # TODO: lazy init here
        hvd.init()
        hvd.broadcast_parameters(self.model._model.state_dict(), root_rank=0)
        hvd.broadcast_optimizer_state(self.optimizer, root_rank=0)
        self.optimizer = hvd.DistributedOptimizer(
            self.optimizer, named_parameters=self.model._model.named_parameters())

    def train(self, model, dataloader, optimizer_tuple, criterion_tuple, hooks, **kwargs):
        """Execute the train process on the specified model.

        Args:
            model (object): model to run evaluation.
            dataloader (object): training dataset.
            optimizer (tuple): It is a tuple of (cls, parameters) for optimizer.
            criterion (tuple): It is a tuple of (cls, parameters) for criterion.
            kwargs (dict, optional): other parameters.

        Returns:
            None
        """
        model_ = model._model
        device = "cuda:0" if self.device != "GPU" and torch.cuda.is_available() else self.device
        # self.model is set to neural_compressor model here to hold the inplace change in FWK model.
        self.model = model
        optimizer = optimizer_tuple[0](model_.parameters(), **optimizer_tuple[1])
        self.optimizer = optimizer
        criterion = criterion_tuple[0](**criterion_tuple[1])
        start_epochs = kwargs['kwargs']['start_epoch']
        end_epochs = kwargs['kwargs']['end_epoch']
        iters = kwargs['kwargs']['iteration']
        if hooks is not None:
            on_train_begin = hooks['on_train_begin']
            on_train_end = hooks['on_train_end']
            on_epoch_begin = hooks['on_epoch_begin']
            on_epoch_end = hooks['on_epoch_end']
            on_step_begin = hooks['on_step_begin']
            on_step_end = hooks['on_step_end']
            on_after_compute_loss = hooks['on_after_compute_loss']
            on_before_optimizer_step = hooks['on_before_optimizer_step']
        if hooks is not None:
            on_train_begin()
        for nepoch in range(start_epochs, end_epochs):
            model_.to(device)
            model_.train()
            cnt = 0
            if hooks is not None:
                on_epoch_begin(nepoch)
            if getattr(dataloader, 'distributed', False) \
                    or isinstance(dataloader.sampler, \
                    torch.utils.data.distributed.DistributedSampler):
                dataloader.sampler.set_epoch(nepoch)
            for image, target in dataloader:
                # TODO: to support adjust lr with epoch
                target = target.to(device)
                if hooks is not None:
                    on_step_begin(cnt)
                print('.', end='', flush=True)
                cnt += 1
                output = pytorch_forward_wrapper(model_, image, device=device)
                loss = criterion(output, target)
                if hooks is not None:
                    loss = on_after_compute_loss(image, output, loss)
                self.optimizer.zero_grad()
                loss.backward()
                if hooks is not None:
                    on_before_optimizer_step()
                self.optimizer.step()
                if hooks is not None:
                    on_step_end()
                if cnt >= iters:
                    break
            if hooks is not None:
                on_epoch_end()

        if device != self.device:  # pragma: no cover
            model_.to(self.device)

        if hooks is not None:
            on_train_end()

        return model_

    def _dump_model_op_stats(self, model, tune_cfg):
        """This is a function to dump quantizable ops of model to user.
        Args:
            model (object): input model
            tune_cfg (dict): quantization config
        Returns:
            None
        """
        res = {}
        ignore_log = False
        modules = dict(model.named_modules())
        # fetch quantizable ops supported in Neural Compressor from tune_cfg
        for key in tune_cfg['op']:
            op_name = key[0]
            op_type = str(type(modules[op_name])).rstrip('\'>').split('.')[-1]
            if op_type == 'BF16ModuleWrapper':  # pragma: no cover
                op_type = str(type(modules[op_name].module)).rstrip('\'>').split('.')[-1]
            if op_type == 'DequantQuantWrapper':
                op_type = str(type(modules[op_name].module)).rstrip('\'>').split('.')[-1]
            if 'Functional' in op_type:
                op_type = op_name.split('.')[-1]
            if op_type not in res.keys():
                res[op_type] = {'INT8': 0, 'BF16': 0, 'FP32': 0}
            value = tune_cfg['op'][key]
            # Special cases: QuantStub, Embedding
            if ('weight' in value and value['weight']['dtype'] == 'fp32') or \
              ('weight' not in value and value['activation']['dtype'] == 'fp32'):
                res[op_type]['FP32'] += 1
            elif value['activation']['dtype'] == 'bf16':  # pragma: no cover
                res[op_type]['BF16'] += 1
            else:
                res[op_type]['INT8'] += 1
        # fetch other quantizable ops supported in PyTorch from model
        for name, child in modules.items():
            op_type = str(type(child)).rstrip('\'>').split('.')[-1]
            if tune_cfg['approach'] != 'post_training_dynamic_quant':
                if op_type == 'DeQuantize':
                    if op_type not in res.keys():
                        res[op_type] = {'INT8': 0, 'BF16': 0, 'FP32': 0}
                    res[op_type]['INT8'] += 1
                if op_type in self.non_quant_dict['skipped_module_classes']:
                    ignore_log = True
                    if op_type not in res.keys():
                        res[op_type] = {'INT8': 0, 'BF16': 0, 'FP32': 0}
                    res[op_type]['FP32'] += 1
        # show results to users
        if ignore_log:
            logger.info("Ignore LayerNorm, InstanceNorm3d and Embedding quantizable ops" \
                        " due to accuracy issue in PyTorch.")

        field_names=["Op Type", "Total", "INT8", "BF16", "FP32"]
        output_data = [[
            op_type, sum(res[op_type].values()),
            res[op_type]['INT8'], res[op_type]['BF16'], res[op_type]['FP32']]
        for op_type in res.keys()]

        Statistics(output_data,
                   header='Mixed Precision Statistics',
                   field_names=field_names).print_stat()
        self.optype_statistics = field_names, output_data


    def _get_quantizable_ops_recursively(self, model, prefix, quantizable_ops):
        """This is a helper function for `query_fw_capability`,
           and it will get all quantizable ops from model.

        Args:
            model (object): input model
            prefix (string): prefix of op name
            quantizable_ops (list): list of quantizable ops from model include op name and type.

        Returns:
            None
        """

        module_dict = dict(model.named_modules())
        for op_name, child in model.named_modules():
            if self.is_fused_module(child):
                for name, _ in child.named_children():
                    module_prefix = op_name + '.' + name
                    if module_prefix in module_dict:
                        module_dict.pop(module_prefix)  # remove sub-modules of fused modules
                    if op_name in self.fused_dict:
                        self.fused_dict[op_name] = [self.fused_dict[op_name], module_prefix]
                    else:
                        self.fused_dict[op_name] = module_prefix
        for op_name, child in module_dict.items():
            # there is accuracy issue in quantized LayerNorm op in pytorch <1.8.1,
            # so remove it here
            if op_name in self.non_quant_dict['skipped_module_names'] or \
              str(child.__class__.__name__) in \
              self.non_quant_dict['skipped_module_classes']:
                continue
            if type(child) in self.white_list and type(child) != torch.nn.Sequential and \
              type(child) != torch.quantization.stubs.DeQuantStub:
                quantizable_ops.append(
                    (op_name, unify_op_type_mapping[str(child.__class__.__name__)]
                     if str(child.__class__.__name__) in unify_op_type_mapping else str(
                         child.__class__.__name__)))

    def _get_scale_zeropoint(self, model, tune_cfg):
        """get activation scale and zero_point for converted model.

        Args:
            model (dir): Int8 model converted from fp32 model.
                        scale and zero_point is set with calibration for each module
            tune_cfg (object): This file saves scale and zero_point of \
                            output activation of each quantized module.

        Returns:
            None
        """
        modules = dict(model.named_modules())
        for key, value in tune_cfg['op'].items():
            if hasattr(modules[key[0]], 'scale'):
                value['activation']['scale'] = float(modules[key[0]].scale)
            if hasattr(modules[key[0]], 'zero_point'):
                value['activation']['zero_point'] = int(modules[key[0]].zero_point)

    def _pre_eval_hook(self, model, op_list=None, iteration_list=None):
        """The function is used to do some preprocession before evaluation phase.
           Here, it used to add hook for dump output tensor for quantizable ops.

        Args:
             model (object): input model

        Returns:
              model (object): model with hook
        """
        from abc import ABCMeta

        def _with_args(cls_or_self, **kwargs):
            r"""Wrapper that allows creation of class factories.

            This can be useful when there is a need to create classes with the same
            constructor arguments, but different instances.

            Example::

                >>> Foo.with_args = classmethod(_with_args)
                >>> foo_builder = Foo.with_args(a=3, b=4).with_args(answer=42)
                >>> foo_instance1 = foo_builder()
                >>> foo_instance2 = foo_builder()
                >>> id(foo_instance1) == id(foo_instance2)
                False
            """
            class _PartialWrapper(object):
                def __init__(self, p):
                    self.p = p

                def __call__(self, *args, **keywords):
                    return self.p(*args, **keywords)

                def __repr__(self):
                    return self.p.__repr__()

                with_args = _with_args

            r = _PartialWrapper(partial(cls_or_self, **kwargs))
            return r

        ABC = ABCMeta(str("ABC"), (object, ), {})  # compatible with Python 2 *and* 3:

        class _RecordingObserver(ABC, torch.nn.Module):
            """The module is mainly for debug and records the tensor values during runtime.

            Args:
                iteration_list (list, optional): indexs of iteration which to dump tensor.
            """
            def __init__(self, iteration_list=None, **kwargs):
                super(_RecordingObserver, self).__init__(**kwargs)
                self.output_tensors_dict = OrderedDict()
                self.current_iter = 1
                self.iteration_list = iteration_list

            def forward(self, x):
                if (self.iteration_list is None and self.current_iter == 1) or \
                    (self.iteration_list is not None and
                     self.current_iter in self.iteration_list):
                    if type(x) is tuple or type(x) is list:
                        self.output_tensors_dict[self.current_iter] = \
                            [i.to("cpu") if i.device != 'cpu' else i.clone() for i in x]
                    else:
                        self.output_tensors_dict[self.current_iter] = \
                            x.to("cpu") if x.device != "cpu" else x.clone()
                self.current_iter += 1
                return x

            @torch.jit.export
            def get_tensor_value(self):
                return self.output_tensors_dict

            with_args = classmethod(_with_args)

        def _observer_forward_hook(module, input, output):
            """Forward hook that calls observer on the output

            Args:
                module (object): input module
                input (object): module input
                output (object): module output

            Returns:
                module output tensor (object)
            """
            return module.activation_post_process(output)

        def _add_observer_(module, op_list=None, prefix=""):
            """Add observer for the leaf child of the module.

               This function insert observer module to all leaf child module that
               has a valid qconfig attribute.

            Args:
                module (object): input module with qconfig attributes for all the leaf modules that
                                 we want to dump tensor
                op_list (list, optional): list of ops which to be dumped in module
                prefix (string): name of module

            Returns:
                None, module is modified inplace with added observer modules and forward_hooks
            """
            for name, child in module.named_children():
                op_name = name if prefix == "" else prefix + "." + name
                if isinstance(child, torch.nn.quantized.FloatFunctional) and \
                             (op_list is None or op_name in op_list):
                    if hasattr(child, 'qconfig') and child.qconfig is not None and (
                            op_list is None or op_name in op_list):
                        child.activation_post_process = \
                            child.qconfig.activation()
                elif hasattr(child, 'qconfig') and child.qconfig is not None and \
                        (op_list is None or op_name in op_list):
                    # observer and hook will be gone after we swap the module
                    child.add_module('activation_post_process', child.qconfig.activation())
                    child.register_forward_hook(_observer_forward_hook)
                else:
                    _add_observer_(child, op_list, op_name)

        def _propagate_qconfig_helper(module,
                                      qconfig_dict,
                                      white_list=None,
                                      qconfig_parent=None,
                                      prefix='',
                                      fused=False):
            """This is a helper function for `propagate_qconfig_`

            Args:
                module (object): input module
                qconfig_dict (dictionary): dictionary that maps from name of submodule to
                                           quantization configuration
                white_list (list, optional): list of quantizable modules
                qconfig_parent (object, optional): config of parent module, we will fallback to
                                                   this config when there is no specified config
                                                   for current module
                prefix (string, optional): corresponding prefix of the current module,
                                           used as key in qconfig_dict
                fused (bool, optional): Indicates whether the module is fused or not

            Return:
                None, module is modified inplace with qconfig attached
            """
            if white_list is None:
                white_list = \
                   torch.quantization.default_mappings.DEFAULT_QCONFIG_PROPAGATE_WHITE_LIST \
                   if self.version.release < Version("1.7.0").release else \
                   torch.quantization.quantization_mappings.get_qconfig_propagation_list()

            if type(module) in white_list and type(module) != torch.nn.Sequential:
                module.qconfig = qconfig_parent
            else:
                module.qconfig = None
            if hasattr(module, '_modules'):
                for name, child in module.named_children():
                    module_prefix = prefix + '.' + name if prefix else name
                    _propagate_qconfig_helper(child, qconfig_dict, white_list, qconfig_parent,
                                              module_prefix)

        def _prepare(model, inplace=True, op_list=[], white_list=None):
            """The model will be attached with observer or fake quant modules, and qconfig
               will be propagated.

            Args:
                model (object): input model to be modified in-place
                inplace (bool, optional): carry out model transformations in-place,
                                          the original module is mutated
                op_list (list, optional): list of ops which to be dumped in module
                white_list (list, optional): list of quantizable modules

            Returns:
                model (object): model with qconfig
            """
            if not inplace:
                model = copy.deepcopy(model)
            _propagate_qconfig_helper(model,
                                      qconfig_dict={},
                                      white_list=white_list,
                                      qconfig_parent=model.qconfig)
            # sanity check common API misusage
            if not any(hasattr(m, 'qconfig') and m.qconfig for m in model.modules()):
                logger.warn("None of the submodule got qconfig applied. Make sure you "
                            "passed correct configuration through `qconfig_dict` or "
                            "by assigning the `.qconfig` attribute directly on submodules")
            _add_observer_(model, op_list=op_list)
            return model

        # create properties
        if self.version.release < Version("1.7.0").release:  # pragma: no cover
            white_list = self.white_list | \
                (set(torch.quantization.default_mappings.DEFAULT_MODULE_MAPPING.values()) |
                 set(torch.quantization.default_mappings.DEFAULT_QAT_MODULE_MAPPING.values()) |
                 set(torch.quantization.default_mappings.DEFAULT_DYNAMIC_MODULE_MAPPING.values()))
        elif self.version.release < Version("1.8.0").release:  # pragma: no cover
            white_list = torch.quantization.get_compare_output_module_list()
        else:
            white_list = torch.quantization.get_default_compare_output_module_list()

        model = model if model.is_quantized else copy.deepcopy(model)
        model._model.qconfig = torch.quantization.QConfig(
            weight=torch.quantization.default_debug_observer,
            activation=_RecordingObserver.with_args(iteration_list=iteration_list))
        _prepare(model._model, op_list=op_list, white_list=white_list)

        return model

    def is_fused_child(self, op_name):
        """This is a helper function for `_post_eval_hook`

        Args:
            op_name (string): op name

        Returns:
            (bool): if this op is fused

        """
        op = op_name[:op_name.rfind('.')]
        if op in self.fused_dict and op_name[op_name.rfind('.') + 1:].isdigit():
            return True
        else:
            return False

    def is_fused_op(self, op_name):
        """This is a helper function for `_post_eval_hook`

        Args:
            op_name (string): op name

        Returns:
            (bool): if this op is fused

        """
        op = op_name[:op_name.rfind('.')]
        if op in self.fused_dict:
            return True
        else:
            return False

    def is_last_fused_child(self, op_name):
        """This is a helper function for `_post_eval_hook`

        Args:
            op_name (string): op name

        Returns:
            (bool): if this op is last fused op

        """
        op = op_name[:op_name.rfind('.')]
        if op_name in self.fused_dict[op][-1]:
            return True
        else:
            return False

    def _post_eval_hook(self, model, **args):
        """The function is used to do some post process after complete evaluation.
           Here, it used to dump quantizable op's output tensor.

        Args:
            model (object): input model

        Returns:
            None
        """
        from torch.utils.tensorboard import SummaryWriter
        from torch.quantization import get_observer_dict

        model = model._model

        if args is not None and 'accuracy' in args:
            accuracy = args['accuracy']
        else:
            accuracy = ''

        if self.dump_times == 0:
            writer = SummaryWriter('runs/eval/baseline' + '_acc' + str(accuracy), model)
        else:
            writer = SummaryWriter(
                'runs/eval/tune_' + str(self.dump_times) + '_acc' + str(accuracy), model)

        if self.dump_times == 0:
            for (input, _) in self.q_dataloader:
                if isinstance(input, dict) or isinstance(input, UserDict):
                    if self.device == "gpu":
                        for inp in input.keys():
                            input[inp] = input[inp].to("dpcpp")
                elif isinstance(input, list) or isinstance(input, tuple):
                    if self.device == "gpu":
                        input = [inp.to("dpcpp") for inp in input]
                else:
                    if self.device == "gpu":
                        input = input.to("dpcpp")
                writer.add_graph(model, input)
                break

        summary = OrderedDict()
        observer_dict = {}
        get_observer_dict(model, observer_dict)
        for key in observer_dict:
            if isinstance(observer_dict[key], torch.nn.modules.linear.Identity):
                continue
            op_name = key.strip(".activation_post_process")
            summary[op_name + ".output"] = observer_dict[key].get_tensor_value()
            for iter in summary[op_name + ".output"]:
                # Only collect last fused child output
                op = op_name
                if self.is_fused_child(op_name) == True and \
                   self.is_last_fused_child(op_name) == True:
                    op = op_name[:op_name.rfind('.')]
                else:
                    if self.is_fused_child(op_name) == True and \
                       self.is_last_fused_child(op_name) == False:
                        continue
                    else:
                        op = op_name

                if summary[op_name + ".output"][iter].is_quantized:
                    writer.add_histogram(op + "/Output/int8",
                                         torch.dequantize(summary[op_name + ".output"][iter]))
                else:
                    writer.add_histogram(op + "/Output/fp32", summary[op_name + ".output"][iter])

        state_dict = model.state_dict()
        for key in state_dict:
            if not isinstance(state_dict[key], torch.Tensor):
                continue

            op = key[:key.rfind('.')]
            if self.is_fused_child(op) is True:
                # fused child tensorboard tag will be merge
                weight = key[key.rfind('.') + 1:]
                op = op[:op.rfind('.')] + '/' + weight
            else:
                weight = key[key.rfind('.') + 1:]
                op = key[:key.rfind('.')] + '/' + weight

            # To merge ._packed_params
            op = op.replace('._packed_params', '')

            if state_dict[key].is_quantized:
                writer.add_histogram(op + "/int8", torch.dequantize(state_dict[key]))
            else:
                writer.add_histogram(op + "/fp32", state_dict[key])

        writer.close()
        self.dump_times = self.dump_times + 1

        return summary

    @dump_elapsed_time("Pass save quantized model")
    def save(self, model, path=None):
        pass

    def inspect_tensor(self,
                       model,
                       dataloader,
                       op_list=None,
                       iteration_list=None,
                       inspect_type='activation',
                       save_to_disk=False):
        if self.version.release >= Version("1.8.0").release:
            from torch.fx import GraphModule
            if type(model._model) == GraphModule:  # pragma: no cover
                assert False, "Inspect_tensor didn't support fx graph model now!"
        from torch import dequantize
        import numpy as np
        is_quantized = model.is_quantized
        op_list_ = []
        fp32_int8_map = {}
        for op_name in op_list:
            op_list_.append(op_name)
            for key in self.fused_dict:
                if op_name in self.fused_dict[key]:
                    fp32_int8_map[op_name] = \
                        {'activation': self.fused_dict[key][-1], 'weight': key}
                    if is_quantized:
                        op_list_.append(key)
                        op_list_.remove(op_name)
                    else:
                        op_list_.append(self.fused_dict[key][-1])

        new_model = model if is_quantized else copy.deepcopy(model)

        assert min(iteration_list) > 0, \
            "Iteration number should great zero, 1 means first iteration."
        iterations = max(iteration_list) if iteration_list is not None else -1
        new_model = self._pre_eval_hook(new_model, op_list=op_list_, iteration_list=iteration_list)
        self.evaluate(new_model, dataloader, iteration=iterations)
        observer_dict = {}
        ret = {}
        if inspect_type == 'activation' or inspect_type == 'all':
            from torch.quantization import get_observer_dict
            ret['activation'] = []
            get_observer_dict(new_model._model, observer_dict)
            if iteration_list is None:
                iteration_list = [1]
            for i in iteration_list:
                summary = OrderedDict()
                for key in observer_dict:
                    if isinstance(observer_dict[key], torch.nn.modules.linear.Identity):
                        continue
                    op_name = key.replace(".activation_post_process", "")
                    value = observer_dict[key].get_tensor_value()[i]
                    if op_name in op_list:
                        if type(value) is list:
                            summary[op_name] = {}
                            for index in range(len(value)):
                                summary[op_name].update({
                                    op_name + ".output" + str(index):
                                    dequantize(value[index]).numpy()
                                    if value[index].is_quantized else value[index].numpy()
                                })
                        else:
                            summary[op_name] = {
                                op_name + ".output0":
                                dequantize(value).numpy() if value.is_quantized else value.numpy()
                            }
                    else:
                        if bool(self.fused_dict):
                            if is_quantized:
                                for a in fp32_int8_map:
                                    if op_name == fp32_int8_map[a]['weight']:
                                        if type(value) is list:
                                            summary[a] = {}
                                            for index in range(len(value)):
                                                summary[a].update({
                                                    op_name + ".output" + str(index):
                                                    dequantize(value[index]).numpy()
                                                    if value[index].is_quantized else
                                                    value[index].numpy()
                                                })
                                        else:
                                            summary[a] = {
                                                op_name + ".output0":
                                                dequantize(value).numpy()
                                                if value.is_quantized else value.numpy()
                                            }
                            else:
                                for a in fp32_int8_map:  # pragma: no cover
                                    if op_name == fp32_int8_map[a]['activation']:
                                        if type(value) is list:
                                            summary[a] = {}
                                            for index in range(len(value)):
                                                summary[a].update({
                                                    op_name + ".output" + str(index):
                                                    dequantize(value[index]).numpy()
                                                    if value[index].is_quantized else
                                                    value[index].numpy()
                                                })
                                        else:
                                            summary[a] = {
                                                op_name + ".output0":
                                                dequantize(value).numpy()
                                                if value.is_quantized else value.numpy()
                                            }

                if save_to_disk:
                    dump_dir = os.path.join(self.workspace_path, 'dump_tensor')
                    os.makedirs(dump_dir, exist_ok=True)
                    np.savez(os.path.join(dump_dir, 'activation_iter{}.npz'.format(i)), **summary)

                ret['activation'].append(summary)

        if inspect_type == 'weight' or inspect_type == 'all':
            ret['weight'] = {}
            state_dict = new_model._model.state_dict()

            for key in state_dict:
                if not isinstance(state_dict[key], torch.Tensor):
                    continue
                if 'weight' not in key and 'bias' not in key:
                    continue

                op = key[:key.rfind('.')]
                op = op.replace('._packed_params', '')

                if op in op_list:
                    if op in ret['weight']:
                        ret['weight'][op].update({
                            key:
                            dequantize(state_dict[key]).numpy()
                            if state_dict[key].is_quantized else state_dict[key].detach().numpy()
                        })
                    else:
                        ret['weight'][op] = {
                            key:
                            dequantize(state_dict[key]).numpy()
                            if state_dict[key].is_quantized else state_dict[key].detach().numpy()
                        }
                else:
                    if bool(self.fused_dict):
                        if is_quantized:
                            for a in fp32_int8_map:
                                if op == fp32_int8_map[a]['weight']:
                                    if a in ret['weight']:
                                        ret['weight'][a].update({
                                            key:
                                            dequantize(state_dict[key]).numpy()
                                            if state_dict[key].is_quantized else
                                            state_dict[key].detach().numpy()
                                        })
                                    else:
                                        ret['weight'][a] = \
                                            {key: dequantize(state_dict[key]).numpy()
                                                if state_dict[key].is_quantized else
                                                    state_dict[key].detach().numpy()}
                                    break

            if save_to_disk:
                np.savez(os.path.join(dump_dir, 'weight.npz'), **ret['weight'])
        else:
            ret['weight'] = None

        return ret

    def set_tensor(self, model, tensor_dict):
        state_dict = model._model.state_dict()
        tensor_name = None
        for key in tensor_dict.keys():
            end = key.rfind('.')
            op_name = key[:end]
            state_op_name = None
            weight_bias = key[end + 1:]
            for op in self.fused_dict:
                if op_name in self.fused_dict[op]:
                    state_op_name = op
            if state_op_name is None:
                state_op_name = op_name
            for state_dict_key in state_dict.keys():
                state_key_end = state_dict_key.rfind('.')
                state_key = state_dict_key[:state_key_end].replace('._packed_params', '')
                if weight_bias in state_dict_key and state_op_name == state_key:
                    tensor_name = state_dict_key
            assert tensor_name is not None, key + " is not in the state dict"
            tensor = torch.from_numpy(tensor_dict[key])
            dtype = state_dict[tensor_name].dtype
            if state_dict[tensor_name].is_quantized:
                if 'channel' in str(state_dict[tensor_name].qscheme()):
                    scales = state_dict[tensor_name].q_per_channel_scales()
                    zero_points = state_dict[tensor_name].q_per_channel_zero_points()
                    axis = state_dict[tensor_name].q_per_channel_axis()
                    state_dict[tensor_name] = torch.quantize_per_channel(tensor,
                                                                         scales,
                                                                         zero_points,
                                                                         axis,
                                                                         dtype=dtype)
                elif 'tensor' in str(state_dict[tensor_name].qscheme()):
                    scales = state_dict[tensor_name].q_scale()
                    zero_points = state_dict[tensor_name].q_zero_point()
                    state_dict[tensor_name] = torch.quantize_per_tensor(
                        tensor, scales, zero_points, dtype)
            else:
                state_dict[tensor_name] = tensor
        model._model.load_state_dict(state_dict)

    @dump_elapsed_time("Pass query framework capability")
    def query_fw_capability(self, model):
        """This is a helper function to get all quantizable ops from model.

        Args:
            model (object): input model which is Neural Compressor model

        Returns:
            q_capability (dictionary): tuning capability for each op from model.
        """
        self.pre_optimized_model = model
        self.non_quant_dict = self.get_non_quant_modules(model.kwargs)
        tmp_model = model._model
        return self._get_quantizable_ops(tmp_model)

    def get_non_quant_modules(self, model_kwargs):
        """This is a helper function to get all non_quant_modules from customer and default.

        Args:
            model_kwargs (dictionary): keyword args from Neural Compressor model

        Returns:
            custom_non_quant_dict (dictionary): non_quant_modules for model.
        """
        if model_kwargs is None:
            model_kwargs = {}
        skipped_module_names = model_kwargs.get("non_quant_module_name", [])
        skipped_module_classes = model_kwargs.get("non_quant_module_class", [])
        custom_non_quant_dict = {
            'skipped_module_names': skipped_module_names,
            'skipped_module_classes': skipped_module_classes
        }
        # Ignore LayerNorm, InstanceNorm3d and Embedding quantizable ops,
        # due to huge accuracy regression in PyTorch.
        additional_skipped_module_classes = ['LayerNorm', 'InstanceNorm3d', 'Embedding', 'Dropout']
        if self.approach == 'post_training_dynamic_quant':
            additional_skipped_module_classes.remove('Embedding')
        custom_non_quant_dict['skipped_module_classes'] += additional_skipped_module_classes
        return custom_non_quant_dict


unify_op_type_mapping_ipex = {
    "Convolution_Relu": "conv2d",
    "Convolution_Sum_Relu": "conv2d",
    "Convolution_BatchNorm": "conv2d",
    "<class 'torch.nn.modules.conv.Conv1d'>": "conv1d",
    "<class 'torch.nn.modules.conv.Conv2d'>": "conv2d",
    "<class 'torch.nn.modules.conv.Conv3d'>": "conv3d",
    "<class 'torch.nn.modules.activation.ReLU'>": "relu",
    "<method 'add' of 'torch._C._TensorBase' objects>": "add",
    "<class 'torch.nn.modules.pooling.AdaptiveAvgPool2d'>": "adaptiveavgpool2d",
    "Linear_Relu": "linear",
    "<class 'torch.nn.modules.linear.Linear'>": "linear",
    "<class 'torch.nn.modules.pooling.MaxPool2d'>": "maxpool2d"
}


@adaptor_registry
class PyTorch_IPEXAdaptor(TemplateAdaptor):  # pragma: no cover
    """Adaptor of PyTorch framework with Intel PyTorch Extension,
       all PyTorch IPEX API is in this class.

    Args:
        framework_specific_info (dict): dictionary of tuning configure from yaml file.
    """
    def __init__(self, framework_specific_info):
        super(PyTorch_IPEXAdaptor, self).__init__(framework_specific_info)

        assert IPEX, "Please install intel-extension-for-pytorch."
        self.version = get_torch_version()
        query_config_file = "pytorch_ipex.yaml"
        self.query_handler = PyTorchQuery(
            local_config_file=os.path.join(os.path.dirname(__file__), query_config_file))
        self.cfgs = None
        self.fuse_ops = None
        self.op_infos_from_cfgs = None
        self.output_tensor_id_op_name = None
        self.ipex_config_path = \
            os.path.join(self.workspace_path, 'ipex_config_tmp.json')

        try:
            os.remove(self.ipex_config_path)
        except:
            logger.warning('Fail to remove {}.'.format(self.ipex_config_path))
        self.device = 'ipex'

    @dump_elapsed_time("Pass quantize model")
    def quantize(self, tune_cfg, model, dataloader, q_func=None):
        """Execute the quantize process on the specified model.

        Args:
            tune_cfg (dict): quantization config.
            model (object): model need to do quantization, it is Neural Compressor model.
            dataloader (object): calibration dataset.
            q_func (objext, optional): training function for quantization aware training mode.

        Returns:
            (dict): quantized model
        """

        if hasattr(model, "save_qconf_summary"):
            model = torch_utils.util.auto_copy(model)
        try:
            model_ = copy.deepcopy(model)
        except Exception as e:  # pragma: no cover
            logger.warning("Fail to deep copy the model due to {}, inplace is used now.".format(
                repr(e)))
            model_ = model
        assert not self.version.release < Version("1.10.0").release, \
            "INC support IPEX version >= 1.10.0"
        q_model = model_._model.eval()
        qscheme = self._cfg_to_qconfig(tune_cfg)
        import torch.fx.experimental.optimization as optimization
        try:
            q_model = optimization.fuse(q_model)
        except:
            q_model = q_model
        if self.approach in ['post_training_static_quant', 'post_training_auto_quant']:
            iterations = tune_cfg.get('calib_iteration', 1)
            if self.version.release < Version("1.12.0").release:
                ipex_conf = ipex.quantization.QuantConf(configure_file=self.ipex_config_path,  # pylint: disable=E1101
                                                        qscheme=qscheme)
                self.model_calibration(q_model, dataloader, iterations, ipex_conf,
                                       tune_cfg.get('calib_sampling_size', 1))
                ipex_conf.save(self.ipex_config_path)
                example_inputs = get_example_inputs(q_model, dataloader)
                ipex_conf = ipex.quantization.QuantConf(self.ipex_config_path)   # pylint: disable=E1101
                q_model = ipex.quantization.convert(q_model, ipex_conf, example_inputs)   # pylint: disable=E1121
            else:
                from torch.ao.quantization import MinMaxObserver, PerChannelMinMaxObserver, QConfig
                static_qconfig = QConfig(activation=MinMaxObserver.with_args(
                    qscheme=torch.per_tensor_affine, dtype=torch.quint8),
                    weight=PerChannelMinMaxObserver.with_args(dtype=torch.qint8, \
                                   qscheme=torch.per_channel_symmetric))

                example_inputs = get_example_inputs(q_model, dataloader)
                q_model = ipex.quantization.prepare(q_model, static_qconfig, \
                                        example_inputs=example_inputs, inplace=True)
                q_model.load_qconf_summary(qconf_summary=self.ipex_config_path)
                if q_func is not None:
                    q_func(q_model)
                else:
                    self.model_calibration(q_model, dataloader, iterations, None,
                                           tune_cfg.get('calib_sampling_size', 1))
                q_model.save_qconf_summary(qconf_summary=self.ipex_config_path)
                q_model = ipex.quantization.convert(q_model)
            with torch.no_grad():
                try:
                    q_model = torch.jit.trace(q_model, example_inputs)
                    q_model = torch.jit.freeze(q_model.eval())
                except:
                    q_model = torch.jit.trace(q_model, example_inputs, strict=False)
                    q_model = torch.jit.freeze(q_model.eval())
                # After freezing, run 1 time to warm up the profiling graph executor to insert prim::profile
                # At the 2nd run, the llga pass will be triggered and the model is turned into
                # an int8 model: prim::profile will be removed and will have LlgaFusionGroup in the graph
                q_model(*example_inputs)
                q_model(*example_inputs)
            
        assert self.approach != 'quant_aware_training', \
                "Intel PyTorch Extension didn't support quantization aware training mode"
        model_._model = q_model
        with open(self.ipex_config_path, 'r') as f:
            model_.tune_cfg = json.load(f)
        model_.ipex_config_path = self.ipex_config_path
        return model_

    def _cfg_to_qconfig(self, tune_cfg):
        """Convert tune configure to quantization config for each op.

            Args:
                tune_cfg (dict): dictionary of tune configure for each op
                ipex_config_path: configure file of Intel PyTorch Extension

            tune_cfg should be a format like below:
            {
              'calib_iteration': 10,
              'op': {
                 ('op1', 'CONV2D'): {
                   'activation':  {'dtype': 'uint8',
                                   'algorithm': 'minmax',
                                   'scheme':'sym',
                                   'granularity': 'per_tensor'},
                   'weight': {'dtype': 'int8',
                              'algorithm': 'kl',
                              'scheme':'asym',
                              'granularity': 'per_channel'}
                 },
                 ('op2', 'RELU): {
                   'activation': {'dtype': 'int8',
                   'scheme': 'asym',
                   'granularity': 'per_tensor',
                   'algorithm': 'minmax'}
                 },
                 ('op3', 'CONV2D'): {
                   'activation':  {'dtype': 'fp32'},
                   'weight': {'dtype': 'fp32'}
                 },
                 ...
              }
            }
        """
        assert self.cfgs is not None, "No configure for IPEX int8 model..."
        if self.version.release < Version("1.12.0").release:
            for key in tune_cfg['op']:
                try:
                    scheme = tune_cfg['op'][key]['activation']['scheme']
                except:
                    scheme = 'asym'
                if scheme not in ['asym', 'sym']:
                    scheme = 'asym'
                break
            for key in tune_cfg['op']:
                value = tune_cfg['op'][key]
                pattern = self.get_pattern(key, self.fuse_ops)
                assert isinstance(value, dict)
                assert 'activation' in value
                if value['activation']['dtype'] == 'fp32':
                    if 'weight' in value:
                        assert value['weight']['dtype'] == 'fp32'
                    for op_cfg in self.cfgs:
                        if op_cfg["id"] == key[0]:
                            if key[1] in ['relu_', 'add_']:
                                continue
                            num_inputs = len(op_cfg["inputs_quantized"])
                            num_outputs = len(op_cfg["outputs_quantized"])
                            for i_num in range(num_inputs):
                                op_cfg["inputs_quantized"][i_num] = False
                            for o_num in range(num_outputs):
                                op_cfg["outputs_quantized"][o_num] = False
                            if pattern:
                                if pattern[1] in ['relu_', 'add_']:
                                    continue
                                tune_cfg['op'][pattern]['activation']['dtype'] = 'fp32'
                                if 'weight' in tune_cfg['op'][pattern]:
                                    tune_cfg['op'][pattern]['weight']['dtype'] = 'fp32'
                else:
                    for op_cfg in self.cfgs:
                        if op_cfg["id"] == key[0]:
                            if key[1] in ['relu_', 'add_']:
                                continue
                            num_inputs = len(op_cfg["inputs_quantized"])
                            num_outputs = len(op_cfg["outputs_quantized"])
                            for i_num in range(num_inputs):
                                op_cfg["inputs_quantized"][i_num] = \
                                              self.default_cfgs[key[0]]["inputs_quantized"][i_num]
                            for o_num in range(num_outputs):
                                op_cfg["outputs_quantized"][o_num] = \
                                             self.default_cfgs[key[0]]["outputs_quantized"][o_num]
            with open(self.ipex_config_path, "w") as write_f:
                json.dump(self.cfgs, write_f)
            if scheme == "asym":
                return torch.per_tensor_affine
            else:
                return torch.per_tensor_symmetric
        else:
            self.cfgs = torch_utils.util.check_cfg_and_qconfig(tune_cfg['op'],
                                              self.cfgs,
                                              self.op_infos_from_cfgs,
                                              self.output_tensor_id_op_name)

            with open(self.ipex_config_path, "w") as write_f:
                json.dump(self.cfgs, write_f, indent=4)
            return None

    def get_pattern(self, fallback_op, fuse_ops):
        for fuse_pattern in fuse_ops:
            if fuse_pattern[0] == fallback_op:
                if fuse_pattern[1] in ['relu_', 'add_']:
                    return None
                else:
                    return fuse_pattern[1]
        return None

    def evaluate(self,
                 model,
                 dataloader,
                 postprocess=None,
                 metrics=None,
                 measurer=None,
                 iteration=-1,
                 tensorboard=False,
                 fp32_baseline=False):
        """Execute the evaluate process on the specified model.

        Args:
            model (object): Neural Compressor model to run evaluation.
            dataloader (object): evaluation dataset.
            postprocess (object, optional): process function after evaluation.
            metrics (list, optional): list of metric function.
            measurer (object, optional): measurer function.
            iteration (int, optional): number of iterations to evaluate.
            tensorboard (bool, optional): dump output tensor to tensorboard summary
                                          files(IPEX unspport).
            fp32_baseline (boolen, optional): only for compare_label=False pipeline

        Returns:
            (dict): quantized model
        """

        assert not tensorboard, "Intel PyTorch Extension didn't tensor dump"
        self.is_baseline = fp32_baseline

        model_ = model._model
        model_.eval()

        if metrics:
            self.fp32_preds_as_label = any([hasattr(metric, "compare_label") and \
                not metric.compare_label for metric in metrics])

        ipex_config = (self.ipex_config_path if not self.benchmark else None)
        if self.version.release < Version("1.12.0").release:
            conf = (ipex.quantization.QuantConf(configure_file=ipex_config)   # pylint: disable=E1101
                    if not self.is_baseline else None)
        else:
            conf = None

        return self.model_eval(model_, dataloader, postprocess, metrics, measurer, iteration, conf)

    @dump_elapsed_time("Pass query framework capability")
    def query_fw_capability(self, model):
        """This is a helper function to get all quantizable ops from model.

        Args:
            model (object): input model which is Neural Compressor model

        Returns:
            q_capability (dictionary): tuning capability for each op from model.
        """
        self.pre_optimized_model = model
        tmp_model = model._model
        return self._get_quantizable_ops(tmp_model)

    def _get_quantizable_ops_recursively(self, model, prefix, quantizable_ops):
        """This is a helper function for `query_fw_capability`,
           and it will get all quantizable ops from model.
        Args:
            model (object): input model
            prefix (string): prefix of op name
            quantizable_ops (list): list of quantizable ops from model include op name and type.
        Returns:
            None
        """

        if not os.path.exists(self.ipex_config_path):
            assert isinstance(model, torch.nn.Module), \
                    "The model passed in is not the instance of torch.nn.Module"

        if hasattr(model, "save_qconf_summary"):
            os.makedirs(os.path.dirname(self.ipex_config_path), exist_ok=True)
            model.save_qconf_summary(qconf_summary=self.ipex_config_path)
        else:
            try:
                model_ = copy.deepcopy(model)
            except Exception as e:  # pragma: no cover
                logger.warning("Fail to deep copy the model due to {}, inplace is used now.".format(
                    repr(e)))
                model_ = model

            model_.eval()
            init_model = model_
            # to record the origin batch_size
            if isinstance(self.q_dataloader, BaseDataLoader):
                batch_size = self.q_dataloader.batch_size
            # to fuse
            import torch.fx.experimental.optimization as optimization
            try:
                init_model = optimization.fuse(init_model)
            except:
                init_model = init_model
            # create a quantization config file for intel pytorch extension model
            os.makedirs(os.path.dirname(self.ipex_config_path), exist_ok=True)
            if self.version.release < Version("1.12.0").release:
                assert self.q_func is None, ("IPEX < 1.12.0 didn't support calibration function, "
                                                 "Please use IPEX >= 1.12.0!")
                ipex_conf = ipex.quantization.QuantConf(qscheme=torch.per_tensor_symmetric)   # pylint: disable=E1101
                self.model_calibration(
                    init_model,
                    self.q_dataloader,
                    conf=ipex_conf,
                )
                ipex_conf.save(self.ipex_config_path)
            else:
                if self.approach in ['post_training_static_quant', 'post_training_auto_quant']:
                    assert self.q_dataloader is not None, "IPEX need q_dataloader to prepare the model"
                    from torch.ao.quantization import MinMaxObserver, PerChannelMinMaxObserver, QConfig
                    static_qconfig = QConfig(activation=MinMaxObserver.with_args(
                        qscheme=torch.per_tensor_affine, dtype=torch.quint8),
                        weight=PerChannelMinMaxObserver.with_args(dtype=torch.qint8, \
                                   qscheme=torch.per_channel_symmetric))
                    example_inputs = get_example_inputs(init_model, self.q_dataloader)
                    init_model = ipex.quantization.prepare(init_model, static_qconfig, \
                                            example_inputs=example_inputs, inplace=True)
                if self.q_func is None:
                    self.model_calibration(init_model, self.q_dataloader)
                else:
                    self.q_func(init_model)
                init_model.save_qconf_summary(qconf_summary=self.ipex_config_path)
            if isinstance(self.q_dataloader, BaseDataLoader):
                self.q_dataloader.batch(batch_size)
                logger.info('Recovery `calibration.dataloader.batchsize` {} according \
                            to config.yaml'.format(batch_size))
            del init_model
        with open(self.ipex_config_path, 'r') as f:
            self.cfgs = json.load(f)
            if self.version.release < Version("1.12.0").release:
                self.default_cfgs = copy.deepcopy(self.cfgs)
                self.fuse_ops = self.get_fuse_ops(self.cfgs)
                for op_cfg in self.cfgs:
                    quantizable_ops.append(
                        (op_cfg["id"], unify_op_type_mapping_ipex[op_cfg["name"]]
                         if op_cfg["name"] in unify_op_type_mapping_ipex else op_cfg["name"]))
            else:
                ops_name, op_infos_from_cfgs, input_tensor_id_op_name, \
                                output_tensor_id_op_name = torch_utils.util.paser_cfgs(self.cfgs)
                quantizable_op_names = torch_utils.util.get_quantizable_ops_from_cfgs(ops_name,
                                                                     op_infos_from_cfgs,
                                                                     input_tensor_id_op_name)
                for name in quantizable_op_names:
                    # name : list
                    if len(name) == 1:
                        module_key = name[0][0]
                        op_cfg_id = name[0][2]
                        quantizable_ops.append((tuple(name), unify_op_type_mapping_ipex \
                                               [self.cfgs[module_key]['q_op_infos'][op_cfg_id]['op_type']] \
                                               if self.cfgs[module_key]['q_op_infos'][op_cfg_id]['op_type'] \
                                               in unify_op_type_mapping_ipex else \
                                               self.cfgs[module_key]['q_op_infos'][op_cfg_id]['op_type']))
                    else:
                        op_type = ""
                        for op_name in name:
                            module_key = op_name[0]
                            op_cfg_id = op_name[2]
                            op_type += self.cfgs[module_key]['q_op_infos'][op_cfg_id]['op_type']
                        quantizable_ops.append((tuple(name), op_type))
                self.op_infos_from_cfgs = op_infos_from_cfgs
                self.output_tensor_id_op_name = output_tensor_id_op_name
        os.remove(self.ipex_config_path)

    def get_fuse_ops(self, default_cfgs):
        elt_wise = ['relu', 'sigmoid', 'gelu']
        inplace_ops = ['relu_', 'add_']
        op_patterns = []
        num_ops = len(default_cfgs)
        for cur_id in range(num_ops):
            cur_op = default_cfgs[cur_id]['name']
            if cur_op == 'dropout':
                continue
            inputs = default_cfgs[cur_id]['inputs_flow']
            num_input = len(inputs)
            pre_ops = {}
            for i_num in range(num_input):
                inp = inputs[i_num]
                for pre_id in range(cur_id):
                    pre_op = default_cfgs[pre_id]['name']
                    pre_out = default_cfgs[pre_id]['outputs_flow']
                    num_out = len(pre_out)
                    for o_num in range(num_out):
                        if pre_out[o_num] == inp:
                            if cur_op in inplace_ops and (pre_op in ['conv2d', 'conv3d', 'linear'
                                                                     ]):
                                op_patterns.append([(pre_id, pre_op), (cur_id, cur_op)])
                            if cur_op in elt_wise and (pre_op
                                                       in ['conv2d', 'conv3d', 'linear', 'add']):
                                op_patterns.append([(pre_id, pre_op), (cur_id, cur_op)])
                            if cur_op == 'add':
                                pre_ops[i_num] = [pre_id, pre_op]
            if len(pre_ops) > 0:
                for key, value in pre_ops.items():
                    if value[1] in ['conv2d', 'conv3d', 'linear'] and \
                            default_cfgs[cur_id]['inputs_quantized'][key] == False:
                        op_patterns.append([(value[0], value[1]), (cur_id, cur_op)])
        return op_patterns

    @dump_elapsed_time("Pass save quantized model")
    def save(self, model, path=None):
        """The function is used by tune strategy class for set best configure in Neural Compressor model.

           Args:
               model (object): The Neural Compressor model which is best results.
               path (string): No used.

        Returns:
            None
        """

        pass

    def inspect_tensor(self,
                       model,
                       dataloader,
                       op_list=None,
                       iteration_list=None,
                       inspect_type='activation',
                       save_to_disk=False):
        assert False, "Inspect_tensor didn't support IPEX backend now!"


@adaptor_registry
class PyTorch_FXAdaptor(TemplateAdaptor):
    """Adaptor of PyTorch framework with FX graph mode, all PyTorch API is in this class.

    Args:
        framework_specific_info (dict): dictionary of tuning configure from yaml file.
    """
    def __init__(self, framework_specific_info):
        super(PyTorch_FXAdaptor, self).__init__(framework_specific_info)
        assert self.version.release >= Version("1.8.0").release, \
                      "Please use PyTroch 1.8 or higher version with pytorch_fx backend！"
        if self.approach == 'post_training_dynamic_quant':
            assert self.version.release >= Version("1.9.0").release, \
                        "Please use PyTroch 1.9 or higher version for dynamic " \
                        "quantization with pytorch_fx backend！"
        import torch.quantization as tq
        """
        # Map for swapping float module to quantized ones,
        # and this dictionary will change with different PoTorch versions
        DEFAULT_MODULE_MAPPING = {
            nn.Linear: nnq.Linear,
            nn.ReLU: nnq.ReLU,
            nn.ReLU6: nnq.ReLU6,
            nn.Conv2d: nnq.Conv2d,
            nn.Conv3d: nnq.Conv3d,
            QuantStub: nnq.Quantize,
            DeQuantStub: nnq.DeQuantize,
            # Wrapper Modules:
            nnq.FloatFunctional: nnq.QFunctional,
            # Intrinsic modules:
            nni.ConvReLU2d: nniq.ConvReLU2d,
            nni.ConvReLU3d: nniq.ConvReLU3d,
            nni.LinearReLU: nniq.LinearReLU,
            nniqat.ConvReLU2d: nniq.ConvReLU2d,
            nniqat.LinearReLU: nniq.LinearReLU,
            nniqat.ConvBn2d: nnq.Conv2d,
            nniqat.ConvBnReLU2d: nniq.ConvReLU2d,
            # QAT modules:
            nnqat.Linear: nnq.Linear,
            nnqat.Conv2d: nnq.Conv2d,
        }
        """

        self.tune_cfg = None
        if self.device == "cpu":
            query_config_file = "pytorch_cpu.yaml"
        else:  # pragma: no cover
            assert False, "Unsupport this device {}".format(self.device)
        self.query_handler = PyTorchQuery(
            local_config_file=os.path.join(os.path.dirname(__file__), query_config_file))

        if self.approach == 'post_training_dynamic_quant':
            self.white_list = \
                tq.quantization_mappings.get_default_dynamic_quant_module_mappings()
        elif self.approach == 'post_training_static_quant':
            self.white_list = tq.quantization_mappings.get_default_static_quant_module_mappings()
        else:
            self.white_list = tq.quantization_mappings.get_default_qconfig_propagation_list()

    @dump_elapsed_time("Pass quantize model")
    def quantize(self, tune_cfg, model, dataloader, q_func=None):
        """Execute the quantize process on the specified model.

        Args:
            tune_cfg (dict): quantization config.
            model (object): model need to do quantization.
            dataloader (object): calibration dataset.
            q_func (objext, optional): training function for quantization aware training mode.

        Returns:
            (object): quantized model
        """

        assert isinstance(model._model, torch.nn.Module), \
               "The model passed in is not the instance of torch.nn.Module"
        self.tune_cfg = tune_cfg
        self.tune_cfg["approach"] = self.approach
        self.tune_cfg["framework"] = "pytorch_fx"
        # pragma: no cover
        if self.approach != 'post_training_dynamic_quant' and self.version.release >= Version("1.13.0").release:
            assert dataloader is not None, "Please pass a dataloader to quantizer!"
            example_inputs = get_example_inputs(model._model, dataloader)
        else:
            example_inputs = None
        if self.default_qconfig is not None:
            default_qconfig = copy.deepcopy(self.default_qconfig)
            default_qconfig['activation']['dtype'] = \
                self.default_qconfig['activation']['dtype'][0]
            default_qconfig['weight']['dtype'] = self.default_qconfig['weight']['dtype'][0]
            self.tune_cfg["op"][("default_qconfig", "")] = default_qconfig
        op_cfgs = _cfg_to_qconfig(self.tune_cfg, self.approach)
        self.tune_cfg['bf16_ops_list'] = op_cfgs['bf16_ops_list']
        del op_cfgs['bf16_ops_list']

        from torch.quantization.quantize_fx import prepare_fx, convert_fx, prepare_qat_fx
        try:
            q_model = copy.deepcopy(model)
        except Exception as e:  # pragma: no cover
            logger.warning("Fail to deep copy the model due to {}, inplace is used now.".format(
                repr(e)))
            q_model = model
        q_model._model.eval()
        if q_model.kwargs is not None:
            self.prepare_custom_config_dict = q_model.kwargs.get('prepare_custom_config_dict',
                                                                 None)
            self.convert_custom_config_dict = q_model.kwargs.get('convert_custom_config_dict',
                                                                 None)
        else:
            self.prepare_custom_config_dict, self.convert_custom_config_dict = None, None
        self.fx_op_cfgs = _cfgs_to_fx_cfgs(op_cfgs, self.approach)
        self.tune_cfg['fx_sub_module_list'] = self.sub_module_list
        if self.approach == 'quant_aware_training':
            q_model._model.train()
            if self.sub_module_list is None:
                tmp_model = q_model._model
                if self.version > Version("1.12.1"):  # pragma: no cover
                    # pylint: disable=E1123
                    q_model._model = prepare_qat_fx(
                        q_model._model,
                        self.fx_op_cfgs,
                        example_inputs=example_inputs,
                        prepare_custom_config=self.prepare_custom_config_dict)
                else:
                    q_model._model = prepare_qat_fx(
                        q_model._model,
                        self.fx_op_cfgs,
                        prepare_custom_config_dict=self.prepare_custom_config_dict)
            else:
                logger.info('Fx trace of the entire model failed. ' + \
                            'We will conduct auto quantization')
                PyTorch_FXAdaptor.prepare_sub_graph(self.sub_module_list,
                                                    self.fx_op_cfgs,
                                                    q_model._model,
                                                    prefix='',
                                                    is_qat=True,
                                                    example_inputs=example_inputs)
            # q_func can be created by neural_compressor internal or passed by user. It's critical to
            # distinguish how q_func is passed since neural_compressor built-in functions accept
            # neural_compressor model and user defined func should accept framework model.
            q_model._model = q_func(
                q_model if getattr(q_func, 'builtin', None) else q_model._model)
            assert q_model._model is not None, "Please return a trained model in train function!"
            q_model._model.eval()
        else:
            if self.sub_module_list is None:
                tmp_model = q_model._model
                if self.version > Version("1.12.1"):  # pragma: no cover
                    # pylint: disable=E1123
                    q_model._model = prepare_fx(
                        q_model._model,
                        self.fx_op_cfgs,
                        example_inputs=example_inputs,
                        prepare_custom_config=self.prepare_custom_config_dict)
                else:
                    q_model._model = prepare_fx(
                        q_model._model,
                        self.fx_op_cfgs,
                        prepare_custom_config_dict=self.prepare_custom_config_dict)
            else:
                logger.info('Fx trace of the entire model failed, ' + \
                            'We will conduct auto quantization')
                PyTorch_FXAdaptor.prepare_sub_graph(self.sub_module_list,
                                                    self.fx_op_cfgs,
                                                    q_model._model,
                                                    prefix='',
                                                    example_inputs=example_inputs)
            if self.approach in ['post_training_static_quant', 'post_training_auto_quant']:
                iterations = tune_cfg.get('calib_iteration', 1)
                if q_func is not None:
                    q_func(q_model._model)
                else:
                    self.model_calibration(q_model._model,
                                           dataloader,
                                           iterations,
                                           calib_sampling_size=tune_cfg.get('calib_sampling_size', 1))
        if self.sub_module_list is None:
            if self.version > Version("1.12.1"):  # pragma: no cover
                # pylint: disable=E1123
                q_model._model = convert_fx(q_model._model,
                                            convert_custom_config=self.convert_custom_config_dict)
            else:
                q_model._model = convert_fx(
                    q_model._model, convert_custom_config_dict=self.convert_custom_config_dict)
            torch_utils.util.append_attr(q_model._model, tmp_model)
            del tmp_model
        else:
            PyTorch_FXAdaptor.convert_sub_graph(self.sub_module_list, \
                                                q_model._model, prefix='')

        if len(self.tune_cfg['bf16_ops_list']) > 0 and \
            self.version.release >= Version("1.11.0").release and \
            (CpuInfo().bf16 or os.getenv('FORCE_BF16') == '1'): # pragma: no cover
            q_model._model = torch_utils.bf16_convert.Convert(q_model._model, self.tune_cfg)

        q_model.q_config = copy.deepcopy(self.tune_cfg)
        if self.approach != 'post_training_dynamic_quant':
            self._get_scale_zeropoint(q_model._model, q_model.q_config)

        self._dump_model_op_stats(q_model._model, q_model.q_config, self.approach)
        torch_utils.util.get_embedding_contiguous(q_model._model)
        return q_model

    def evaluate(self,
                 model,
                 dataloader,
                 postprocess=None,
                 metrics=None,
                 measurer=None,
                 iteration=-1,
                 tensorboard=False,
                 fp32_baseline=False):
        """Execute the evaluate process on the specified model.

        Args:
            model (object): model to run evaluation.
            dataloader (object): evaluation dataset.
            postprocess (object, optional): process function after evaluation.
            metric (object, optional): metric function.
            measurer (object, optional): measurer function.
            iteration (int, optional): number of iterations to evaluate.
            tensorboard (bool, optional): dump output tensor to tensorboard summary files.
            fp32_baseline (boolen, optional): only for compare_label=False pipeline

        Returns:
            (object): accuracy
        """
        if tensorboard:  # pragma: no cover
            assert False, "PyTorch FX mode didn't support tensorboard flag now!"
        self.is_baseline = fp32_baseline

        model_ = model._model
        assert isinstance(
            model_, torch.nn.Module), "The model passed in is not the instance of torch.nn.Module"
        model_.eval()
        model_.to(self.device)

        if metrics:
            self.fp32_preds_as_label = any([hasattr(metric, "compare_label") and \
                not metric.compare_label for metric in metrics])

        return self.model_eval(model_, dataloader, postprocess, metrics, measurer, iteration)

    def _pre_hook_for_qat(self, dataloader=None):
        q_cfgs = torch.quantization.QConfig(
                            activation=torch.quantization.FakeQuantize.with_args(
                                    dtype=torch.quint8,
                                    qscheme=torch.per_tensor_affine,
                                    reduce_range=REDUCE_RANGE,
                                    observer=torch.quantization.MovingAverageMinMaxObserver),
                            weight=torch.quantization.default_weight_fake_quant) \
                        if self.version.release < Version("1.10.0").release else \
                          torch.quantization.QConfig(
                            activation=torch.quantization.FusedMovingAvgObsFakeQuantize.with_args(
                                       dtype=torch.quint8,
                                       qscheme=torch.per_tensor_affine,
                                       reduce_range=REDUCE_RANGE),
                            weight=torch.quantization.default_fused_per_channel_wt_fake_quant)
        quantizable_ops = []
        tmp_model = self.fuse_fx_model(self.model, is_qat=True)
        self._get_quantizable_ops_recursively(tmp_model, '', quantizable_ops)
        quantized_ops = OrderedDict()
        for op in quantizable_ops:
            if op[1] in [
                    'Embedding', 'EmbeddingBag', 'LSTM', 'GRU', 'LSTMCell', 'GRUCell', 'RNNCell'
            ]:
                quantized_ops[op[0]] = torch.quantization.default_dynamic_qconfig
            else:
                quantized_ops[op[0]] = q_cfgs
        if self.version.release < Version("1.11.0").release:
            quantized_ops["default_qconfig"] = None
        else:
            from torch.ao.quantization import default_embedding_qat_qconfig
            for op in quantizable_ops:
                if op[1] in ['Embedding', 'EmbeddingBag']:
                    quantized_ops[op[0]] = default_embedding_qat_qconfig
        from torch.quantization.quantize_fx import prepare_qat_fx
        fx_op_cfgs = _cfgs_to_fx_cfgs(quantized_ops, 'quant_aware_training')
        self.model._model.train()
        if self.version.release >= Version("1.13.0").release:  # pragma: no cover
            assert dataloader is not None, "Please pass dataloader to qat hook!"
            example_inputs = get_example_inputs(self.model._model, dataloader)
        else:
            example_inputs = None

        if self.sub_module_list is None:
            if self.version.release >= Version("1.13.0").release:  # pragma: no cover
                # pylint: disable=E1123
                self.model._model = prepare_qat_fx(
                    self.model._model,
                    fx_op_cfgs,
                    example_inputs=example_inputs,
                    prepare_custom_config=self.model.kwargs.get(
                        'prepare_custom_config_dict', None) if self.model.kwargs is not None else None)
            else:
                self.model._model = prepare_qat_fx(
                    self.model._model,
                    fx_op_cfgs,
                    prepare_custom_config_dict=self.model.kwargs.get(
                        'prepare_custom_config_dict', None) if self.model.kwargs is not None else None)
        else:
            logger.info('Fx trace of the entire model failed. ' + \
                        'We will conduct auto quantization')
            PyTorch_FXAdaptor.prepare_sub_graph(self.sub_module_list,
                                                fx_op_cfgs,
                                                self.model._model,
                                                prefix='',
                                                is_qat=True,
                                                example_inputs=example_inputs)
        # This is a flag for reloading
        self.model.q_config = {
            'is_oneshot': True,
            'framework': 'pytorch_fx',
            'reduce_range': REDUCE_RANGE,
            'quantizable_ops': quantizable_ops,
            'sub_module_list': self.sub_module_list,
            'approach': 'quant_aware_training'
        }

    def _post_hook_for_qat(self):
        from torch.quantization.quantize_fx import convert_fx
        if self.sub_module_list is None:
            if self.version > Version("1.12.1"):  # pragma: no cover
                # pylint: disable=E1123
                self.model._model = convert_fx(
                    self.model._model,
                    convert_custom_config=self.model.kwargs.get(
                        'convert_custom_config_dict', None) if self.model.kwargs is not None else None)
            else:
                self.model._model = convert_fx(
                    self.model._model,
                    convert_custom_config_dict=self.model.kwargs.get(
                        'convert_custom_config_dict', None) if self.model.kwargs is not None else None)
        else:
            PyTorch_FXAdaptor.convert_sub_graph(self.sub_module_list, \
                                                self.model._model, prefix='')

    def train(self, model, dataloader, optimizer_tuple, criterion_tuple, hooks, **kwargs):
        """Execute the train process on the specified model.

        Args:
            model (object): model to run evaluation.
            dataloader (object): training dataset.
            optimizer (tuple): It is a tuple of (cls, parameters) for optimizer.
            criterion (tuple): It is a tuple of (cls, parameters) for criterion.
            kwargs (dict, optional): other parameters.

        Returns:
            None
        """
        device = "cuda:0" if self.device != "GPU" and torch.cuda.is_available() else self.device
        self.model = model
        optimizer = optimizer_tuple[0](model._model.parameters(), **optimizer_tuple[1])
        criterion = criterion_tuple[0](**criterion_tuple[1])
        # prepare hooks first to ensure model will be converted correctly
        if hooks is not None:  # pragma: no cover
            on_train_begin = hooks['on_train_begin']
            on_train_end = hooks['on_train_end']
            on_epoch_begin = hooks['on_epoch_begin']
            on_epoch_end = hooks['on_epoch_end']
            on_step_begin = hooks['on_step_begin']
            on_step_end = hooks['on_step_end']
            on_after_compute_loss = hooks['on_after_compute_loss']
            on_before_optimizer_step = hooks['on_before_optimizer_step']
        model._model.train()
        if hooks is not None:
            on_train_begin(dataloader)
        start_epochs = kwargs['kwargs']['start_epoch']
        end_epochs = kwargs['kwargs']['end_epoch']
        iters = kwargs['kwargs']['iteration']
        model._model.to(device)
        for nepoch in range(start_epochs, end_epochs):
            cnt = 0
            if hooks is not None:
                on_epoch_begin(nepoch)
            for input, target in dataloader:
                target = target.to(device)
                if hooks is not None:
                    on_step_begin(cnt)
                print('.', end='', flush=True)
                cnt += 1
                output = pytorch_forward_wrapper(model._model, input, device=device)
                loss = criterion(output, target)
                if hooks is not None:
                    loss = on_after_compute_loss(input, output, loss)
                optimizer.zero_grad()
                loss.backward()
                if hooks is not None:
                    loss = on_before_optimizer_step()
                optimizer.step()
                if hooks is not None:
                    on_step_end()
                if cnt >= iters:
                    break
            if hooks is not None:
                on_epoch_end()

        if device != self.device:  # pragma: no cover
            model._model.to(self.device)

        if hooks is not None:
            on_train_end()

        return model._model

    def _get_module_op_stats(self, model, tune_cfg, approach):
        """This is a function to get quantizable ops of model to user.
        Args:
            model (object): input model
            tune_cfg (dict): quantization config
            approach (str): quantization approach
        Returns:
            None
        """
        modules = dict(model.named_modules())
        res = dict()

        if approach == 'post_training_dynamic_quant':
            # fetch int8 and fp32 ops set by Neural Compressor from tune_cfg
            for key in tune_cfg['op']:
                op_type = key[1]
                #build initial dict
                if op_type not in res.keys():
                    res[op_type] = {'INT8': 0, 'BF16': 0, 'FP32': 0}
                value = tune_cfg['op'][key]
                # Special cases: QuantStub, Embedding
                if ('weight' in value and value['weight']['dtype'] == 'fp32') or \
                  ('weight' not in value and value['activation']['dtype'] == 'fp32'):
                    res[op_type]['FP32'] += 1
                elif value['activation']['dtype'] == 'bf16':  # pragma: no cover
                    res[op_type]['BF16'] += 1
                else:
                    res[op_type]['INT8'] += 1
        else:
            quantized_mode = False
            for node in model.graph.nodes:
                if node.op == 'call_module':
                    if node.target not in modules:  # pragma: no cover
                        continue
                    op_class = type(modules[node.target])
                    op_type = str(op_class.__name__)
                    if 'quantized' in str(op_class) or quantized_mode:
                        if op_type not in res.keys():
                            res[op_type] = {'INT8': 0, 'BF16': 0, 'FP32': 0}
                        res[op_type]['INT8'] += 1
                    elif op_class in self.white_list:
                        if op_type not in res.keys():
                            res[op_type] = {'INT8': 0, 'BF16': 0, 'FP32': 0}
                        res[op_type]['FP32'] += 1
                    continue
                elif node.op == 'call_function':
                    op_type = str(node.target.__name__)
                else:
                    op_type = node.target
                # skip input and output
                if not "quantize_per" in op_type and not quantized_mode:
                    continue
                # skip zero_pioint and scale
                if "zero_point" in op_type or "scale" in op_type:
                    continue
                #build initial dict
                if op_type not in res.keys():
                    res[op_type] = {'INT8': 0, 'BF16': 0, 'FP32': 0}

                if "quantize_per" in op_type and not quantized_mode:
                    quantized_mode = True
                elif "dequantize" in op_type and quantized_mode:
                    quantized_mode = False
                res[op_type]['INT8'] += 1
        return res

    def _get_sub_module_op_stats(self, model, tune_cfg, approach, res, prefix=''):
        """This is a function to get quantizable ops of sub modules to user recursively.
        Args:
            model (object): input model
            tune_cfg (dict): quantization config
            approach (str): quantization approach
            res (dict) : contains result of quantizable ops
            prefix (string): prefix of op name
        Returns:
            None
        """
        for name, module in model.named_children():
            op_name = prefix + '.' + name if prefix != '' else name
            if op_name in self.sub_module_list:
                module_res = self._get_module_op_stats(module, tune_cfg, approach)
                for key, value in module_res.items():
                    if key in res:
                        res[key] = {k: res[key][k] + v for k, v in value.items()}
                    else:
                        res[key] = value
            else:
                self._get_sub_module_op_stats(module, tune_cfg, approach, res, op_name)

    def _dump_model_op_stats(self, model, tune_cfg, approach):
        """This is a function to dump quantizable ops of model to user.
        Args:
            model (object): input model
            tune_cfg (dict): quantization config
            approach (str): quantization approach
        Returns:
            None
        """
        if self.sub_module_list is None or \
          self.approach == 'post_training_dynamic_quant':
            res = self._get_module_op_stats(model, tune_cfg, approach)
        else:
            res = dict()
            self._get_sub_module_op_stats(model, tune_cfg, approach, res)

        if (self.version.release >= Version("1.11.0").release) and \
            (CpuInfo().bf16 or os.getenv('FORCE_BF16') == '1'): # pragma: no cover
            bf16_ops_list = tune_cfg['bf16_ops_list']
            if len(bf16_ops_list) > 0:
                for bf16_op in bf16_ops_list:
                    op_type = bf16_op[1]
                    if op_type in res.keys():
                        res[op_type]['BF16'] += 1
                        if res[op_type]['FP32'] > 0:
                            res[op_type]['FP32'] -= 1
                    else:
                        res[op_type]['BF16'] = 1

        output_data = [[
            op_type,
            sum(res[op_type].values()), res[op_type]['INT8'], res[op_type]['BF16'],
            res[op_type]['FP32']
        ] for op_type in res.keys()]

        Statistics(output_data,
                   header='Mixed Precision Statistics',
                   field_names=["Op Type", "Total", "INT8", "BF16", "FP32"]).print_stat()

    def _get_quantizable_ops_recursively(self, model, prefix, quantizable_ops):
        """This is a helper function for `query_fw_capability`,
           and it will get all quantizable ops from model.

        Args:
            model (object): input model
            prefix (string): prefix of op name
            quantizable_ops (list): list of quantizable ops from model include op name and type.

        Returns:
            None
        """
<<<<<<< HEAD
=======

>>>>>>> 49560bc0
        module_dict = dict(model.named_modules())
        for op_name, child in model.named_modules():
            if self.is_fused_module(child):
                for name, _ in child.named_children():
                    module_prefix = op_name + '.' + name
                    if module_prefix in module_dict:
                        module_dict.pop(module_prefix)  # remove sub-modules of fused modules
<<<<<<< HEAD
=======

>>>>>>> 49560bc0
        for op_name, child in module_dict.items():
            if type(child) in self.white_list \
               and type(child) != torch.nn.Sequential \
               and type(child) != torch.quantization.stubs.DeQuantStub:
                quantizable_ops.append(
                    (op_name, unify_op_type_mapping[str(child.__class__.__name__)]
                     if str(child.__class__.__name__) in unify_op_type_mapping else str(
                         child.__class__.__name__)))

    def _get_module_scale_zeropoint(self, model, tune_cfg, prefix=''):
        """get activation scale and zero_point for converted module.

        Args:
            model (dir): Int8 model converted from fp32 model.
                         scale and zero_point is set with calibration for each module
            tune_cfg (object): This file saves scale and zero_point of 
                               output activation of each quantized module.
            prefix (string): prefix of op name

        Returns:
            None
        """
        # get scale and zero_point of modules.
        modules = dict(model.named_modules())
        for key in tune_cfg['op']:
            if prefix:
                sub_name = key[0].replace(prefix + '.', '', 1)
            else:
                sub_name = key[0]
            if sub_name in modules:
                value = tune_cfg['op'][key]
                assert isinstance(value, dict)
                if hasattr(modules[sub_name], 'scale'):
                    value['activation']['scale'] = float(modules[sub_name].scale)
                if hasattr(modules[sub_name], 'zero_point'):
                    value['activation']['zero_point'] = int(modules[sub_name].zero_point)
        # get scale and zero_point of getattr ops (like quantize ops).
        for node in model.graph.nodes:
            if node.op == 'get_attr':
                if prefix:
                    sub_name = prefix + '--' + node.target
                else:
                    sub_name = node.target
                if 'scale' in node.target:
                    tune_cfg['get_attr'][sub_name] = float(getattr(model, node.target))
                elif 'zero_point' in node.target:
                    tune_cfg['get_attr'][sub_name] = int(getattr(model, node.target))
                else:
                    pass

    def _get_sub_module_scale_zeropoint(self, model, tune_cfg, prefix=''):
        """get activation scale and zero_point for converted sub modules recursively.

        Args:
            model (dir): Int8 model converted from fp32 model.
                        scale and zero_point is set with calibration for each module
            tune_cfg (object): This file saves scale and zero_point of \
                            output activation of each quantized module.
            prefix (string): prefix of op name

        Returns:
            None
        """
        for name, module in model.named_children():
            op_name = prefix + '.' + name if prefix != '' else name
            if op_name in self.sub_module_list:
                self._get_module_scale_zeropoint(module, tune_cfg, op_name)
            else:
                self._get_sub_module_scale_zeropoint(module, tune_cfg, op_name)

    def _get_scale_zeropoint(self, model, tune_cfg):
        """get activation scale and zero_point for converted model.

        Args:
            model (dir): Int8 model converted from fp32 model.
                        scale and zero_point is set with calibration for each module
            tune_cfg (object): This file saves scale and zero_point of \
                            output activation of each quantized module.

        Returns:
            None
        """
        tune_cfg['get_attr'] = {}
        if self.sub_module_list is None:
            self._get_module_scale_zeropoint(model, tune_cfg)
        else:
            self._get_sub_module_scale_zeropoint(model, tune_cfg)

    @staticmethod
    def prepare_sub_graph(sub_module_list,
                          fx_op_cfgs,
                          model,
                          prefix,
                          is_qat=False,
                          example_inputs=None):
        """Static method to prepare sub modules recursively.

        Args:
            sub_module_list (list): contains the name of traceable sub modules
            fx_op_cfgs (dict, QConfigMapping): the configuration for prepare_fx quantization.
            model (dir): input model which is PyTorch model.
            prefix (string): prefix of op name
            is_qat (bool): whether it is a qat quantization

        Returns:
            model (dir): output model which is a prepared PyTorch model.
        """
        from torch.quantization.quantize_fx import prepare_fx, prepare_qat_fx
        import torch.quantization.quantization_mappings as tqqm
        version = get_torch_version()
        fx_white_list = tqqm.get_default_qconfig_propagation_list()
        for name, module in model.named_children():
            op_name = prefix + '.' + name if prefix != '' else name
            if op_name in sub_module_list:
                # remove prefix in fx_op_cfgs
                version = get_torch_version()
                if version > Version("1.12.1"):  # pragma: no cover
                    from torch.ao.quantization import QConfigMapping
                    fx_sub_op_cfgs = QConfigMapping()
                    fx_sub_op_cfgs.set_global(None)
                    fx_op_cfgs_dict = fx_op_cfgs.to_dict()
                else:
                    fx_sub_op_cfgs = dict()
                    fx_sub_op_cfgs[''] = None
                    fx_sub_op_cfgs['module_name'] = []
                    fx_op_cfgs_dict = fx_op_cfgs

                for k, v in fx_op_cfgs_dict['module_name']:
                    if op_name in k:
                        sub_name = k.replace(op_name + '.', '', 1)
                        if version > Version("1.12.1"):  # pragma: no cover
                            # pylint: disable=no-member
                            fx_sub_op_cfgs.set_module_name(sub_name, v)
                        else:
                            fx_sub_op_cfgs['module_name'].append((sub_name, v))

                if type(module) in fx_white_list and type(module) != torch.nn.Sequential:
                    # Don't really need a quant/dequant, just move nn.Embedding \
                    # to lower level for fx detection.
                    tmp_module = torch.quantization.QuantWrapper(module)
                else:
                    tmp_module = module
                # pylint: disable=E1123
                # pragma: no cover
                if is_qat:
                    module_pre = prepare_qat_fx(
                        tmp_module,
                        fx_sub_op_cfgs) if version <= Version("1.12.1") else prepare_qat_fx(
                            tmp_module, fx_sub_op_cfgs, example_inputs=example_inputs)
                # pylint: disable=E1123
                # pragma: no cover
                else:
                    module_pre = prepare_fx(
                        tmp_module,
                        fx_sub_op_cfgs) if version <= Version("1.12.1") else prepare_fx(
                            tmp_module, fx_sub_op_cfgs, example_inputs=example_inputs)
                torch_utils.util.append_attr(module_pre, module)
                setattr(model, name, module_pre)
            else:
                PyTorch_FXAdaptor.prepare_sub_graph(sub_module_list,
                                                    fx_op_cfgs,
                                                    module,
                                                    op_name,
                                                    is_qat,
                                                    example_inputs=example_inputs)

    @staticmethod
    def convert_sub_graph(sub_module_list, model, prefix):
        """Static method to convert sub modules recursively.

        Args:
            sub_module_list (list): contains the name of traceable sub modules
            model (dir): input model which is prepared PyTorch model.
            prefix (string): prefix of op name

        Returns:
            model (dir): output model which is a converted PyTorch int8 model.
        """
        from torch.quantization.quantize_fx import convert_fx
        for name, module in model.named_children():
            op_name = prefix + '.' + name if prefix != '' else name
            if op_name in sub_module_list:
                module_con = convert_fx(module)
                torch_utils.util.append_attr(module_con, module)
                setattr(model, name, module_con)
            else:
                PyTorch_FXAdaptor.convert_sub_graph(sub_module_list, \
                                                    module, op_name)

    @dump_elapsed_time("Pass query framework capability")
    def query_fw_capability(self, model):
        """This is a helper function to get all quantizable ops from model.

        Args:
            model (object): input model which is Neural Compressor model

        Returns:
            q_capability (dictionary): tuning capability for each op from model.
        """
        self.pre_optimized_model = model
        tmp_model = model._model
        tmp_model = self.fuse_fx_model(model, is_qat=(self.approach == "quant_aware_training"))
        return self._get_quantizable_ops(tmp_model)

    def fuse_fx_model(self, model, is_qat):
        """This is a helper function to get fused fx model for PyTorch_FXAdaptor.

        Args:
            model (object): input model which is Neural Compressor model.
            is_qat (bool): check quantization approach is qat or not.

        Returns:
            fused_model (GraphModule): fused GraphModule model from torch.fx.
        """
        try:
            tmp_model = copy.deepcopy(model._model)
        except Exception as e:
            tmp_model = model._model
            logger.warning("Deepcopy failed: {}, inplace=True now!".format(repr(e)))

        tmp_model.train() if is_qat else tmp_model.eval()
        from torch.fx import GraphModule
        from torch.quantization.quantize_fx import _fuse_fx, QuantizationTracer
        if model.kwargs is not None:
            prepare_custom_config_dict = model.kwargs.get('prepare_custom_config_dict', {})
        else:
            prepare_custom_config_dict = {}
        skipped_module_names = prepare_custom_config_dict.get(\
                                            'non_traceable_module_name', [])
        skipped_module_classes = prepare_custom_config_dict.get(\
                                            'non_traceable_module_class', [])
        try:
            tracer = QuantizationTracer(skipped_module_names, skipped_module_classes)
            graph_module = GraphModule(tmp_model, tracer.trace(tmp_model))
            if self.version > Version("1.12.1"):  # pragma: no cover
                # pylint: disable=E1124, E1123
                fused_model = _fuse_fx(graph_module,
                                        is_qat,
                                        fuse_custom_config=prepare_custom_config_dict)
            elif self.version.release >= Version("1.11.0").release:  # pragma: no cover
                # pylint: disable=E1124
                fused_model = _fuse_fx(graph_module,
                                        is_qat,
                                        fuse_custom_config_dict=prepare_custom_config_dict)
            else:
                fused_model = _fuse_fx(graph_module, prepare_custom_config_dict)
        except:
            self.sub_module_list = []
            module_dict = dict(tmp_model.named_modules())
            self._fuse_sub_graph(tmp_model, module_dict, prefix='', is_qat=is_qat)
            fused_model = tmp_model
        return fused_model

    def _fuse_sub_graph(self, model, module_dict, prefix, is_qat):
        """This is a helper function to get fused fx sub modules recursively for PyTorch_FXAdaptor.

        Args:
            model (object): input model which is PyTorch model.
            module_dict (dict): module dict of input model.
            prefix (string): prefix of op name.
            is_qat (bool): check quantization approach is qat or not.

        Returns:
            fused_model (GraphModule): fused GraphModule model from torch.fx.
        """
        from torch.quantization.quantize_fx import _fuse_fx
        import torch.quantization.quantization_mappings as tqqm
        fx_white_list = tqqm.get_default_qconfig_propagation_list()
        for name, module in model.named_children():
            # FX QAT cannot fallback nn.Dropout from train mode to eval
            if type(module) == torch.nn.Dropout:  # pragma: no cover
                continue
            op_name = prefix + '.' + name if prefix != '' else name
            if op_name not in module_dict:
                continue
            if type(module) in fx_white_list \
              and type(module) != torch.nn.Sequential:
                module = torch.quantization.QuantWrapper(module)
            if self._check_dynamic_control(module):
                self._fuse_sub_graph(module, module_dict, op_name, is_qat=is_qat)
            else:
                try:
                    graph_module = torch.fx.symbolic_trace(module)
                    if self.version.release >= Version("1.11.0").release:  # pragma: no cover
                        fused_model = _fuse_fx(graph_module, is_qat)
                    else:
                        fused_model = _fuse_fx(graph_module)  # pylint: disable=E1120
                    setattr(model, name, fused_model)
                    self.sub_module_list.append(op_name)
                except:
                    self._fuse_sub_graph(module, module_dict, op_name, is_qat)

    @staticmethod
    def _check_dynamic_control(module):
        """This is a helper function to check dynamic control in forward function of module.

        Args:
            module (object): input module which is PyTorch Module.

        Returns:
            fused_model (GraphModule): fused GraphModule model from torch.fx.
        """
        import inspect
        import re
        try:
            lines = inspect.getsource(module.forward)
            # Proxy obj. will always be detectd as `not None`.
            # Other situations could be detected by prepare_fx function.
            pattern = "is( not)? None"
            anws = re.search(pattern, lines)
            if anws:
                return True
        except:  # pragma: no cover
            logger.info('Module has no forward function')
        return False

    def get_output_op_names(self, fp32_model, tune_cfg, dataloader):
        return None

    def calculate_op_sensitivity(self, model, dataloader, tune_cfg, output_op_names, 
                                 fallback=True, requantize_cfgs=None):
        """This is a helper function for `query_fw_capability`,
           and it will get all quantizable ops from model.

        Args:
            model (object): INC model containing fp32 model
            dataloader (string): dataloader contains real data.
            tune_cfg (dict): dictionary of tune configure for each op.
            fallback (bool): switch method in fallback stage and re-quantize stage

        Returns:
            ops_lst (list): sorted op list by sensitivity
        """
        from .torch_utils.util import get_fallback_order
        ordered_ops = get_fallback_order(self, model.model, dataloader, tune_cfg, fallback, requantize_cfgs)
        return ordered_ops


class PyTorchQuery(QueryBackendCapability):
    def __init__(self, local_config_file=None):
        super().__init__()
        self.version = get_torch_version()
        self.cfg = local_config_file
        self.cur_config = None
        self._one_shot_query()

    def _get_specified_version_cfg(self, data):
        """Get the configuration for the current runtime。
        If there's no matched configuration in the input yaml, we'll
        use the `default` field of yaml.

        Args:
            data (Yaml content): input yaml file.

        Returns:
            [dictionary]: the content for specific version.
        """
        # default_config = None
        for sub_data in data:
            if sub_data['version']['name'] == 'default':
                return sub_data
            sub_data_version = Version(sub_data['version']['name'])
            if self.version >= sub_data_version:
                return sub_data

    def _one_shot_query(self):
        with open(self.cfg) as f:
            content = yaml.safe_load(f)
            try:
                self.cur_config = self._get_specified_version_cfg(content)
            except Exception as e:  # pragma: no cover
                logger.info("Fail to parse {} due to {}".format(self.cfg, str(e)))
                self.cur_config = None
                raise ValueError("Please check if the format of {} follows "
                                 "Neural Compressor yaml scheme.".format(self.cfg))
        self._update_cfg_with_usr_definition()

    def _update_cfg_with_usr_definition(self):
        from neural_compressor.conf.pythonic_config import pytorch_config
        if pytorch_config.precisions is not None:
            self.cur_config['precisions']['names'] = ','.join(pytorch_config.precisions)

    def get_quantization_capability(self):
        """Get the supported op types' quantization capability.

        Returns:
            [dictionary list]: A list composed of dictionary which key is precision
            and value is a dict that describes all op types' quantization capability.
        """
        return self.cur_config['capabilities']

    def get_op_types(self):
        """Get the supported op types by all precisions.
        Returns:
            [dictionary list]: A list composed of dictionary which key is precision
            and value is the op types.
        """
        return self.cur_config['ops']

    def get_op_types_by_precision(self, precision):
        """Get op types per precision
        Args:
            precision (string): precision name
        Returns:
            [string list]: A list composed of op type.
        """
        assert precision in list(self.cur_config['ops'].keys())

        return self.cur_config['ops'][precision]<|MERGE_RESOLUTION|>--- conflicted
+++ resolved
@@ -3123,10 +3123,6 @@
         Returns:
             None
         """
-<<<<<<< HEAD
-=======
-
->>>>>>> 49560bc0
         module_dict = dict(model.named_modules())
         for op_name, child in model.named_modules():
             if self.is_fused_module(child):
@@ -3134,10 +3130,7 @@
                     module_prefix = op_name + '.' + name
                     if module_prefix in module_dict:
                         module_dict.pop(module_prefix)  # remove sub-modules of fused modules
-<<<<<<< HEAD
-=======
-
->>>>>>> 49560bc0
+
         for op_name, child in module_dict.items():
             if type(child) in self.white_list \
                and type(child) != torch.nn.Sequential \
