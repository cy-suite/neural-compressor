--- conflicted
+++ resolved
@@ -610,13 +610,8 @@
         from torch.quantization.quantize_fx import prepare_fx,convert_fx
         # do quantization
         if adaptor.sub_module_list is None:
-<<<<<<< HEAD
-            if _torch_version_greater_than("1.13.0"):
-                tmp_model = prepare_fx(tmp_model, fx_op_cfgs, example_inputs=None) # pylint: disable=E1123
-=======
             if adaptor.version.release >= Version("1.13.0").release:  # pragma: no cover
                 tmp_model = prepare_fx(tmp_model, fx_op_cfgs, example_inp)
->>>>>>> a9bae441
             else:
                 tmp_model = prepare_fx(tmp_model, fx_op_cfgs,)
         else:
@@ -667,13 +662,8 @@
         from torch.quantization.quantize_fx import prepare_fx,convert_fx
         # do quantization
         if adaptor.sub_module_list is None:
-<<<<<<< HEAD
-            if _torch_version_greater_than("1.13.0"):
-                tmp_model = prepare_fx(tmp_model, fx_op_cfgs, example_inputs=None) # pylint: disable=E1123
-=======
             if adaptor.version.release >= Version("1.13.0").release:  # pragma: no cover
                 tmp_model = prepare_fx(tmp_model, fx_op_cfgs, example_inp)
->>>>>>> a9bae441
             else:
                 tmp_model = prepare_fx(tmp_model, fx_op_cfgs,)
         else:
@@ -739,13 +729,8 @@
             from torch.quantization.quantize_fx import prepare_fx,convert_fx
             # do quantization
             if adaptor.sub_module_list is None:
-<<<<<<< HEAD
-                if _torch_version_greater_than("1.13.0"):
-                    tmp_model = prepare_fx(tmp_model, fx_op_cfgs,example_inputs=None) # pylint: disable=E1123
-=======
                 if adaptor.version.release >= Version("1.13.0").release:  # pragma: no cover
                     tmp_model = prepare_fx(tmp_model, fx_op_cfgs, example_inp)
->>>>>>> a9bae441
                 else:
                     tmp_model = prepare_fx(tmp_model, fx_op_cfgs,)
             else:
@@ -783,9 +768,4 @@
     except ValueError as e:  # pragma: no cover
         assert False, 'Got an unknown version of torch: {}'.format(e)
     version = Version(torch_version)
-    return version
-
-def _torch_version_greater_than(version_number : str):
-    from packaging.version import Version
-    torch_version = get_torch_version()
-    return torch_version.release >= Version(version_number).release  # pragma: no cover+    return version