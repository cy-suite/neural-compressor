--- conflicted
+++ resolved
@@ -1,937 +1,931 @@
-#!/usr/bin/env python
-# -*- coding: utf-8 -*-
-#
-# Copyright (c) 2023 Intel Corporation
-#
-# Licensed under the Apache License, Version 2.0 (the "License");
-# you may not use this file except in compliance with the License.
-# You may obtain a copy of the License at
-#
-#   http://www.apache.org/licenses/LICENSE-2.0
-#
-# Unless required by applicable law or agreed to in writing, software
-# distributed under the License is distributed on an "AS IS" BASIS,
-# WITHOUT WARRANTIES OR CONDITIONS OF ANY KIND, either express or implied.
-# See the License for the specific language governing permissions and
-# limitations under the License.
-
-import math
-import random
-import re
-import time
-from collections import UserDict, defaultdict
-from functools import partial
-
-import torch
-import torch.nn as nn
-import transformers
-from tqdm import tqdm
-
-from ...utils import logger
-
-DEBUG = False
-
-
-# ================ device related ===================
-def move_input_to_device(input, device=torch.device("cpu")):
-    if isinstance(input, dict) or isinstance(input, UserDict):
-        for inp in input.keys():
-            input[inp] = input[inp].to(device) if isinstance(input[inp], torch.Tensor) else input[inp]
-    elif isinstance(input, list) or isinstance(input, tuple):
-        input_res, prev_size = [], None
-        for inp in input:
-            if prev_size:
-                if isinstance(inp, torch.Tensor):
-                    if inp.size() == prev_size:
-                        input_res.append(inp.to(device))
-                else:
-                    if torch.tensor(inp).size == prev_size:
-                        input_res.append(inp)
-            else:
-                input_res.append(inp.to(device) if isinstance(inp, torch.Tensor) else inp)
-            prev_size = torch.tensor(inp).size()
-        input = input_res
-    else:
-        input = input.to(device)  # pylint: disable=no-member
-    return input
-
-
-# ==============model structure related==============
-def is_leaf(module):
-    """Judge whether a module has no child-modules.
-
-    Args:
-        module: torch.nn.Module
-
-    Returns:
-        a bool: whether a module has no child-modules.
-    """
-    children_cnt = 0
-    for n in module.children():
-        children_cnt += 1
-    return True if children_cnt == 0 else False
-
-
-def trace_gptq_target_blocks(module, module_types=[torch.nn.ModuleList]):
-    """Search transformer stacked structures, which is critical in LLMs and GPTQ execution.
-
-    Args:
-        module: torch.nn.Module
-        module_types: List of torch.nn.Module.
-
-    Returns:
-        gptq_related_blocks = {
-            "embeddings": {}, # Dict embedding layers before transformer stack module,
-            "transformers_pre": {}, # TODO
-            "transformers_name": string. LLMs' transformer stack module name ,
-            "transformers": torch.nn.ModuleList. LLMs' transformer stack module,
-            "transformers": {}, Dict# TODO
-        }
-    """
-    gptq_related_blocks = {
-        "embeddings": {},
-        "transformers_pre": {},  # todo
-        "transformers_name": "",  # None
-        "transformers": [],  # None
-        "transformers_post": {},  # todo
-    }
-    for n, m in module.named_modules():
-        if type(m) in module_types:
-            gptq_related_blocks["transformers_name"] = n
-            gptq_related_blocks["transformers"] = m
-            return gptq_related_blocks
-        else:
-            if is_leaf(m):
-                gptq_related_blocks["embeddings"][n] = m
-    return gptq_related_blocks
-
-
-def find_layers(module, layers=[nn.Conv2d, nn.Conv1d, nn.Linear, transformers.Conv1D], name=""):
-    """Get all layers with target types."""
-    if type(module) in layers:
-        return {name: module}
-    else:
-        # use string type to find name:
-        if type(module).__name__ in ["Linear"]:
-            return {name: module}
-        else:
-            pass
-    res = {}
-    for name1, child in module.named_children():
-        res.update(find_layers(child, layers=layers, name=name + "." + name1 if name != "" else name1))
-    return res
-
-
-def find_layers_name(module, layers=[nn.Conv2d, nn.Conv1d, nn.Linear, transformers.Conv1D], name=""):
-    """Get all layers with target types."""
-    if type(module) in layers:
-        return [name]
-    res = []
-    for name1, child in module.named_children():
-        res += find_layers_name(child, layers=layers, name=name + "." + name1 if name != "" else name1)
-    return res
-
-
-def log_quantizable_layers_per_transformer(
-    transformer_blocks, layers=[nn.Conv2d, nn.Conv1d, nn.Linear, transformers.Conv1D]
-):
-    """Print all layers which will be quantized in GPTQ algorithm."""
-    logger.info("* * Layer to be quantized * *")
-
-    for block_id in range(len(transformer_blocks["transformers"])):
-        transformer_block = transformer_blocks["transformers"][block_id]
-        layers_for_this_tblock = find_layers_name(transformer_block)
-        layer_names = [
-            (transformer_blocks["transformers_name"] + "." + str(block_id) + "." + layer_name)
-            for layer_name in layers_for_this_tblock
-        ]
-        for name in layer_names:
-            logger.info(name)
-
-
-# ===============quantization related============================
-def quantize(x, scale, zero, maxq):
-    """Do quantization."""
-    if maxq < 0:
-        return (x > scale / 2).float() * scale + (x < zero / 2).float() * zero
-    q = torch.clamp(torch.round(x / scale) + zero, 0, maxq)
-    return scale * (q - zero)
-
-
-class GPTQuantizer(object):
-    """Main API for GPTQ algorithm.
-
-    Please refer to:
-    GPTQ: Accurate Post-training Compression for Generative Pretrained Transformers
-    url: https://arxiv.org/abs/2210.17323
-    """
-
-    def __init__(
-        self,
-        model,
-        weight_config={},
-        dataloader=None,
-        nsamples=128,
-        use_max_length=True,
-        pad_max_length=2048,
-        device=None,
-        layer_wise=False,
-    ):
-        """
-        Args:
-            model: the fp32 model to quantize
-            weight_config (dict, optional): contains all info required by GPTQ. Defaults to {}. For example,
-            weight_config={
-                'layer1':
-                {
-                    'bits': 4,
-                    'group_size': 32,
-                    'sym': False,
-                    'percdamp': .01,
-                    'act_order': False
-                }
-                ...
-            }
-            dataloader: an iterable containing calibration datasets, contains (inputs, targets)
-            device: cpu or cuda
-        """
-        # model
-        self.model = model
-        self.use_cache = self.model.config.use_cache
-        self.gptq_related_blocks = trace_gptq_target_blocks(self.model)  # get the transformer block list above
-        self.dtype = next(iter(self.model.parameters())).dtype
-        log_quantizable_layers_per_transformer(self.gptq_related_blocks)
-
-        # weight config
-        self.weight_config = weight_config
-        # default settings, check configs
-        self.wbits_default = 4
-        self.group_size_default = 128
-        self.block_size_default = 128
-        self.percdamp_default = 0.01
-        self.sym_default = False
-        self.act_order_default = False
-        self.perchannel_default = True
-        self.mse_default = False
-        self.check_layer_config()
-
-        # device
-        self.device = device
-        self.is_ready = False
-
-        self.layer_wise = layer_wise
-
-        # dataloader
-        self.use_max_length = use_max_length
-        self.pad_max_length = pad_max_length
-        self.dataloader_original = dataloader
-        self.dataloader = []
-        self.nsamples = nsamples
-        self.prepare_dataloader()
-
-    def prepare_dataloader(self):
-        if self.use_max_length:
-            # (Recommend) only take sequence whose length exceeds self.pad_max_length,
-            # which preserves calibration's tokens are all valid
-            # This is GPTQ official dataloader implementation
-            self.obtain_first_n_samples_fulllength()
-        else:
-            # general selection, no padding, not GPTQ original implementation.
-            self.obtain_first_n_samples()
-        try:
-            self.cache_key_arguments = {
-                "i": 0
-            }  # a dict of list, keyword arguments ("attention_masks", "position_ids", etc.)
-            # Note that the first elements in cache_positional_arguments is main input: hidden_states
-            self.cache_positional_arguments = []  # a list of list, positional arguments ("rotary_pos_emb" in chatglm)
-            self.is_ready = True
-        except:
-            logger.warning("GPTQ Quantizer initialization failed!")
-            pass
-
-    def obtain_first_n_samples(self, seed=0):
-        """Get first nsample data as the real calibration dataset."""
-        self.dataloader.clear()
-        random.seed(seed)
-        for batch in self.dataloader_original:
-            # process data, depends on its data type.
-            if len(self.dataloader) == self.nsamples:
-                logger.info(f"Successfully collect {self.nsamples} calibration samples.")
-                break
-            # list, tuple
-            if isinstance(batch, list) or isinstance(batch, tuple):
-                if batch[0].shape[-1] > self.pad_max_length:
-                    i = random.randint(0, batch[0].shape[-1] - self.pad_max_length - 1)
-                    j = i + self.pad_max_length
-                    batch_final = []
-                    for item in batch:
-                        if isinstance(item, torch.Tensor) and item.shape.__len__() == 2:
-                            batch_final.append(item[:, i:j])
-                        else:
-                            batch_final.append(item)
-                else:
-                    batch_final = batch[:]
-            # dict
-            elif isinstance(batch, dict):
-                try:
-                    length = batch["input_ids"].shape[-1]
-                except:
-                    logger.warning("Please make sure your dict'like data contains key of 'input_ids'.")
-                    continue
-                batch_final = {}
-                if length > self.pad_max_length:
-                    i = random.randint(0, length - self.pad_max_length - 1)
-                    j = i + self.pad_max_length
-                    # may have to slice every sequence related data
-                    for key in batch.keys():
-                        if isinstance(batch[key], torch.Tensor):
-                            batch_final[key] = batch[key][:, i:j]  # slice on sequence length dim
-                        else:
-                            batch_final[key] = batch[key]
-                else:
-                    batch_final = batch
-            # tensor
-            else:
-                if batch.shape[-1] > self.pad_max_length:
-                    i = random.randint(0, batch.shape[-1] - self.pad_max_length - 1)
-                    j = i + self.pad_max_length
-                    batch_final = batch[:, i:j]
-                else:
-                    batch_final = batch
-            self.dataloader.append(batch_final)
-
-        if len(self.dataloader) < self.nsamples:
-            logger.warning(f"Try to use {self.nsamples} data, but entire dataset size is {len(self.dataloader)}.")
-
-    def obtain_first_n_samples_fulllength(self, seed=0):
-        self.dataloader.clear()
-        random.seed(seed)
-        unified_length = self.pad_max_length
-        for batch in self.dataloader_original:
-            if len(self.dataloader) == self.nsamples:
-                logger.info(f"Successfully collect {self.nsamples} calibration samples.")
-                break
-            # list & tuple, gpt-j-6b mlperf, etc.
-            if isinstance(batch, list) or isinstance(batch, tuple):
-                if batch[0].shape[-1] == unified_length:
-                    batch_final = batch[:]
-                elif batch[0].shape[-1] > unified_length:
-                    i = random.randint(0, batch[0].shape[-1] - unified_length - 1)
-                    j = i + unified_length
-                    batch_final = []
-                    for item in batch:
-                        if isinstance(item, torch.Tensor) and item.shape.__len__() == 2:
-                            batch_final.append(item[:, i:j])
-                        else:
-                            batch_final.append(item)
-                else:
-                    # not match max length, not include in target dataset
-                    continue
-            # dict
-            elif isinstance(batch, dict):
-                try:
-                    length = batch["input_ids"].shape[-1]
-                except:
-                    logger.warning("Please make sure your dict'like data contains key of 'input_ids'.")
-                    continue
-                batch_final = {}
-                if length == self.pad_max_length:
-                    batch_final = batch
-                elif length > self.pad_max_length:
-                    i = random.randint(0, length - self.pad_max_length - 1)
-                    j = i + self.pad_max_length
-                    # may have to slice every sequence related data
-                    for key in batch.keys():
-                        if isinstance(batch[key], torch.Tensor):
-                            batch_final[key] = batch[key][:, i:j]  # slice on sequence length dim with same position
-                        else:
-                            batch_final[key] = batch[key]
-                else:
-                    # not match max length, not include in target dataset
-                    continue
-            # tensor
-            else:
-                if batch.shape[-1] == unified_length:
-                    batch_final = batch
-                elif batch.shape[-1] > unified_length:
-                    i = random.randint(0, batch.shape[-1] - unified_length - 1)
-                    j = i + unified_length
-                    batch_final = batch[:, i:j]
-                else:
-                    # not match max length, not include in target dataset
-                    continue
-            self.dataloader.append(batch_final)
-        if len(self.dataloader) < self.nsamples:  # pragma: no cover
-            logger.warning(
-                f"Trying to allocate {self.nsamples} data with fixed length {unified_length}, \
-            but only {len(self.dataloader)} samples are found. Please use smaller 'self.pad_max_length' value."
-            )
-
-    def get_full_layer_name(self, sub_layer_name, block_idx):
-        transformer_name = self.gptq_related_blocks["transformers_name"]
-        return ".".join([transformer_name, str(block_idx), sub_layer_name])
-
-    def check_layer_config(self):
-        """Copy arguments from weight_config to built-in attributes."""
-        if "wbits" in self.weight_config:
-            tmp_weight_config = {}
-            for name, module in self.model.named_modules():
-                tmp_weight_config[name] = {}
-                tmp_weight_config[name]["wbits"] = self.weight_config.get("wbits", self.wbits_default)
-                tmp_weight_config[name]["group_size"] = self.weight_config.get("group_size", self.group_size_default)
-                tmp_weight_config[name]["block_size"] = self.weight_config.get("block_size", self.group_size_default)
-                tmp_weight_config[name]["percdamp"] = self.weight_config.get("pecdamp", self.percdamp_default)
-                tmp_weight_config[name]["sym"] = self.weight_config.get("sym", self.sym_default)
-                tmp_weight_config[name]["act_order"] = self.weight_config.get("act_order", self.act_order_default)
-                tmp_weight_config[name]["perchannel"] = self.weight_config.get("perchannel", self.perchannel_default)
-                tmp_weight_config[name]["mse"] = self.weight_config.get("mse", self.mse_default)
-            self.weight_config = tmp_weight_config
-        else:
-            for layer_name, config in self.weight_config.items():
-                self.weight_config[layer_name]["wbits"] = config.get("wbits", self.wbits_default)
-                self.weight_config[layer_name]["group_size"] = config.get("group_size", self.group_size_default)
-                self.weight_config[layer_name]["block_size"] = config.get("block_size", self.group_size_default)
-                self.weight_config[layer_name]["percdamp"] = config.get("pecdamp", self.percdamp_default)
-                self.weight_config[layer_name]["sym"] = config.get("sym", self.sym_default)
-                self.weight_config[layer_name]["act_order"] = config.get("act_order", self.act_order_default)
-                self.weight_config[layer_name]["perchannel"] = config.get("perchannel", self.perchannel_default)
-                self.weight_config[layer_name]["mse"] = config.get("mse", self.mse_default)
-
-    def get_layer_config(self, layer_name):
-        """Obtain config for one layer, since GPTQ supports layer-wise config."""
-        # First try the exact name matching, if cannot find, use re to search. For example, can support ".*" in op_name
-        config = None
-        config = self.weight_config.get(layer_name, None)
-        if config is not None:
-            return config
-        else:
-            for k, v in self.weight_config.items():
-                regex = re.compile(k)
-                if len(regex.findall(layer_name)) is not None:
-                    config = v
-                    return config
-                else:
-                    pass
-        return config
-
-    @torch.no_grad()
-    def pre_quantization(self):
-        """Prepare input calibration data and other attributes which are critical for gptq execution."""
-
-        # critical: hooker function which collects inputs
-        def forward(layer, *args, **kwargs):
-            # inputs[inputs_info['idx']] = input_ids # TODO solve the problem of batchsize!=1
-            self.cache_key_arguments["i"] += 1
-            for arg in kwargs:
-                # TODO: investigate include parameters
-                # each outputs can be different shape, hence also use list to store
-                if isinstance(kwargs[arg], torch.Tensor) or arg == "alibi":
-                    if self.cache_key_arguments.get(arg, None) is None:
-                        self.cache_key_arguments[arg] = []
-                    self.cache_key_arguments[arg].append(kwargs[arg])
-                continue
-            # copy positional arguments, positional arguments are sensitive for their order, be cautious!
-            # Most models in HF has avoid this, but some models still use positional arguments other than
-            # hidden_states, chatglm2-6b etc.
-            for idx, item in enumerate(args):
-                if (idx + 1) > len(self.cache_positional_arguments):
-                    # initialize
-                    self.cache_positional_arguments.append([])
-                self.cache_positional_arguments[idx].append(item)
-            raise ValueError
-
-        # Step1: fetch the embeddings and other layers before the transformer stack.
-        if not self.layer_wise:
-            for embedding_name, embedding_layer in self.gptq_related_blocks["embeddings"].items():
-                embedding_layer = embedding_layer.to(self.device)
-
-        # Step2: modify the first transformer block's forward function to obtain inputs for calibration
-        if not self.layer_wise:
-            self.gptq_related_blocks["transformers"][0] = self.gptq_related_blocks["transformers"][0].to(self.device)
-        forward_cache = self.gptq_related_blocks["transformers"][0].forward
-        self.gptq_related_blocks["transformers"][0].forward = partial(
-            forward, self.gptq_related_blocks["transformers"][0]
-        )
-
-        # Step3: run forward to obtain calibration datasets
-        logger.info("Collecting calibration inputs...")
-        for batch in tqdm(self.dataloader):
-            batch = move_input_to_device(batch, self.device)
-            try:
-                if isinstance(batch, tuple) or isinstance(batch, list):
-                    self.model(batch[0])
-                elif isinstance(batch, dict):
-                    self.model(**batch)
-                else:
-                    self.model(batch)
-            except ValueError:
-                pass
-        # output inp data shape
-        logger.info("All calibration data's shape =>")
-        # check all hidden_states shape
-        try:
-            for hidden_states in self.cache_positional_arguments[0]:
-                logger.info(hidden_states.shape)
-        except:
-            pass
-        logger.info("Done.")
-
-        # Step 4: restore original forward function, relocate layers back to cpu.
-        self.gptq_related_blocks["transformers"][0].forward = forward_cache
-        if not self.layer_wise:
-            self.gptq_related_blocks["transformers"][0] = self.gptq_related_blocks["transformers"][0].cpu()
-            for embedding_name, embedding_layer in self.gptq_related_blocks["embeddings"].items():
-                embedding_layer.to(self.device)
-        torch.cuda.empty_cache()
-        # end
-        logger.info("GPTQ quantization prepared.")
-
-    def gather_single_batch_from_dict(self, data_dict, idx):
-        # obtain a set of keyword input from cache
-        single_batch = {}
-        for k, v in data_dict.items():
-            single_batch[k] = data_dict[k][idx]
-        return single_batch
-
-    def gather_single_batch_from_list(self, data_list, idx):
-        # obtain a set of keyword input from cache
-        single_batch = []
-        for data_item in data_list:
-            single_batch.append(data_item[idx])
-        return single_batch
-
-    def update_blockwise_hidden_states(self, outs):
-        if "hidden_states" in self.cache_key_arguments:
-            self.cache_key_arguments["hidden_states"] = outs[:]
-        else:
-            self.cache_positional_arguments[0] = outs[:]
-
-    @torch.no_grad()
-    def execute_quantization(self, means=None, stds=None, model_path=None):
-        """Run quantization."""
-        # Step1: prepare quantization (calibration datasets)
-
-        logger.info("Begin ====>")
-        self.pre_quantization()
-
-        # Step2: run gptq quantization in a transformer block-wise manner.
-        gptq_config = {}
-        tblock_length = len(self.gptq_related_blocks["transformers"])
-        for block_idx in range(tblock_length):
-            logger.info(f"Quantizing layer {block_idx + 1} / {tblock_length}..")
-            transformer_block = self.gptq_related_blocks["transformers"][block_idx]  # .to(self.device)
-            # Step2.1: obtain all layers (Linear, Conv2d, etc) in the block which can be quantized.
-            sub_layers = find_layers(transformer_block)
-            sub_layers_to_quant = {}
-            for layer_name, layer_obj in sub_layers.items():
-                # filter sub_layers with included layer_names in self.weight_config
-                full_layer_name = self.get_full_layer_name(layer_name, block_idx)
-                # if self.weight_config.get(full_layer_name, None) == None:
-                if self.get_layer_config(full_layer_name) is None:
-                    logger.warning(f"{full_layer_name} can be quantized " + "but excluded from quantization configs.")
-                else:
-                    sub_layers_to_quant[layer_name] = layer_obj
-            del sub_layers
-            sub_layers = sub_layers_to_quant
-            # Step 2.2: Initialize GPTQ quantizers for collected layers.
-            gptq_for_this_block = {}
-            # initialize gptq quantizer for every layer in a transformer block
-            for layer_name in sub_layers:
-                # weight_config_this_layer = self.weight_config.get(
-                #     self.get_full_layer_name(layer_name, block_idx), None
-                # )
-                full_layer_name = self.get_full_layer_name(layer_name, block_idx)
-                weight_config_this_layer = self.get_layer_config(full_layer_name)
-                if self.layer_wise:
-                    from ..torch_utils.layer_wise_quant.utils import load_value
-
-                    W = load_value(self.model, full_layer_name + ".weight", model_path)
-                else:
-                    W = sub_layers[layer_name].weight.data.clone()
-
-                gptq_for_this_block[layer_name] = GPTQ(sub_layers[layer_name], W, self.device)
-                # gptq_for_this_block[layer_name].quantizer = Quantizer()
-                gptq_for_this_block[layer_name].quantizer.configure(
-                    weight_config_this_layer["wbits"],
-                    weight_config_this_layer["perchannel"],
-                    weight_config_this_layer["sym"],
-                    weight_config_this_layer["mse"],
-                )
-
-            # Step 2.3: modify forward functions to hook inputs data (used in gptq execution)
-            def add_batch(_name):
-                def tmp(_, inp, out):
-                    gptq_for_this_block[_name].add_batch(inp[0].data, out.data)  # noqa: F821
-
-                return tmp
-
-            handles = []  # register handles which add inputs and outputs to gptq object
-            for layer_name in sub_layers:
-                handles.append(sub_layers[layer_name].register_forward_hook(add_batch(layer_name)))
-            idx = self.cache_key_arguments.pop("i")
-            # import pdb;pdb.set_trace()
-            for j in range(len(self.dataloader)):
-                cache_keyword_batch = self.gather_single_batch_from_dict(self.cache_key_arguments, j)
-                cache_positional_batch = self.gather_single_batch_from_list(self.cache_positional_arguments, j)
-                out = transformer_block(*cache_positional_batch, **cache_keyword_batch)[0]
-            self.cache_key_arguments["i"] = idx
-            for h in handles:
-                h.remove()
-            # Step 2.4: everything is prepared, so start quantization!
-            for layer_name in sub_layers:
-                # weight_config_this_layer = self.weight_config.get(
-                #     self.get_full_layer_name(layer_name, block_idx), None
-                # )
-                weight_config_this_layer = self.get_layer_config(self.get_full_layer_name(layer_name, block_idx))
-                logger.info(f"Quantizing layer {layer_name}")
-                if self.layer_wise:
-                    from ..torch_utils.layer_wise_quant.utils import load_value
-
-                    full_layer_name = self.get_full_layer_name(layer_name, block_idx)
-                    W = load_value(self.model, full_layer_name + ".weight", model_path)
-                else:
-                    W = sub_layers[layer_name].weight.data.clone()
-                scale, zp, Q = gptq_for_this_block[layer_name].fasterquant(
-                    W,
-                    blocksize=weight_config_this_layer["block_size"],
-                    percdamp=weight_config_this_layer["percdamp"],
-                    groupsize=weight_config_this_layer["group_size"],
-                    act_order=weight_config_this_layer["act_order"],
-                )
-                if self.layer_wise:
-                    from ..torch_utils.layer_wise_quant.utils import (
-                        LWQ_WORKSPACE,
-                        clean_module_weight,
-                        load_value,
-                        set_module_tensor_to_device,
-                    )
-
-                    sub_layer = sub_layers[layer_name]
-                    full_layer_name = self.get_full_layer_name(layer_name, block_idx)
-                    for n, p in sub_layer.named_parameters():
-                        param_name = full_layer_name + "." + n
-                        value = load_value(self.model, param_name, model_path)
-                        set_module_tensor_to_device(self.model, param_name, self.device, value)
-                    sub_layer.weight.data = Q
-                    torch.save(sub_layer.state_dict(), LWQ_WORKSPACE + f"/{full_layer_name}.pt")
-                    clean_module_weight(sub_layer)
-                else:
-                    sub_layers[layer_name].weight.data = Q
-                gptq_config[self.get_full_layer_name(layer_name, block_idx)] = {"scale": scale}
-                if not weight_config_this_layer["sym"]:
-                    gptq_config[self.get_full_layer_name(layer_name, block_idx)]["zero"] = zp
-                if weight_config_this_layer["act_order"]:  # save perm for restoring the weights
-                    gptq_config[self.get_full_layer_name(layer_name, block_idx)]["perm"] = gptq_for_this_block[
-                        layer_name
-                    ].perm
-                gptq_for_this_block[layer_name].free()
-
-            # Step 2.5: replace output data with quantized weights
-            outs = []
-            idx = self.cache_key_arguments.pop("i")
-            for j in range(len(self.dataloader)):
-                cache_keyword_batch = self.gather_single_batch_from_dict(self.cache_key_arguments, j)
-                cache_positional_batch = self.gather_single_batch_from_list(self.cache_positional_arguments, j)
-<<<<<<< HEAD
-                self.out[j] = transformer_block(self.inp[j], *cache_positional_batch, **cache_batch)[0]
-            self.cache["i"] = idx
-            if self.layer_wise:
-                self.gptq_related_blocks["transformers"][block_idx] = transformer_block
-            else:
-                self.gptq_related_blocks["transformers"][block_idx] = transformer_block.cpu()
-=======
-                out = transformer_block(*cache_positional_batch, **cache_keyword_batch)[0]
-                outs.append(out)
-            self.cache_key_arguments["i"] = idx
-            self.gptq_related_blocks["transformers"][block_idx] = transformer_block.cpu()
->>>>>>> 22daf803
-            del gptq_for_this_block
-            torch.cuda.empty_cache()
-            # iteratively replace the input with output, thus layerwise quantization can continue.
-            self.update_blockwise_hidden_states(outs)
-            logger.info("------------------------------")
-
-        logger.info("Quantization done")
-        self.model.config.use_cache = self.use_cache
-
-        # obtain model (all weight only quantization API function should return)
-        for k, v in gptq_config.items():
-            for m, n in v.items():
-                gptq_config[k][m] = n.tolist()
-        return self.model, gptq_config
-
-
-class GPTQ:
-    """
-    Please refer to:
-    GPTQ: Accurate Post-training Compression for Generative Pretrained Transformers (https://arxiv.org/abs/2210.17323)
-    """
-
-    def __init__(self, layer, W, device="cpu"):
-        self.layer = layer
-        self.device = device
-        # W = layer.weight.data.clone()
-        if isinstance(self.layer, nn.Conv2d) or isinstance(self.layer, nn.Conv1d):
-            W = W.flatten(1)
-        if isinstance(self.layer, transformers.Conv1D):
-            W = W.t()
-        self.rows = W.shape[0]  # output channels
-        self.columns = W.shape[1]  # input channels
-        self.H = torch.zeros((self.columns, self.columns), device=self.device)
-        self.nsamples = 0
-        self.quantizer = Quantizer()
-        self.perm = None  # act_order choice
-
-    def add_batch(self, inp, out):
-        # if DEBUG:
-        #     self.inp1 = inp
-        #     self.out1 = out
-        if len(inp.shape) == 2:
-            inp = inp.unsqueeze(0)
-        tmp = inp.shape[0]
-        if isinstance(self.layer, nn.Linear) or isinstance(self.layer, transformers.Conv1D):
-            if len(inp.shape) == 3:
-                inp = inp.reshape((-1, inp.shape[-1]))
-            inp = inp.t()
-        # TODO: llm's transformer sequential with nn.conv2d is currently not under test
-        # if isinstance(self.layer, nn.Conv2d):
-        #     unfold = nn.Unfold(
-        #         self.layer.kernel_size,
-        #         dilation=self.layer.dilation,
-        #         padding=self.layer.padding,
-        #         stride=self.layer.stride
-        #     )
-        #     inp = unfold(inp)
-        #     inp = inp.permute([1, 0, 2])
-        #     inp = inp.flatten(1)
-        self.H *= self.nsamples / (self.nsamples + tmp)
-        self.nsamples += tmp
-        # inp = inp.float()
-        inp = math.sqrt(2 / self.nsamples) * inp.float()
-        # self.H += 2 / self.nsamples * inp.matmul(inp.t())
-        self.H += inp.matmul(inp.t())  # H = X*X, which should be a sysm matrix
-
-    def fasterquant(self, W, blocksize=128, percdamp=0.01, groupsize=-1, act_order=False):
-        # W = self.layer.weight.data.clone()
-        weight_shape, weight_dtype = W.shape, W.data.dtype
-        if isinstance(self.layer, nn.Conv2d):
-            W = W.flatten(1)
-        if isinstance(self.layer, transformers.Conv1D):
-            W = W.t()
-        W = W.float()
-
-        tick = time.time()
-
-        if not self.quantizer.ready():
-            self.quantizer.find_params(W, weight=True)
-
-        H = self.H
-        del self.H
-        dead = torch.diag(H) == 0
-        H[dead, dead] = 1
-        W[:, dead] = 0  # such channel makes no contribution to quantization computation
-
-        # rearrange considering the diag's value
-        if act_order:
-            perm = torch.argsort(torch.diag(H), descending=True)
-            W = W[:, perm]
-            H = H[perm][:, perm]
-            self.perm = perm.clone()
-
-        Losses = torch.zeros_like(W)
-        Q = torch.zeros_like(W)
-
-        damp = percdamp * torch.mean(torch.diag(H))
-        diag = torch.arange(self.columns, device=self.device)
-        H[diag, diag] += damp  # add a average value of
-        H = torch.linalg.cholesky(H)
-        H = torch.cholesky_inverse(H)
-        H = torch.linalg.cholesky(H, upper=True)
-        Hinv = H
-
-        scale = []
-        zero = []
-
-        for i1 in range(0, self.columns, blocksize):
-            i2 = min(i1 + blocksize, self.columns)
-            count = i2 - i1
-
-            W1 = W[:, i1:i2].clone()
-            Q1 = torch.zeros_like(W1)
-            Err1 = torch.zeros_like(W1)
-            Losses1 = torch.zeros_like(W1)
-            Hinv1 = Hinv[i1:i2, i1:i2]
-
-            for i in range(count):  # within a block, channel wise
-                w = W1[:, i]
-                d = Hinv1[i, i]
-
-                if groupsize != -1:
-                    if (i1 + i) % groupsize == 0:
-                        self.quantizer.find_params(W[:, (i1 + i) : (i1 + i + groupsize)], weight=True)
-                        scale.append(self.quantizer.scale)
-                        zero.append(self.quantizer.zero)
-
-                q = quantize(w.unsqueeze(1), self.quantizer.scale, self.quantizer.zero, self.quantizer.maxq).flatten()
-                Q1[:, i] = q
-                Losses1[:, i] = (w - q) ** 2 / d**2
-
-                err1 = (w - q) / d
-                W1[:, i:] -= err1.unsqueeze(1).matmul(Hinv1[i, i:].unsqueeze(0))
-                Err1[:, i] = err1
-
-            Q[:, i1:i2] = Q1
-            Losses[:, i1:i2] = Losses1 / 2
-
-            W[:, i2:] -= Err1.matmul(Hinv[i1:i2, i2:])
-
-            # if DEBUG:
-            #     self.layer.weight.data[:, :i2] = Q[:, :i2]
-            #     self.layer.weight.data[:, i2:] = W[:, i2:]
-            #     logger.info(f"{torch.sum((self.layer(self.inp1) - self.out1) ** 2)}")
-            #     logger.info(f"{torch.sum(Losses)}")
-
-        if str(self.device).startswith("cuda"):
-            torch.cuda.synchronize()
-        logger.info(f"time {(time.time() - tick)}")
-        logger.info(f"error {torch.sum(Losses).item()}")
-
-        if act_order:
-            invperm = torch.argsort(perm)
-            Q = Q[:, invperm]
-
-        if isinstance(self.layer, transformers.Conv1D):
-            Q = Q.t()
-        # self.layer.weight.data = Q.reshape(self.layer.weight.shape).to(self.layer.weight.data.dtype)
-        Q = Q.reshape(weight_shape).to(weight_dtype)
-        if DEBUG:
-            logger.info(f"{torch.sum((self.layer(self.inp1) - self.out1) ** 2)}")
-
-        if scale == []:
-            scale.append(self.quantizer.scale)
-            zero.append(self.quantizer.zero)
-        scale = torch.cat(scale, dim=1)
-        zero = torch.cat(zero, dim=1)
-        return scale, zero, Q
-
-    def free(self):
-        if DEBUG:
-            self.inp1 = None
-            self.out1 = None
-        self.H = None
-        self.Losses = None
-        self.Trace = None
-        torch.cuda.empty_cache()
-
-
-class Quantizer(nn.Module):
-    def __init__(self, shape=1):
-        super(Quantizer, self).__init__()
-        self.register_buffer("maxq", torch.tensor(0))
-        self.register_buffer("scale", torch.zeros(shape))
-        self.register_buffer("zero", torch.zeros(shape))
-
-    def configure(self, bits, perchannel=False, sym=True, mse=False, norm=2.4, grid=100, maxshrink=0.8, trits=False):
-        self.maxq = torch.tensor(2**bits - 1)
-        self.perchannel = perchannel
-        self.sym = sym
-        self.mse = mse
-        self.norm = norm
-        self.grid = grid
-        self.maxshrink = maxshrink
-        if trits:
-            self.maxq = torch.tensor(-1)
-
-    def find_params(self, x, weight=False):
-        dev = x.device
-        self.maxq = self.maxq.to(dev)
-
-        shape = x.shape
-        if self.perchannel:
-            if weight:
-                x = x.flatten(1)
-            else:
-                if len(shape) == 4:
-                    x = x.permute([1, 0, 2, 3])
-                    x = x.flatten(1)
-                if len(shape) == 3:
-                    x = x.reshape((-1, shape[-1])).t()
-                if len(shape) == 2:
-                    x = x.t()
-        else:
-            x = x.flatten().unsqueeze(0)
-
-        tmp = torch.zeros(x.shape[0], device=dev)
-        xmin = torch.minimum(x.min(1)[0], tmp)
-        xmax = torch.maximum(x.max(1)[0], tmp)
-
-        if self.sym:
-            xmax = torch.maximum(torch.abs(xmin), xmax)
-            tmp = xmin < 0
-            if torch.any(tmp):
-                xmin[tmp] = -xmax[tmp]
-        tmp = (xmin == 0) & (xmax == 0)
-        xmin[tmp] = -1
-        xmax[tmp] = +1
-
-        if self.maxq < 0:
-            self.scale = xmax
-            self.zero = xmin
-        else:
-            self.scale = (xmax - xmin) / self.maxq
-            if self.sym:
-                self.zero = torch.full_like(self.scale, (self.maxq + 1) / 2)
-            else:
-                self.zero = torch.round(-xmin / self.scale)
-
-        if self.mse:
-            best = torch.full([x.shape[0]], float("inf"), device=dev)
-            for i in range(int(self.maxshrink * self.grid)):
-                p = 1 - i / self.grid
-                xmin1 = p * xmin
-                xmax1 = p * xmax
-                scale1 = (xmax1 - xmin1) / self.maxq
-                zero1 = torch.round(-xmin1 / scale1) if not self.sym else self.zero
-                q = quantize(x, scale1.unsqueeze(1), zero1.unsqueeze(1), self.maxq)
-                q -= x
-                q.abs_()
-                q.pow_(self.norm)
-                err = torch.sum(q, 1)
-                tmp = err < best
-                if torch.any(tmp):
-                    best[tmp] = err[tmp]
-                    self.scale[tmp] = scale1[tmp]
-                    self.zero[tmp] = zero1[tmp]
-        if not self.perchannel:
-            if weight:
-                tmp = shape[0]
-            else:
-                tmp = shape[1] if len(shape) != 3 else shape[2]
-            self.scale = self.scale.repeat(tmp)
-            self.zero = self.zero.repeat(tmp)
-
-        if weight:
-            shape = [-1] + [1] * (len(shape) - 1)
-            self.scale = self.scale.reshape(shape)
-            self.zero = self.zero.reshape(shape)
-            return
-        if len(shape) == 4:
-            self.scale = self.scale.reshape((1, -1, 1, 1))
-            self.zero = self.zero.reshape((1, -1, 1, 1))
-        if len(shape) == 3:
-            self.scale = self.scale.reshape((1, 1, -1))
-            self.zero = self.zero.reshape((1, 1, -1))
-        if len(shape) == 2:
-            self.scale = self.scale.unsqueeze(0)
-            self.zero = self.zero.unsqueeze(0)
-
-    # def quantize(self, x):
-    #     if self.ready():
-    #         return quantize(x, self.scale, self.zero, self.maxq)
-    #     return x
-
-    # def enabled(self):
-    #     return self.maxq > 0
-
-    def ready(self):
-        return torch.all(self.scale != 0)
+#!/usr/bin/env python
+# -*- coding: utf-8 -*-
+#
+# Copyright (c) 2023 Intel Corporation
+#
+# Licensed under the Apache License, Version 2.0 (the "License");
+# you may not use this file except in compliance with the License.
+# You may obtain a copy of the License at
+#
+#   http://www.apache.org/licenses/LICENSE-2.0
+#
+# Unless required by applicable law or agreed to in writing, software
+# distributed under the License is distributed on an "AS IS" BASIS,
+# WITHOUT WARRANTIES OR CONDITIONS OF ANY KIND, either express or implied.
+# See the License for the specific language governing permissions and
+# limitations under the License.
+
+import math
+import random
+import re
+import time
+from collections import UserDict, defaultdict
+from functools import partial
+
+import torch
+import torch.nn as nn
+import transformers
+from tqdm import tqdm
+
+from ...utils import logger
+
+DEBUG = False
+
+
+# ================ device related ===================
+def move_input_to_device(input, device=torch.device("cpu")):
+    if isinstance(input, dict) or isinstance(input, UserDict):
+        for inp in input.keys():
+            input[inp] = input[inp].to(device) if isinstance(input[inp], torch.Tensor) else input[inp]
+    elif isinstance(input, list) or isinstance(input, tuple):
+        input_res, prev_size = [], None
+        for inp in input:
+            if prev_size:
+                if isinstance(inp, torch.Tensor):
+                    if inp.size() == prev_size:
+                        input_res.append(inp.to(device))
+                else:
+                    if torch.tensor(inp).size == prev_size:
+                        input_res.append(inp)
+            else:
+                input_res.append(inp.to(device) if isinstance(inp, torch.Tensor) else inp)
+            prev_size = torch.tensor(inp).size()
+        input = input_res
+    else:
+        input = input.to(device)  # pylint: disable=no-member
+    return input
+
+
+# ==============model structure related==============
+def is_leaf(module):
+    """Judge whether a module has no child-modules.
+
+    Args:
+        module: torch.nn.Module
+
+    Returns:
+        a bool: whether a module has no child-modules.
+    """
+    children_cnt = 0
+    for n in module.children():
+        children_cnt += 1
+    return True if children_cnt == 0 else False
+
+
+def trace_gptq_target_blocks(module, module_types=[torch.nn.ModuleList]):
+    """Search transformer stacked structures, which is critical in LLMs and GPTQ execution.
+
+    Args:
+        module: torch.nn.Module
+        module_types: List of torch.nn.Module.
+
+    Returns:
+        gptq_related_blocks = {
+            "embeddings": {}, # Dict embedding layers before transformer stack module,
+            "transformers_pre": {}, # TODO
+            "transformers_name": string. LLMs' transformer stack module name ,
+            "transformers": torch.nn.ModuleList. LLMs' transformer stack module,
+            "transformers": {}, Dict# TODO
+        }
+    """
+    gptq_related_blocks = {
+        "embeddings": {},
+        "transformers_pre": {},  # todo
+        "transformers_name": "",  # None
+        "transformers": [],  # None
+        "transformers_post": {},  # todo
+    }
+    for n, m in module.named_modules():
+        if type(m) in module_types:
+            gptq_related_blocks["transformers_name"] = n
+            gptq_related_blocks["transformers"] = m
+            return gptq_related_blocks
+        else:
+            if is_leaf(m):
+                gptq_related_blocks["embeddings"][n] = m
+    return gptq_related_blocks
+
+
+def find_layers(module, layers=[nn.Conv2d, nn.Conv1d, nn.Linear, transformers.Conv1D], name=""):
+    """Get all layers with target types."""
+    if type(module) in layers:
+        return {name: module}
+    else:
+        # use string type to find name:
+        if type(module).__name__ in ["Linear"]:
+            return {name: module}
+        else:
+            pass
+    res = {}
+    for name1, child in module.named_children():
+        res.update(find_layers(child, layers=layers, name=name + "." + name1 if name != "" else name1))
+    return res
+
+
+def find_layers_name(module, layers=[nn.Conv2d, nn.Conv1d, nn.Linear, transformers.Conv1D], name=""):
+    """Get all layers with target types."""
+    if type(module) in layers:
+        return [name]
+    res = []
+    for name1, child in module.named_children():
+        res += find_layers_name(child, layers=layers, name=name + "." + name1 if name != "" else name1)
+    return res
+
+
+def log_quantizable_layers_per_transformer(
+    transformer_blocks, layers=[nn.Conv2d, nn.Conv1d, nn.Linear, transformers.Conv1D]
+):
+    """Print all layers which will be quantized in GPTQ algorithm."""
+    logger.info("* * Layer to be quantized * *")
+
+    for block_id in range(len(transformer_blocks["transformers"])):
+        transformer_block = transformer_blocks["transformers"][block_id]
+        layers_for_this_tblock = find_layers_name(transformer_block)
+        layer_names = [
+            (transformer_blocks["transformers_name"] + "." + str(block_id) + "." + layer_name)
+            for layer_name in layers_for_this_tblock
+        ]
+        for name in layer_names:
+            logger.info(name)
+
+
+# ===============quantization related============================
+def quantize(x, scale, zero, maxq):
+    """Do quantization."""
+    if maxq < 0:
+        return (x > scale / 2).float() * scale + (x < zero / 2).float() * zero
+    q = torch.clamp(torch.round(x / scale) + zero, 0, maxq)
+    return scale * (q - zero)
+
+
+class GPTQuantizer(object):
+    """Main API for GPTQ algorithm.
+
+    Please refer to:
+    GPTQ: Accurate Post-training Compression for Generative Pretrained Transformers
+    url: https://arxiv.org/abs/2210.17323
+    """
+
+    def __init__(
+        self,
+        model,
+        weight_config={},
+        dataloader=None,
+        nsamples=128,
+        use_max_length=True,
+        pad_max_length=2048,
+        device=None,
+        layer_wise=False,
+    ):
+        """
+        Args:
+            model: the fp32 model to quantize
+            weight_config (dict, optional): contains all info required by GPTQ. Defaults to {}. For example,
+            weight_config={
+                'layer1':
+                {
+                    'bits': 4,
+                    'group_size': 32,
+                    'sym': False,
+                    'percdamp': .01,
+                    'act_order': False
+                }
+                ...
+            }
+            dataloader: an iterable containing calibration datasets, contains (inputs, targets)
+            device: cpu or cuda
+        """
+        # model
+        self.model = model
+        self.use_cache = self.model.config.use_cache
+        self.gptq_related_blocks = trace_gptq_target_blocks(self.model)  # get the transformer block list above
+        self.dtype = next(iter(self.model.parameters())).dtype
+        log_quantizable_layers_per_transformer(self.gptq_related_blocks)
+
+        # weight config
+        self.weight_config = weight_config
+        # default settings, check configs
+        self.wbits_default = 4
+        self.group_size_default = 128
+        self.block_size_default = 128
+        self.percdamp_default = 0.01
+        self.sym_default = False
+        self.act_order_default = False
+        self.perchannel_default = True
+        self.mse_default = False
+        self.check_layer_config()
+
+        # device
+        self.device = device
+        self.is_ready = False
+
+        self.layer_wise = layer_wise
+
+        # dataloader
+        self.use_max_length = use_max_length
+        self.pad_max_length = pad_max_length
+        self.dataloader_original = dataloader
+        self.dataloader = []
+        self.nsamples = nsamples
+        self.prepare_dataloader()
+
+    def prepare_dataloader(self):
+        if self.use_max_length:
+            # (Recommend) only take sequence whose length exceeds self.pad_max_length,
+            # which preserves calibration's tokens are all valid
+            # This is GPTQ official dataloader implementation
+            self.obtain_first_n_samples_fulllength()
+        else:
+            # general selection, no padding, not GPTQ original implementation.
+            self.obtain_first_n_samples()
+        try:
+            self.cache_key_arguments = {
+                "i": 0
+            }  # a dict of list, keyword arguments ("attention_masks", "position_ids", etc.)
+            # Note that the first elements in cache_positional_arguments is main input: hidden_states
+            self.cache_positional_arguments = []  # a list of list, positional arguments ("rotary_pos_emb" in chatglm)
+            self.is_ready = True
+        except:
+            logger.warning("GPTQ Quantizer initialization failed!")
+            pass
+
+    def obtain_first_n_samples(self, seed=0):
+        """Get first nsample data as the real calibration dataset."""
+        self.dataloader.clear()
+        random.seed(seed)
+        for batch in self.dataloader_original:
+            # process data, depends on its data type.
+            if len(self.dataloader) == self.nsamples:
+                logger.info(f"Successfully collect {self.nsamples} calibration samples.")
+                break
+            # list, tuple
+            if isinstance(batch, list) or isinstance(batch, tuple):
+                if batch[0].shape[-1] > self.pad_max_length:
+                    i = random.randint(0, batch[0].shape[-1] - self.pad_max_length - 1)
+                    j = i + self.pad_max_length
+                    batch_final = []
+                    for item in batch:
+                        if isinstance(item, torch.Tensor) and item.shape.__len__() == 2:
+                            batch_final.append(item[:, i:j])
+                        else:
+                            batch_final.append(item)
+                else:
+                    batch_final = batch[:]
+            # dict
+            elif isinstance(batch, dict):
+                try:
+                    length = batch["input_ids"].shape[-1]
+                except:
+                    logger.warning("Please make sure your dict'like data contains key of 'input_ids'.")
+                    continue
+                batch_final = {}
+                if length > self.pad_max_length:
+                    i = random.randint(0, length - self.pad_max_length - 1)
+                    j = i + self.pad_max_length
+                    # may have to slice every sequence related data
+                    for key in batch.keys():
+                        if isinstance(batch[key], torch.Tensor):
+                            batch_final[key] = batch[key][:, i:j]  # slice on sequence length dim
+                        else:
+                            batch_final[key] = batch[key]
+                else:
+                    batch_final = batch
+            # tensor
+            else:
+                if batch.shape[-1] > self.pad_max_length:
+                    i = random.randint(0, batch.shape[-1] - self.pad_max_length - 1)
+                    j = i + self.pad_max_length
+                    batch_final = batch[:, i:j]
+                else:
+                    batch_final = batch
+            self.dataloader.append(batch_final)
+
+        if len(self.dataloader) < self.nsamples:
+            logger.warning(f"Try to use {self.nsamples} data, but entire dataset size is {len(self.dataloader)}.")
+
+    def obtain_first_n_samples_fulllength(self, seed=0):
+        self.dataloader.clear()
+        random.seed(seed)
+        unified_length = self.pad_max_length
+        for batch in self.dataloader_original:
+            if len(self.dataloader) == self.nsamples:
+                logger.info(f"Successfully collect {self.nsamples} calibration samples.")
+                break
+            # list & tuple, gpt-j-6b mlperf, etc.
+            if isinstance(batch, list) or isinstance(batch, tuple):
+                if batch[0].shape[-1] == unified_length:
+                    batch_final = batch[:]
+                elif batch[0].shape[-1] > unified_length:
+                    i = random.randint(0, batch[0].shape[-1] - unified_length - 1)
+                    j = i + unified_length
+                    batch_final = []
+                    for item in batch:
+                        if isinstance(item, torch.Tensor) and item.shape.__len__() == 2:
+                            batch_final.append(item[:, i:j])
+                        else:
+                            batch_final.append(item)
+                else:
+                    # not match max length, not include in target dataset
+                    continue
+            # dict
+            elif isinstance(batch, dict):
+                try:
+                    length = batch["input_ids"].shape[-1]
+                except:
+                    logger.warning("Please make sure your dict'like data contains key of 'input_ids'.")
+                    continue
+                batch_final = {}
+                if length == self.pad_max_length:
+                    batch_final = batch
+                elif length > self.pad_max_length:
+                    i = random.randint(0, length - self.pad_max_length - 1)
+                    j = i + self.pad_max_length
+                    # may have to slice every sequence related data
+                    for key in batch.keys():
+                        if isinstance(batch[key], torch.Tensor):
+                            batch_final[key] = batch[key][:, i:j]  # slice on sequence length dim with same position
+                        else:
+                            batch_final[key] = batch[key]
+                else:
+                    # not match max length, not include in target dataset
+                    continue
+            # tensor
+            else:
+                if batch.shape[-1] == unified_length:
+                    batch_final = batch
+                elif batch.shape[-1] > unified_length:
+                    i = random.randint(0, batch.shape[-1] - unified_length - 1)
+                    j = i + unified_length
+                    batch_final = batch[:, i:j]
+                else:
+                    # not match max length, not include in target dataset
+                    continue
+            self.dataloader.append(batch_final)
+        if len(self.dataloader) < self.nsamples:  # pragma: no cover
+            logger.warning(
+                f"Trying to allocate {self.nsamples} data with fixed length {unified_length}, \
+            but only {len(self.dataloader)} samples are found. Please use smaller 'self.pad_max_length' value."
+            )
+
+    def get_full_layer_name(self, sub_layer_name, block_idx):
+        transformer_name = self.gptq_related_blocks["transformers_name"]
+        return ".".join([transformer_name, str(block_idx), sub_layer_name])
+
+    def check_layer_config(self):
+        """Copy arguments from weight_config to built-in attributes."""
+        if "wbits" in self.weight_config:
+            tmp_weight_config = {}
+            for name, module in self.model.named_modules():
+                tmp_weight_config[name] = {}
+                tmp_weight_config[name]["wbits"] = self.weight_config.get("wbits", self.wbits_default)
+                tmp_weight_config[name]["group_size"] = self.weight_config.get("group_size", self.group_size_default)
+                tmp_weight_config[name]["block_size"] = self.weight_config.get("block_size", self.group_size_default)
+                tmp_weight_config[name]["percdamp"] = self.weight_config.get("pecdamp", self.percdamp_default)
+                tmp_weight_config[name]["sym"] = self.weight_config.get("sym", self.sym_default)
+                tmp_weight_config[name]["act_order"] = self.weight_config.get("act_order", self.act_order_default)
+                tmp_weight_config[name]["perchannel"] = self.weight_config.get("perchannel", self.perchannel_default)
+                tmp_weight_config[name]["mse"] = self.weight_config.get("mse", self.mse_default)
+            self.weight_config = tmp_weight_config
+        else:
+            for layer_name, config in self.weight_config.items():
+                self.weight_config[layer_name]["wbits"] = config.get("wbits", self.wbits_default)
+                self.weight_config[layer_name]["group_size"] = config.get("group_size", self.group_size_default)
+                self.weight_config[layer_name]["block_size"] = config.get("block_size", self.group_size_default)
+                self.weight_config[layer_name]["percdamp"] = config.get("pecdamp", self.percdamp_default)
+                self.weight_config[layer_name]["sym"] = config.get("sym", self.sym_default)
+                self.weight_config[layer_name]["act_order"] = config.get("act_order", self.act_order_default)
+                self.weight_config[layer_name]["perchannel"] = config.get("perchannel", self.perchannel_default)
+                self.weight_config[layer_name]["mse"] = config.get("mse", self.mse_default)
+
+    def get_layer_config(self, layer_name):
+        """Obtain config for one layer, since GPTQ supports layer-wise config."""
+        # First try the exact name matching, if cannot find, use re to search. For example, can support ".*" in op_name
+        config = None
+        config = self.weight_config.get(layer_name, None)
+        if config is not None:
+            return config
+        else:
+            for k, v in self.weight_config.items():
+                regex = re.compile(k)
+                if len(regex.findall(layer_name)) is not None:
+                    config = v
+                    return config
+                else:
+                    pass
+        return config
+
+    @torch.no_grad()
+    def pre_quantization(self):
+        """Prepare input calibration data and other attributes which are critical for gptq execution."""
+
+        # critical: hooker function which collects inputs
+        def forward(layer, *args, **kwargs):
+            # inputs[inputs_info['idx']] = input_ids # TODO solve the problem of batchsize!=1
+            self.cache_key_arguments["i"] += 1
+            for arg in kwargs:
+                # TODO: investigate include parameters
+                # each outputs can be different shape, hence also use list to store
+                if isinstance(kwargs[arg], torch.Tensor) or arg == "alibi":
+                    if self.cache_key_arguments.get(arg, None) is None:
+                        self.cache_key_arguments[arg] = []
+                    self.cache_key_arguments[arg].append(kwargs[arg])
+                continue
+            # copy positional arguments, positional arguments are sensitive for their order, be cautious!
+            # Most models in HF has avoid this, but some models still use positional arguments other than
+            # hidden_states, chatglm2-6b etc.
+            for idx, item in enumerate(args):
+                if (idx + 1) > len(self.cache_positional_arguments):
+                    # initialize
+                    self.cache_positional_arguments.append([])
+                self.cache_positional_arguments[idx].append(item)
+            raise ValueError
+
+        # Step1: fetch the embeddings and other layers before the transformer stack.
+        if not self.layer_wise:
+            for embedding_name, embedding_layer in self.gptq_related_blocks["embeddings"].items():
+                embedding_layer = embedding_layer.to(self.device)
+
+        # Step2: modify the first transformer block's forward function to obtain inputs for calibration
+        if not self.layer_wise:
+            self.gptq_related_blocks["transformers"][0] = self.gptq_related_blocks["transformers"][0].to(self.device)
+        forward_cache = self.gptq_related_blocks["transformers"][0].forward
+        self.gptq_related_blocks["transformers"][0].forward = partial(
+            forward, self.gptq_related_blocks["transformers"][0]
+        )
+
+        # Step3: run forward to obtain calibration datasets
+        logger.info("Collecting calibration inputs...")
+        for batch in tqdm(self.dataloader):
+            batch = move_input_to_device(batch, self.device)
+            try:
+                if isinstance(batch, tuple) or isinstance(batch, list):
+                    self.model(batch[0])
+                elif isinstance(batch, dict):
+                    self.model(**batch)
+                else:
+                    self.model(batch)
+            except ValueError:
+                pass
+        # output inp data shape
+        logger.info("All calibration data's shape =>")
+        # check all hidden_states shape
+        try:
+            for hidden_states in self.cache_positional_arguments[0]:
+                logger.info(hidden_states.shape)
+        except:
+            pass
+        logger.info("Done.")
+
+        # Step 4: restore original forward function, relocate layers back to cpu.
+        self.gptq_related_blocks["transformers"][0].forward = forward_cache
+        if not self.layer_wise:
+            self.gptq_related_blocks["transformers"][0] = self.gptq_related_blocks["transformers"][0].cpu()
+            for embedding_name, embedding_layer in self.gptq_related_blocks["embeddings"].items():
+                embedding_layer.to(self.device)
+        torch.cuda.empty_cache()
+        # end
+        logger.info("GPTQ quantization prepared.")
+
+    def gather_single_batch_from_dict(self, data_dict, idx):
+        # obtain a set of keyword input from cache
+        single_batch = {}
+        for k, v in data_dict.items():
+            single_batch[k] = data_dict[k][idx]
+        return single_batch
+
+    def gather_single_batch_from_list(self, data_list, idx):
+        # obtain a set of keyword input from cache
+        single_batch = []
+        for data_item in data_list:
+            single_batch.append(data_item[idx])
+        return single_batch
+
+    def update_blockwise_hidden_states(self, outs):
+        if "hidden_states" in self.cache_key_arguments:
+            self.cache_key_arguments["hidden_states"] = outs[:]
+        else:
+            self.cache_positional_arguments[0] = outs[:]
+
+    @torch.no_grad()
+    def execute_quantization(self, means=None, stds=None, model_path=None):
+        """Run quantization."""
+        # Step1: prepare quantization (calibration datasets)
+
+        logger.info("Begin ====>")
+        self.pre_quantization()
+
+        # Step2: run gptq quantization in a transformer block-wise manner.
+        gptq_config = {}
+        tblock_length = len(self.gptq_related_blocks["transformers"])
+        for block_idx in range(tblock_length):
+            logger.info(f"Quantizing layer {block_idx + 1} / {tblock_length}..")
+            transformer_block = self.gptq_related_blocks["transformers"][block_idx]  # .to(self.device)
+            # Step2.1: obtain all layers (Linear, Conv2d, etc) in the block which can be quantized.
+            sub_layers = find_layers(transformer_block)
+            sub_layers_to_quant = {}
+            for layer_name, layer_obj in sub_layers.items():
+                # filter sub_layers with included layer_names in self.weight_config
+                full_layer_name = self.get_full_layer_name(layer_name, block_idx)
+                # if self.weight_config.get(full_layer_name, None) == None:
+                if self.get_layer_config(full_layer_name) is None:
+                    logger.warning(f"{full_layer_name} can be quantized " + "but excluded from quantization configs.")
+                else:
+                    sub_layers_to_quant[layer_name] = layer_obj
+            del sub_layers
+            sub_layers = sub_layers_to_quant
+            # Step 2.2: Initialize GPTQ quantizers for collected layers.
+            gptq_for_this_block = {}
+            # initialize gptq quantizer for every layer in a transformer block
+            for layer_name in sub_layers:
+                # weight_config_this_layer = self.weight_config.get(
+                #     self.get_full_layer_name(layer_name, block_idx), None
+                # )
+                full_layer_name = self.get_full_layer_name(layer_name, block_idx)
+                weight_config_this_layer = self.get_layer_config(full_layer_name)
+                if self.layer_wise:
+                    from ..torch_utils.layer_wise_quant.utils import load_value
+
+                    W = load_value(self.model, full_layer_name + ".weight", model_path)
+                else:
+                    W = sub_layers[layer_name].weight.data.clone()
+
+                gptq_for_this_block[layer_name] = GPTQ(sub_layers[layer_name], W, self.device)
+                # gptq_for_this_block[layer_name].quantizer = Quantizer()
+                gptq_for_this_block[layer_name].quantizer.configure(
+                    weight_config_this_layer["wbits"],
+                    weight_config_this_layer["perchannel"],
+                    weight_config_this_layer["sym"],
+                    weight_config_this_layer["mse"],
+                )
+
+            # Step 2.3: modify forward functions to hook inputs data (used in gptq execution)
+            def add_batch(_name):
+                def tmp(_, inp, out):
+                    gptq_for_this_block[_name].add_batch(inp[0].data, out.data)  # noqa: F821
+
+                return tmp
+
+            handles = []  # register handles which add inputs and outputs to gptq object
+            for layer_name in sub_layers:
+                handles.append(sub_layers[layer_name].register_forward_hook(add_batch(layer_name)))
+            idx = self.cache_key_arguments.pop("i")
+            # import pdb;pdb.set_trace()
+            for j in range(len(self.dataloader)):
+                cache_keyword_batch = self.gather_single_batch_from_dict(self.cache_key_arguments, j)
+                cache_positional_batch = self.gather_single_batch_from_list(self.cache_positional_arguments, j)
+                out = transformer_block(*cache_positional_batch, **cache_keyword_batch)[0]
+            self.cache_key_arguments["i"] = idx
+            for h in handles:
+                h.remove()
+            # Step 2.4: everything is prepared, so start quantization!
+            for layer_name in sub_layers:
+                # weight_config_this_layer = self.weight_config.get(
+                #     self.get_full_layer_name(layer_name, block_idx), None
+                # )
+                weight_config_this_layer = self.get_layer_config(self.get_full_layer_name(layer_name, block_idx))
+                logger.info(f"Quantizing layer {layer_name}")
+                if self.layer_wise:
+                    from ..torch_utils.layer_wise_quant.utils import load_value
+
+                    full_layer_name = self.get_full_layer_name(layer_name, block_idx)
+                    W = load_value(self.model, full_layer_name + ".weight", model_path)
+                else:
+                    W = sub_layers[layer_name].weight.data.clone()
+                scale, zp, Q = gptq_for_this_block[layer_name].fasterquant(
+                    W,
+                    blocksize=weight_config_this_layer["block_size"],
+                    percdamp=weight_config_this_layer["percdamp"],
+                    groupsize=weight_config_this_layer["group_size"],
+                    act_order=weight_config_this_layer["act_order"],
+                )
+                if self.layer_wise:
+                    from ..torch_utils.layer_wise_quant.utils import (
+                        LWQ_WORKSPACE,
+                        clean_module_weight,
+                        load_value,
+                        set_module_tensor_to_device,
+                    )
+
+                    sub_layer = sub_layers[layer_name]
+                    full_layer_name = self.get_full_layer_name(layer_name, block_idx)
+                    for n, p in sub_layer.named_parameters():
+                        param_name = full_layer_name + "." + n
+                        value = load_value(self.model, param_name, model_path)
+                        set_module_tensor_to_device(self.model, param_name, self.device, value)
+                    sub_layer.weight.data = Q
+                    torch.save(sub_layer.state_dict(), LWQ_WORKSPACE + f"/{full_layer_name}.pt")
+                    clean_module_weight(sub_layer)
+                else:
+                    sub_layers[layer_name].weight.data = Q
+                gptq_config[self.get_full_layer_name(layer_name, block_idx)] = {"scale": scale}
+                if not weight_config_this_layer["sym"]:
+                    gptq_config[self.get_full_layer_name(layer_name, block_idx)]["zero"] = zp
+                if weight_config_this_layer["act_order"]:  # save perm for restoring the weights
+                    gptq_config[self.get_full_layer_name(layer_name, block_idx)]["perm"] = gptq_for_this_block[
+                        layer_name
+                    ].perm
+                gptq_for_this_block[layer_name].free()
+
+            # Step 2.5: replace output data with quantized weights
+            outs = []
+            idx = self.cache_key_arguments.pop("i")
+            for j in range(len(self.dataloader)):
+                cache_keyword_batch = self.gather_single_batch_from_dict(self.cache_key_arguments, j)
+                cache_positional_batch = self.gather_single_batch_from_list(self.cache_positional_arguments, j)
+                out = transformer_block(*cache_positional_batch, **cache_keyword_batch)[0]
+                outs.append(out)
+            self.cache_key_arguments["i"] = idx
+            if self.layer_wise:
+                self.gptq_related_blocks["transformers"][block_idx] = transformer_block
+            else:
+                self.gptq_related_blocks["transformers"][block_idx] = transformer_block.cpu()
+            del gptq_for_this_block
+            torch.cuda.empty_cache()
+            # iteratively replace the input with output, thus layerwise quantization can continue.
+            self.update_blockwise_hidden_states(outs)
+            logger.info("------------------------------")
+
+        logger.info("Quantization done")
+        self.model.config.use_cache = self.use_cache
+
+        # obtain model (all weight only quantization API function should return)
+        for k, v in gptq_config.items():
+            for m, n in v.items():
+                gptq_config[k][m] = n.tolist()
+        return self.model, gptq_config
+
+
+class GPTQ:
+    """
+    Please refer to:
+    GPTQ: Accurate Post-training Compression for Generative Pretrained Transformers (https://arxiv.org/abs/2210.17323)
+    """
+
+    def __init__(self, layer, W, device="cpu"):
+        self.layer = layer
+        self.device = device
+        # W = layer.weight.data.clone()
+        if isinstance(self.layer, nn.Conv2d) or isinstance(self.layer, nn.Conv1d):
+            W = W.flatten(1)
+        if isinstance(self.layer, transformers.Conv1D):
+            W = W.t()
+        self.rows = W.shape[0]  # output channels
+        self.columns = W.shape[1]  # input channels
+        self.H = torch.zeros((self.columns, self.columns), device=self.device)
+        self.nsamples = 0
+        self.quantizer = Quantizer()
+        self.perm = None  # act_order choice
+
+    def add_batch(self, inp, out):
+        # if DEBUG:
+        #     self.inp1 = inp
+        #     self.out1 = out
+        if len(inp.shape) == 2:
+            inp = inp.unsqueeze(0)
+        tmp = inp.shape[0]
+        if isinstance(self.layer, nn.Linear) or isinstance(self.layer, transformers.Conv1D):
+            if len(inp.shape) == 3:
+                inp = inp.reshape((-1, inp.shape[-1]))
+            inp = inp.t()
+        # TODO: llm's transformer sequential with nn.conv2d is currently not under test
+        # if isinstance(self.layer, nn.Conv2d):
+        #     unfold = nn.Unfold(
+        #         self.layer.kernel_size,
+        #         dilation=self.layer.dilation,
+        #         padding=self.layer.padding,
+        #         stride=self.layer.stride
+        #     )
+        #     inp = unfold(inp)
+        #     inp = inp.permute([1, 0, 2])
+        #     inp = inp.flatten(1)
+        self.H *= self.nsamples / (self.nsamples + tmp)
+        self.nsamples += tmp
+        # inp = inp.float()
+        inp = math.sqrt(2 / self.nsamples) * inp.float()
+        # self.H += 2 / self.nsamples * inp.matmul(inp.t())
+        self.H += inp.matmul(inp.t())  # H = X*X, which should be a sysm matrix
+
+    def fasterquant(self, W, blocksize=128, percdamp=0.01, groupsize=-1, act_order=False):
+        # W = self.layer.weight.data.clone()
+        weight_shape, weight_dtype = W.shape, W.data.dtype
+        if isinstance(self.layer, nn.Conv2d):
+            W = W.flatten(1)
+        if isinstance(self.layer, transformers.Conv1D):
+            W = W.t()
+        W = W.float()
+
+        tick = time.time()
+
+        if not self.quantizer.ready():
+            self.quantizer.find_params(W, weight=True)
+
+        H = self.H
+        del self.H
+        dead = torch.diag(H) == 0
+        H[dead, dead] = 1
+        W[:, dead] = 0  # such channel makes no contribution to quantization computation
+
+        # rearrange considering the diag's value
+        if act_order:
+            perm = torch.argsort(torch.diag(H), descending=True)
+            W = W[:, perm]
+            H = H[perm][:, perm]
+            self.perm = perm.clone()
+
+        Losses = torch.zeros_like(W)
+        Q = torch.zeros_like(W)
+
+        damp = percdamp * torch.mean(torch.diag(H))
+        diag = torch.arange(self.columns, device=self.device)
+        H[diag, diag] += damp  # add a average value of
+        H = torch.linalg.cholesky(H)
+        H = torch.cholesky_inverse(H)
+        H = torch.linalg.cholesky(H, upper=True)
+        Hinv = H
+
+        scale = []
+        zero = []
+
+        for i1 in range(0, self.columns, blocksize):
+            i2 = min(i1 + blocksize, self.columns)
+            count = i2 - i1
+
+            W1 = W[:, i1:i2].clone()
+            Q1 = torch.zeros_like(W1)
+            Err1 = torch.zeros_like(W1)
+            Losses1 = torch.zeros_like(W1)
+            Hinv1 = Hinv[i1:i2, i1:i2]
+
+            for i in range(count):  # within a block, channel wise
+                w = W1[:, i]
+                d = Hinv1[i, i]
+
+                if groupsize != -1:
+                    if (i1 + i) % groupsize == 0:
+                        self.quantizer.find_params(W[:, (i1 + i) : (i1 + i + groupsize)], weight=True)
+                        scale.append(self.quantizer.scale)
+                        zero.append(self.quantizer.zero)
+
+                q = quantize(w.unsqueeze(1), self.quantizer.scale, self.quantizer.zero, self.quantizer.maxq).flatten()
+                Q1[:, i] = q
+                Losses1[:, i] = (w - q) ** 2 / d**2
+
+                err1 = (w - q) / d
+                W1[:, i:] -= err1.unsqueeze(1).matmul(Hinv1[i, i:].unsqueeze(0))
+                Err1[:, i] = err1
+
+            Q[:, i1:i2] = Q1
+            Losses[:, i1:i2] = Losses1 / 2
+
+            W[:, i2:] -= Err1.matmul(Hinv[i1:i2, i2:])
+
+            # if DEBUG:
+            #     self.layer.weight.data[:, :i2] = Q[:, :i2]
+            #     self.layer.weight.data[:, i2:] = W[:, i2:]
+            #     logger.info(f"{torch.sum((self.layer(self.inp1) - self.out1) ** 2)}")
+            #     logger.info(f"{torch.sum(Losses)}")
+
+        if str(self.device).startswith("cuda"):
+            torch.cuda.synchronize()
+        logger.info(f"time {(time.time() - tick)}")
+        logger.info(f"error {torch.sum(Losses).item()}")
+
+        if act_order:
+            invperm = torch.argsort(perm)
+            Q = Q[:, invperm]
+
+        if isinstance(self.layer, transformers.Conv1D):
+            Q = Q.t()
+        # self.layer.weight.data = Q.reshape(self.layer.weight.shape).to(self.layer.weight.data.dtype)
+        Q = Q.reshape(weight_shape).to(weight_dtype)
+        if DEBUG:
+            logger.info(f"{torch.sum((self.layer(self.inp1) - self.out1) ** 2)}")
+
+        if scale == []:
+            scale.append(self.quantizer.scale)
+            zero.append(self.quantizer.zero)
+        scale = torch.cat(scale, dim=1)
+        zero = torch.cat(zero, dim=1)
+        return scale, zero, Q
+
+    def free(self):
+        if DEBUG:
+            self.inp1 = None
+            self.out1 = None
+        self.H = None
+        self.Losses = None
+        self.Trace = None
+        torch.cuda.empty_cache()
+
+
+class Quantizer(nn.Module):
+    def __init__(self, shape=1):
+        super(Quantizer, self).__init__()
+        self.register_buffer("maxq", torch.tensor(0))
+        self.register_buffer("scale", torch.zeros(shape))
+        self.register_buffer("zero", torch.zeros(shape))
+
+    def configure(self, bits, perchannel=False, sym=True, mse=False, norm=2.4, grid=100, maxshrink=0.8, trits=False):
+        self.maxq = torch.tensor(2**bits - 1)
+        self.perchannel = perchannel
+        self.sym = sym
+        self.mse = mse
+        self.norm = norm
+        self.grid = grid
+        self.maxshrink = maxshrink
+        if trits:
+            self.maxq = torch.tensor(-1)
+
+    def find_params(self, x, weight=False):
+        dev = x.device
+        self.maxq = self.maxq.to(dev)
+
+        shape = x.shape
+        if self.perchannel:
+            if weight:
+                x = x.flatten(1)
+            else:
+                if len(shape) == 4:
+                    x = x.permute([1, 0, 2, 3])
+                    x = x.flatten(1)
+                if len(shape) == 3:
+                    x = x.reshape((-1, shape[-1])).t()
+                if len(shape) == 2:
+                    x = x.t()
+        else:
+            x = x.flatten().unsqueeze(0)
+
+        tmp = torch.zeros(x.shape[0], device=dev)
+        xmin = torch.minimum(x.min(1)[0], tmp)
+        xmax = torch.maximum(x.max(1)[0], tmp)
+
+        if self.sym:
+            xmax = torch.maximum(torch.abs(xmin), xmax)
+            tmp = xmin < 0
+            if torch.any(tmp):
+                xmin[tmp] = -xmax[tmp]
+        tmp = (xmin == 0) & (xmax == 0)
+        xmin[tmp] = -1
+        xmax[tmp] = +1
+
+        if self.maxq < 0:
+            self.scale = xmax
+            self.zero = xmin
+        else:
+            self.scale = (xmax - xmin) / self.maxq
+            if self.sym:
+                self.zero = torch.full_like(self.scale, (self.maxq + 1) / 2)
+            else:
+                self.zero = torch.round(-xmin / self.scale)
+
+        if self.mse:
+            best = torch.full([x.shape[0]], float("inf"), device=dev)
+            for i in range(int(self.maxshrink * self.grid)):
+                p = 1 - i / self.grid
+                xmin1 = p * xmin
+                xmax1 = p * xmax
+                scale1 = (xmax1 - xmin1) / self.maxq
+                zero1 = torch.round(-xmin1 / scale1) if not self.sym else self.zero
+                q = quantize(x, scale1.unsqueeze(1), zero1.unsqueeze(1), self.maxq)
+                q -= x
+                q.abs_()
+                q.pow_(self.norm)
+                err = torch.sum(q, 1)
+                tmp = err < best
+                if torch.any(tmp):
+                    best[tmp] = err[tmp]
+                    self.scale[tmp] = scale1[tmp]
+                    self.zero[tmp] = zero1[tmp]
+        if not self.perchannel:
+            if weight:
+                tmp = shape[0]
+            else:
+                tmp = shape[1] if len(shape) != 3 else shape[2]
+            self.scale = self.scale.repeat(tmp)
+            self.zero = self.zero.repeat(tmp)
+
+        if weight:
+            shape = [-1] + [1] * (len(shape) - 1)
+            self.scale = self.scale.reshape(shape)
+            self.zero = self.zero.reshape(shape)
+            return
+        if len(shape) == 4:
+            self.scale = self.scale.reshape((1, -1, 1, 1))
+            self.zero = self.zero.reshape((1, -1, 1, 1))
+        if len(shape) == 3:
+            self.scale = self.scale.reshape((1, 1, -1))
+            self.zero = self.zero.reshape((1, 1, -1))
+        if len(shape) == 2:
+            self.scale = self.scale.unsqueeze(0)
+            self.zero = self.zero.unsqueeze(0)
+
+    # def quantize(self, x):
+    #     if self.ready():
+    #         return quantize(x, self.scale, self.zero, self.maxq)
+    #     return x
+
+    # def enabled(self):
+    #     return self.maxq > 0
+
+    def ready(self):
+        return torch.all(self.scale != 0)