--- conflicted
+++ resolved
@@ -190,7 +190,6 @@
         m.weight.data.copy_(q_weight)
     return model
 
-<<<<<<< HEAD
 def gptq_quantize(model, weight_config = {}, dataloader = None, device = None):
     """Run weight-only quantization with """
     assert isinstance(model, torch.nn.Module), "only support torch module"
@@ -199,7 +198,6 @@
     quantization_data = gptq_quantizer.execute_quantization()
     logger.info("GPTQ quantizing done.")
     return model # 
-=======
 
 def get_module_input_output(model, module_hook_config={}, dataloader=None, iters=-1, 
                             calib_func=None):
@@ -556,5 +554,4 @@
     logger.info("Quantizing the AWQ optimized fp32 model")
     model = rtn_quantize(model, weight_config=weight_config)
     logger.info("AWQ quantization is done.")
-    return model
->>>>>>> 2562f298
+    return model