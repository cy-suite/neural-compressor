#
# -*- coding: utf-8 -*-
#
# Copyright (c) 2023 Intel Corporation
#
# Licensed under the Apache License, Version 2.0 (the "License");
# you may not use this file except in compliance with the License.
# You may obtain a copy of the License at
#
#    http://www.apache.org/licenses/LICENSE-2.0
#
# Unless required by applicable law or agreed to in writing, software
# distributed under the License is distributed on an "AS IS" BASIS,
# WITHOUT WARRANTIES OR CONDITIONS OF ANY KIND, either express or implied.
# See the License for the specific language governing permissions and
# limitations under the License.
#

import copy
import json
try:
    from neural_compressor.utils.utility import LazyImport
    torch = LazyImport('torch')
    from ...utils import logger
except:
    import torch
    import logging
    logger = logging.getLogger()
from collections import UserDict, defaultdict


def move_input_to_device(input, device=torch.device('cpu')):
    if isinstance(input, dict) or isinstance(input, UserDict):
        for inp in input.keys():
            input[inp] = input[inp].to(device) \
                if isinstance(input[inp], torch.Tensor) else input[inp]

    elif isinstance(input, list) or isinstance(input, tuple):
        input_res, prev_size = [], None
        for inp in input:
            if prev_size:
                if isinstance(inp, torch.Tensor):
                    if inp.size() == prev_size:
                        input_res.append(inp.to(device))
                else:
                    if torch.tensor(inp).size == prev_size:
                        input_res.append(inp)
            else:
                input_res.append(inp.to(device) \
                    if isinstance(inp, torch.Tensor) else inp)
            prev_size = torch.tensor(inp).size()
        input = input_res
    else:
        input = input.to(device)  # pylint: disable=no-member
    return input


##TODO potential bug, data type
def forward_wrapper(model, input, device=torch.device('cpu')):
    input = move_input_to_device(input, device)
    if isinstance(input, dict) or isinstance(input, UserDict):
        output = model(**input)
    elif isinstance(input, list) or isinstance(input, tuple):
        output = model(*input)
    else:
        output = model(input)
    return output


def model_forward(model, dataloader, iters, device):
    try:
        cnt = 0
        for idx, (input, label) in enumerate(dataloader):
            output = forward_wrapper(model, input, device)
            cnt += 1
            if iters != -1 and cnt >= iters:
                break
    except Exception as e:
        cnt = 0
        for idx, input in enumerate(dataloader):
            output = forward_wrapper(model, input, device)
            cnt += 1
            if iters != -1 and cnt >= iters:
                break


def model_forward_per_sample(model, sample, device):
    try:
        output = forward_wrapper(model, sample, device)
        return output

    except Exception as e:
        output = forward_wrapper(model, sample[0], device)
        return output


def quant_dequant_w(m, num_bits=8, scheme='sym'): 
    eps = torch.finfo(torch.float32).eps
    if isinstance(m, torch.nn.Linear):
        x = m.weight
        tmp = torch.zeros(torch.max(x, dim=1).values.size())
        if scheme == 'sym':
            q_min, q_max = -2. ** (num_bits - 1), 2. ** (num_bits - 1) - 1.
            x_max = torch.max(torch.abs(x), dim=1).values
            scale = x_max / (float(q_max - q_min) / 2)
        else:
            q_min, q_max = 0, 2. ** num_bits - 1.
            x_max = torch.maximum(torch.max(x, dim=1).values, tmp)
            x_min = torch.minimum(torch.min(x, dim=1).values, tmp)
            scale = (x_max - x_min) / (2 ** num_bits - 1)

        scale = torch.clip(scale, min=eps)

        if scheme == 'sym':
            bias = 0
        else:
            bias = torch.round(0 - (torch.min(x, dim=1).values) / scale)
            bias = bias.unsqueeze(dim=-1)
        scale = scale.unsqueeze(dim=-1)
        q_x = torch.round(x / scale + bias)
        q_x.clamp_(q_min, q_max)
        return (q_x - bias) * scale
    elif isinstance(m, torch.nn.Conv2d):
        x = m.weight
        x = torch.permute(x, (0, 2, 3, 1))
        x = x.reshape(-1, x.shape[-1])
        tmp = torch.zeros(torch.max(x, dim=0).values.size())
        if scheme == 'sym':
            q_min, q_max = -2. ** (num_bits - 1), 2. ** (num_bits - 1) - 1.
            x_max = torch.max(torch.abs(x), dim=0).values
            scale = x_max / (2 ** (num_bits - 1) - 1)
        else:
            q_min, q_max = 0, 2. ** num_bits - 1.
            x_max = torch.maximum(torch.max(x, dim=0).values, tmp)
            x_min = torch.minimum(torch.min(x, dim=0).values, tmp)
            scale = (x_max - x_min) / (2 ** num_bits - 1)
        scale = torch.clip(scale, min=eps)
        if scheme == 'sym':
            bias = 0
        else:
            bias = torch.round(0 - (torch.min(x, dim=0).values) / scale)
            bias = bias.unsqueeze(dim=0)
        scale = scale.unsqueeze(dim=0)

        q_x = x / scale + bias
        q_x.clamp_(q_min, q_max).round_()
        q_dq_x = (q_x - bias) * scale
        q_dq_x = q_dq_x.view(m.weight.shape[0], m.weight.shape[2], m.weight.shape[3], m.weight.shape[1])
        q_dq_x = torch.permute(q_dq_x, (0, 3, 1, 2))
        return q_dq_x
    else:
        logger.warning("unsupported layer type, please have a check")


def quant_dequant_x(x, min_x=None, max_x=None, num_bits=8):
    eps = torch.finfo(torch.float32).eps
    q_min, q_max = 0, 2. ** num_bits - 1.
    if max_x == None or min_x == None:
        max_x = torch.max(x)
        min_x = torch.min(x)
    else:
        max_x = torch.max(max_x)
        min_x = torch.min(min_x)
    scale = (max_x - min_x) / (2 ** num_bits - 1)
    scale = torch.clip(scale, min=eps)
    bias = torch.round((0 - min_x) / scale)
    q_x = torch.round(x / scale + bias)
    q_x.clamp_(q_min, q_max)
    return scale * (q_x - bias)


def get_module(model, key):
    """Get module from model by key name

    Args:
        model (torch.nn.Module): original model
        key (str): module name to be replaced
    """
    attrs = key.split('.')
    module = model
    for attr in attrs:
        try:
            attr = int(attr)
            module = module[attr]
        except:
            module = getattr(module, attr)
    return module


def set_module(model, key, new_module):
    """Set new module into model by key name

    Args:
        model (torch.nn.Module): original model
        key (str): module name to be replaced
        new_module (torch.nn.Module): new module to be inserted
    """
    attrs = key.split('.')
    module = model
    for attr in attrs[:-1]:
        try:
            attr = int(attr)
            module = module[attr]
        except:
            module = getattr(module, attr)
    setattr(module, attrs[-1], new_module)


def cal_scale(input_max, weights, alpha, scale_type="orig"):
    if scale_type == "orig":  # same as the paper
        weights = torch.cat(weights, dim=0)
        weight_max = torch.max(torch.abs(weights), dim=0)[0]
        input_power = torch.pow(input_max, alpha)
        logger.debug(f"{max(input_max)}, {min(input_max)}")
        weight_power = torch.pow(weight_max, 1 - alpha)
        scale = torch.clip(input_power / weight_power, min=1e-5)
        scale[input_power == 0] = 1.0
        if input_power.size() == weight_power.size():
            scale[weight_power == 0] = 0.0  ##FIXME
        return scale



class WrapperLayer(torch.nn.Module):
    def __init__(self, layer, input_min, input_max, save_q_input=False):
        super(WrapperLayer, self).__init__()
        self.orig_layer = layer
        self.quant = False
        self.q_input = None
        self.fp32_output = None
        self.input_max = input_max
        self.input_min = input_min
        self.weight_scale = None
        self.input_scale = None
        self.save_q_input = save_q_input

    def enable_quant(self):
        self.quant = True

    def disable_quant(self):
        self.quant = False

    def update_scale(self, input_scale, weight_scale):
        self.input_scale = input_scale
        self.weight_scale = weight_scale

    ##TODO better tradeoff performance and memory, currently it's too slow
    def q_dq_forward(self, x, input_scale, weight_scale):
        layer_copy = copy.deepcopy(self.orig_layer)
        if weight_scale != None:
            layer_copy.weight *= weight_scale
        q_dq_weight = quant_dequant_w(layer_copy)
        layer_copy.weight.data.copy_(q_dq_weight)
        if input_scale == None:
            x = quant_dequant_x(x, self.input_min, self.input_max)
        else:
            x = input_scale * x
            x = quant_dequant_x(x, self.input_min * input_scale, self.input_max * input_scale)  ##FIXME
        output = layer_copy(x)
        return output

    def forward(self, x):
        if self.quant:
            # self.q_input = x * scale ##save the q_input
            if self.save_q_input:
                self.q_input = x
            output = self.q_dq_forward(x, self.input_scale, self.weight_scale)

        else:
            output = self.orig_layer(x)
        self.output = output
        return output


class TorchSmoothQuant:
    """
    Fake input channel quantization, for more details please refer to
    [1] SmoothQuant: Accurate and Efficient
    Post-Training Quantization for Large Language Models
    [2] SPIQ: Data-Free Per-Channel Static Input Quantization
    Currently, we only handle the layers whose smooth scale could be absorbed, we will support other layers later.
    We only support inplace mode which means the model weights will be changed, you can call recover function
    to recover the weights if needed
    """

    def __init__(self, model, dataloader, example_inputs=None, q_func=None, traced_model=None):
        """
        :param model: Torch model :param dataloader: Calibration dataloader :param traced_model: A specific model
        shares the same architecture as the model and could be traced by torch.jit. If not supplied, we use model
        instead.
        """
        self.model = model
        if not isinstance(self.model, torch.nn.Module):
            return
        device, dtype = self._get_device()
        self.model = self.model.to(device)
        self.model.eval()
        self.device = device
        self.dtype = dtype
        self.dataloader = dataloader
        self.example_inputs = example_inputs
        self.q_func = q_func
        self.input_values = {}
        self.output_values = {}
        self.input_maxes = {}
        self.input_mins = {}
        self.input_maxes_abs = {}
        self.traced_model = traced_model
        if self.traced_model == None:
            self.traced_model = self.model
        self.weight_scale_info = {}
        self.absorb_scales_info = {}
        self.insert_mul = False
        self.allow_absorb = True
        self.record_max_info = False
        self.max_value_info = {} # to record max values for alpha tune
        self.self_absorb_layers = {}
        self.absorb_to_layer = {}
        self.adjust_alpha_space = False

    def _get_device(self):
        """
        Get the model device
        :return:Model device
        """
        for _, p in self.model.named_parameters():
            return p.data.device, p.data.dtype

    def _save_input_pc_hook(self, name, percentile=100):
        """
        A forward hook to save input max of a module
        :param name: the module name
        :return: A hook function
        """

        def save_input_hook(module, inputs, outputs):
            if name not in self.input_maxes.keys():
                self.input_maxes[name] = []
                self.input_mins[name] = []
                self.input_maxes_abs[name] = []
            input = inputs[0]
            ##TODO check input channel is correct
            if len(module.weight.shape) == 4:  ##conv3d or conv1d not supported now, need better way
                input = input.permute(0, 2, 3, 1)
            input = input.reshape(-1, input.shape[-1])
            max_tensor = torch.max(input, dim=0)[0]
            min_tensor = torch.min(input, dim=0)[0]
            k_index = int(input.shape[0] * percentile / 100)
            res, _ = torch.kthvalue(torch.abs(input), k_index, dim=0)
            ##res = torch.max(torch.abs(input),dim=0)[0]
            self.input_maxes_abs[name].append(res)
            self.input_maxes[name].append(max_tensor)
            self.input_mins[name].append(min_tensor)

        return save_input_hook

    def _save_input_output_hook(self, name):
        """
        A forward hook to save input and output values of a module
            param name: the module name
            return: A hook function
        """

        def save_input_output_hook(module, inputs, outputs):
            input = inputs[0]
            cnt = 32
            if name in self.input_values.keys() and len(self.input_values[name]) < cnt:
                self.input_values[name].append(input)
                self.output_values[name].append(outputs)
            if name not in self.input_values.keys():
                self.input_values[name] = [input]  ##TODO save more,like 8
                self.output_values[name] = [outputs]  ##TODO do not save output

        return save_input_output_hook

    def _add_input_output_observer(self):
        input_output_modules = {}
        hook_layer_names = []
        for key in self.absorb_to_layer:
            hook_layer_names += self.absorb_to_layer[key]
        for name in hook_layer_names:
            input_output_modules[name] = get_module(self.model, name)
        for key in input_output_modules.keys():
            hook_func = self._save_input_output_hook(key)
            hook_handle = input_output_modules[key].register_forward_hook(hook_func)
            self.hook_handles.append(hook_handle)

    def _add_min_max_observer(self, modules, percentile=100):
        """
        :param modules: the modules which the observer will insert to
        :return:
        """
        self.hook_handles = []
        for key in modules.keys():
            hook_func = self._save_input_pc_hook(key, percentile)
            hook_handle = modules[key].register_forward_hook(hook_func)
            self.hook_handles.append(hook_handle)


    def _remove_observer(self):
        """
        remove the observer from the model
        :return:
        """
        for hook_handle in self.hook_handles:
            hook_handle.remove()

    def _calibrate(self, absorb_to_layer, calib_iter, percentile, save_input_output=False):
        """
        :param absorb_to_layer: A dict,key is the absorb layer, val is a list of the to be smoothed layer
        :param calib_iter: Data size for calibration
        :return: A dict that saved the layer name and the channel-wise max value info
        """
        ##hook all the module
        hook_modules = {}
        for n, module in self.model.named_modules():
            if module.__class__.__name__.split(".")[-1] in self.op_types:
                hook_modules[n] = module

        self._add_min_max_observer(hook_modules, percentile)
        if save_input_output:
            self._add_input_output_observer()

        self._dump_min_max(calib_iter=calib_iter)
        self._remove_observer()
        return self.input_maxes_abs

    def _dump_min_max(self, calib_iter=100):
        """
        Dump min max per channel information, the min max value will be saved in input_maxes attribute
        :param calibration_method: only support min_max currently
        :param calib_iter: Sample size for calibration
        :return:
        """
        if self.q_func:
            self.q_func(self.model)
        else:
            assert self.dataloader, "Please set dataloader for calibration."
            model_forward(self.model, self.dataloader, calib_iter, self.device)
        ##stack
        for key in self.input_maxes.keys():
            max_val = self.input_maxes[key]
            max_val = torch.stack(max_val, dim=0)
            min_val = self.input_mins[key]
            min_val = torch.stack(min_val, dim=0)
            self.input_maxes[key] = torch.max(max_val, dim=0)[0]
            self.input_mins[key] = torch.min(min_val, dim=0)[0]
            self.input_maxes_abs[key] = torch.max(torch.stack(self.input_maxes_abs[key], dim=0), dim=0)[0]


    def _reshape_in_channel_to_last(self, layer_name):
        """
        Move the input channel to the last dim
        :param layer_name: Layer name
        :return: The reshaped weight
        """
        layer = get_module(self.model, layer_name)
        if layer.__class__.__name__ == "WrapperLayer":
            layer = layer.orig_layer

        weight = layer.weight  ##TODO oc*ic, support transposed conv
        if len(weight.shape) == 4:
            weight = weight.permute(0, 2, 3, 1)
            weight = weight.reshape(-1, weight.shape[-1])
        return weight

    def _reshape_scale_for_weight(self, layer, scale):
        """
        reshape the scale for weight input channel, depthwise output channel
        :param layer:  torch module
        :param scale: orig scale
        :return: reshaped scale
        """
        if hasattr(layer, "orig_layer"):
            layer = layer.orig_layer
        if isinstance(layer, torch.nn.Conv2d) and layer.groups > 1:  ##only depthwise conv could hit here
            scale = scale.view(scale.shape[0], 1, 1, 1)  ##mount on output channel

        elif isinstance(layer, torch.nn.Conv2d):
            scale = scale.view(1, scale.shape[0], 1, 1)

        elif isinstance(layer, torch.nn.Linear):
            scale = scale.view(1, scale.shape[0])

        return scale

    def _reshape_scale_for_input(self, layer, scale):
        """
        reshape the scale for input feature in channel
        :param layer:
        :param scale:
        :return:
        """
        if hasattr(layer, "orig_layer"):
            layer = layer.orig_layer
        if isinstance(layer, torch.nn.Conv2d):
            scale = scale.view(1, scale.shape[0], 1, 1)

        elif isinstance(layer, torch.nn.Linear):
            scale = scale.view(1, scale.shape[0])

        return scale

    def _scale_layer_weight(self, layer_name, scale):  ##input channel
        """
        Scale the layer weights at input channel, depthwise conv output channel
        :param layer_name: The layer name
        :param scale: The scale to be multiplied
        :return:
        """
        layer = get_module(self.model, layer_name)
        if layer.__class__.__name__ == "SQLinearWrapper":
            return scale # weigth update is done in SQLinearWrapper initialization
        scale = self._reshape_scale_for_weight(layer, scale)
        layer.weight = torch.nn.Parameter(layer.weight * scale)
        return scale

    def _absorb_scales(self, layer_name, scale, alpha=0.5):  ##output channel
        """
        Absorb the scale to the layer at output channel
        :param layer_name: The module name
        :param scale: The scale to be absorbed
        :param alpha_key: The alpha passed to SQLinearWrapper
        :return:
        """
        layer = get_module(self.model, layer_name)
        if self.insert_mul:
            if layer.__class__.__name__ == "SQLinearWrapper":
                layer._recover_sq_linear()
                set_module(self.model, layer_name, layer.sq_linear)  ##recover
            else:
                from .model_wrapper import SQLinearWrapper
                input_minmax = [self.input_mins[layer_name], self.input_maxes[layer_name]]
                new_module = SQLinearWrapper(layer, scale, input_minmax, alpha)
                set_module(self.model, layer_name, new_module)
            return

        if not self.allow_absorb:
            return  ## change the code style due to too many if/else statements in the following

        ##if self.allow absorb
        if layer.__class__.__name__ == 'WrapperLayer':
            layer = layer.orig_layer
        if isinstance(layer, torch.nn.BatchNorm2d) or isinstance(layer, torch.nn.GroupNorm) or \
                isinstance(layer, torch.nn.InstanceNorm2d):
            if layer.affine:
                layer.weight *= scale
                layer.bias *= scale
            else:
                layer.affine = True
                weight = torch.ones(layer.num_features, device=self.device, dtype=self.dtype) * scale
                layer.weight = torch.nn.Parameter(
                    weight, requires_grad=False)
                bias = torch.zeros(layer.num_features, device=self.device, dtype=self.dtype)
                layer.bias = torch.nn.Parameter(bias, requires_grad=False
                                                )
        elif isinstance(layer, torch.nn.LayerNorm):
            if layer.elementwise_affine:
                layer.weight *= scale
                layer.bias *= scale
            else:
                layer.elementwise_affine = True
                weight = torch.ones(layer.num_features, device=self.device, dtype=self.dtype) * scale
                layer.weight = torch.nn.Parameter(
                    torch.ones(weight, requires_grad=False))
                bias = torch.zeros(layer.num_features, device=self.device, dtype=self.dtype)
                layer.bias = torch.nn.Parameter(
                    bias, requires_grad=False)

        elif isinstance(layer, torch.nn.Conv2d):
            ##the order could not be changed
            if hasattr(layer, "bias") and (layer.bias != None):
                layer.bias *= scale
            scale = scale.view(scale.shape[0], 1, 1, 1)
            layer.weight *= scale

        elif isinstance(layer, torch.nn.Linear):
            if hasattr(layer, "bias") and (layer.bias != None):
                layer.bias *= scale
            scale = scale.view(scale.shape[0], 1)
            layer.weight *= scale

        elif layer.__class__.__name__ == "LlamaRMSNorm" \
                or layer.__class__.__name__ == "T5LayerNorm":  ##quite tricky
            layer.weight *= scale

        else:
            logger.warning(f"found unsupported layer {type(layer)}, try to multiply scale to "
                           f"weight and bias directly, this may introduce accuracy issue, please have a check ")
            if hasattr(layer, "weight") and layer.weight != None:
                layer.weight *= scale
            if hasattr(layer, "bias") and layer.bias != None:
                layer.bias *= scale

    def _cal_scales(self, absorb_to_layer, input_maxes, alpha=0.5, tuning=False):
        """
       cal the adjsut scales
       :param absorb_to_layer: A dict mapping absorb layer to smooth quantized layer
       :param input_maxes: The channel-wise input max info for layers
       :param alpha: Alpha value to balance the quantization difficulty of activation and weight, a float of a dict
       :return:
       """
        absorb_to_input_maxes = {}
        for key in absorb_to_layer.keys():
            layer_name = absorb_to_layer[key][0]
            absorb_to_input_maxes[key] = input_maxes[layer_name]

        weight_scales_info = {}
        absorb_scales_info = {}
        for index, key in enumerate(absorb_to_layer.keys()):
            if isinstance(alpha, float):
                alpha_tmp = alpha
            elif isinstance(alpha, dict):
                alpha_tmp = alpha[key]
            if alpha_tmp < 0:
                scale = torch.ones((1), device=self.device)
            else:
                input_max = absorb_to_input_maxes[key]
                layer_names = absorb_to_layer[key]
                weights = []
                for layer_name in layer_names:
                    weight = self._reshape_in_channel_to_last(layer_name)
                    weights.append(weight)
                
                weight_max_per_channel = torch.max(torch.abs(torch.cat(weights, dim=0)), dim=0)[0]
                if self.record_max_info and not tuning:
                    # the input of layers with same absorb layer is the same.
                    input_minmax = [self.input_mins[layer_names[0]], self.input_maxes[layer_names[0]]]
                    self.max_value_info[key] = {}
                    self.max_value_info[key]['alpha'] = alpha_tmp
                    self.max_value_info[key]['input_minmax'] = input_minmax
                    self.max_value_info[key]['weight_max'] = weight_max_per_channel
                    self.max_value_info[key]['absorbed_layer'] = layer_names
                    continue                

                scale = cal_scale(input_max, weights, alpha_tmp)
            absorb_scales_info[key] = 1.0 / scale
            absorb_scales_info[key][scale == 0] = 0
            layer_names = absorb_to_layer[key]
            for layer_name in layer_names:
                ##self._scale_layer_weight(layer_name, scale)
                weight_scales_info[layer_name] = scale
        return absorb_scales_info, weight_scales_info

    def _adjust_parameters(self, absorb_to_layer, input_maxes, alpha=0.5, tuning=False):
        """
        adjust the weights and biases
        :param absorb_to_layer: A dict mapping absorb layer to smooth quantized layer
        :param input_maxes: The channel-wise input max info for layers
        :param alpha: Alpha value to balance the quantization difficulty of activation and weight, a float of a dict
        :return:
        """
        absorb_scales_info, weight_scales_info = self._cal_scales(absorb_to_layer, input_maxes, alpha, tuning)
        if not absorb_scales_info or not weight_scales_info:
            return weight_scales_info, absorb_scales_info 
        for index, key in enumerate(absorb_to_layer.keys()):
            if isinstance(alpha, float):
                alpha_tmp = alpha
            elif isinstance(alpha, dict):
                alpha_tmp = alpha[key]
            absorb_scale = absorb_scales_info[key]
            self._absorb_scales(key, absorb_scale, alpha_tmp)
            layer_names = absorb_to_layer[key]
            for layer_name in layer_names:
                self._scale_layer_weight(layer_name, weight_scales_info[layer_name])
        return weight_scales_info, absorb_scales_info

    def _check_need_calibration(self, alpha, percentile, op_types,
                                scales_per_op, calib_iter):
        """
        check need calibration or not
        :param alpha: current alpha
        :param percentile: current percentile
        :param op_types: current op_types
        :param scales_per_op: current scales_per_op
        :param calib_iter:: current scales_per_op
        :return:
        """
        need_calib = True
        if len(self.input_maxes) == 0:  ## the first time
            need_calib = True
            self.alpha = alpha
            self.percentile = percentile
            self.op_types = op_types
            self.scales_per_op = scales_per_op
            self.calib_iter = calib_iter
            return need_calib

        if self.percentile == percentile and self.op_types == op_types \
                and self.scales_per_op == scales_per_op and self.calib_iter == calib_iter:
            if isinstance(alpha, float):
                need_calib = False
            elif self.alpha == "auto":
                need_calib = False

        self.alpha = alpha
        self.percentile = percentile
        self.op_types = op_types
        self.scales_per_op = scales_per_op
        self.calib_iter = calib_iter
        return need_calib

    def _get_auto_loss(self, output, output_q, loss_type="abs", loss_alpha=1.0):
        """Get the loss for auto tuning
        :param output: Fp32 output for one layer
        :param output_q: Quant output for one layer
        :param loss_type: The type of loss
        :param loss_alpha: Loss alpha i for mean scale error
        :return: A tensor of the loss
        """
        if len(output.shape) <= 2:
            max_value = torch.max(torch.abs(output))
        else:
            max_value = torch.max(torch.abs(output.reshape(output.shape[0], -1)), dim=-1).values
            max_value = torch.clip(max_value, 1e-5)
        output = output / max_value  ##FIXME need copy not replace
        output_q = output_q / max_value
        if loss_type == "nsr":
            output[output == 0] = 1e-5
            loss = torch.sum(torch.log(1.0 + torch.abs(output - output_q) / torch.abs(output)))
            return loss
        elif loss_type == "abs":
            return torch.sum(
                torch.pow(torch.abs(output - output_q),
                          0.5))
        else:
            return torch.sum((output - output_q) ** 2)

    def _get_sq_layer_names(self):
        """Get the all the hook sq layer
        :return: All the sq layer names
        """
        ##TODO this may not fit for folding=False
        module_names = []
        for key in self.absorb_to_layer:
            module_names += self.absorb_to_layer[key]
        return module_names

    def _get_all_hook_module_names(self):
        module_names = []
        for n, module in self.model.named_modules():
            if module.__class__.__name__.split(".")[-1] in self.op_types:
                module_names.append(n)
        return module_names

    def _qdq_model_wrapper_for_auto(self, save_q_input=False):
        """Wrapper all the module with qdq
        :return:
        """
        module_names = self._get_all_hook_module_names()
        self.to_unwrap_module_names = module_names
        for name in module_names:
            module = get_module(self.model, name)
            set_module(self.model, name, WrapperLayer(module, self.input_mins[name],
                                                      self.input_maxes[name],
                                                      save_q_input=save_q_input))

    def _qdq_model_unwrapper_for_auto(self):
        module_names = self.to_unwrap_module_names 
        for name in module_names:
            module = get_module(self.model, name)
            # print(name, flush=True)
            set_module(self.model, name, module.orig_layer)

    def _change_qdq_for_auto(self, enable=True):
        module_names = self._get_all_hook_module_names()
        for name in module_names:
            name = name.split('.orig_layer')[0]
            module = get_module(self.model, name)
            if enable:
                module.enable_quant()
            else:
                module.disable_quant()

    def _update_scales_for_auto(self, absorb_scales, weight_scales):
        for key in self.absorb_to_layer.keys():
            layer_names = self.absorb_to_layer[key]
            for layer_name in layer_names:
                layer = get_module(self.model, layer_name)
                input_scale = absorb_scales[key]
                weight_scale = weight_scales[layer_name]
                input_scale = self._reshape_scale_for_input(layer, input_scale)
                weight_scale = self._reshape_scale_for_weight(layer, weight_scale)
                layer.update_scale(input_scale, weight_scale)  ##FIXME

    def _get_one_sample_auto_loss(self, input, alpha_space, orig_best_alpha, input_maxes):
        self._change_qdq_for_auto(enable=False)

        forward_wrapper(self.model, input, self.device)  ##disable quant and get fp32 output
        module_names = self._get_sq_layer_names()
        fp32_output = {}
        for name in module_names:
            module = get_module(self.model, name)
            fp32_output[name] = module.output
            module.output = None
        self._change_qdq_for_auto(enable=True)
        absorb_input_scales, weight_scales = self._cal_scales(self.absorb_to_layer, input_maxes, \
            orig_best_alpha, tuning=True)
        self._update_scales_for_auto(absorb_input_scales, weight_scales)
        forward_wrapper(self.model, input, self.device)  ##save quant_input
        loss_alphas = {}
        for name in module_names:
            module = get_module(self.model, name)
            loss = self._get_auto_loss(fp32_output[name], module.output)
            cur_alpha = orig_best_alpha
            if isinstance(orig_best_alpha, dict):
                cur_alpha = orig_best_alpha[name]
            key_name = str(cur_alpha)
            loss_alphas[name] = {key_name: loss}
        # for name in module_names:
        #     loss_alphas[name]={}
        for alpha in alpha_space:
            absorb_input_scales, weight_scales = self._cal_scales(self.absorb_to_layer, input_maxes, alpha, tuning=True)
            self._update_scales_for_auto(absorb_input_scales, weight_scales)
            for name in module_names:
                losses = loss_alphas[name]
                if str(alpha) in losses.keys():
                    continue
                module = get_module(self.model, name)
                output = module.q_dq_forward(module.q_input, module.input_scale, module.weight_scale)
                loss = self._get_auto_loss(fp32_output[name], output)
                loss_alphas[name][str(alpha)] = loss
        return loss_alphas

    def _get_best_alpha(self, absorb_to_layer, loss_alphas, shared_criterion):
        def dict_to_list(dic):
            res = []
            for key in dic.keys():
                res.append((key, dic[key]))
            return res

        best_alpha = {}
        for ln_name in absorb_to_layer.keys():
            layer_names = absorb_to_layer[ln_name]
            cur_shared_criterion = shared_criterion
            if len(layer_names) == 1:
                cur_shared_criterion = "min"
            if cur_shared_criterion == "mean":
                loss_tmp = {}
                for alpha in loss_alphas[layer_names[0]].keys():
                    if alpha not in loss_tmp.keys():
                        loss_tmp[alpha] = 0
                    for layer_name in layer_names:
                        loss_tmp[alpha] += loss_alphas[layer_name][alpha]
                res = dict_to_list(loss_tmp)
                res.sort(key=lambda x: x[1])

                best_alpha[ln_name] = float(res[0][0])

            elif cur_shared_criterion == 'min' or cur_shared_criterion == 'max':
                tmp_best_alpha = []
                for layer_name in layer_names:
                    res = dict_to_list(loss_alphas[layer_name])
                    res.sort(key=lambda x: x[1])
                    tmp_best_alpha.append(float(res[0][0]))
                if cur_shared_criterion == 'min':
                    best_alpha[ln_name] = min(tmp_best_alpha)
                else:
                    best_alpha[ln_name] = max(tmp_best_alpha)

            else:
                raise NotImplementedError
        return best_alpha


    def _auto_tune_alpha_new(self, input_maxes, auto_calib_iter=32, alpha_min=0.3, alpha_max=0.7, alpha_step=0.05,
                             shared_criterion='min'):
        """
        Perform alpha-tuning to obtain layer-wise optimal alpha values and adjust parameters accordingly.
        This function takes quantization of the former layers into consideration when qdq one layer
        Also, it reduces the memory usage at the cost of increasingtuning time
        TODO may have compatibility issue when setting folding=True
        :param input_maxes:
        :param auto_calib_iter:
        :param alpha_min:
        :param alpha_max:
        :param alpha_step:
        :param shared_criterion:
        :return:
        """
        logger.info("start sq auto tuning")
        alpha_scale = 100
        alpha_space = list(range(round(alpha_min * alpha_scale), round((alpha_max + alpha_step) * alpha_scale),
                                 round(alpha_step * alpha_scale)))
        alpha_space = [alpha / alpha_scale for alpha in alpha_space]
        ##wrapper new module
        self._qdq_model_wrapper_for_auto(save_q_input=True)
        ##set alpha to 0.5 as default
        default_alpha = alpha_space[len(alpha_space) // 2]
        if 0.5 in alpha_space:
            default_alpha = 0.5
        absorb_input_scales, weight_scales = self._cal_scales(self.absorb_to_layer, input_maxes,
                                                              default_alpha, tuning=True)
        self._update_scales_for_auto(absorb_input_scales, weight_scales)
        loss_alphas = {}
        cnt = 0
        multiply_factor = auto_calib_iter // 4 if auto_calib_iter >= 4 else auto_calib_iter

        best_alphas = default_alpha
        if not self.dataloader:
            self._qdq_model_unwrapper_for_auto()
            return best_alphas

        for idx, input in enumerate(self.dataloader):
            if isinstance(input, tuple):
                input = input[0]
            best_alphas_per_module = best_alphas
            if isinstance(best_alphas, dict):
                for key in self.absorb_to_layer.keys():
                    layer_names = self.absorb_to_layer[key]
                    for layer_name in layer_names:
                        best_alphas_per_module[layer_name] = best_alphas_per_module[key]

            loss_tmp = self._get_one_sample_auto_loss(input, alpha_space, best_alphas_per_module, input_maxes)
            if loss_alphas == {}:
                loss_alphas = loss_tmp
            else:
                for key in loss_alphas.keys():
                    cur_loss = loss_alphas[key]
                    for alpha_key in cur_loss.keys():
                        cur_loss[alpha_key] += loss_tmp[key][alpha_key]
            if isinstance(input, list): 
                input = move_input_to_device(input, self.device)
                for inp in input:
                    cnt += inp.shape[0]
            else:
                cnt += input.shape[0]

            if cnt % multiply_factor == 0 and (auto_calib_iter - cnt) >= multiply_factor:
                best_alphas = self._get_best_alpha(self.absorb_to_layer, loss_alphas, shared_criterion)
                for key in best_alphas.keys():
                    logger.info(f"{cnt // multiply_factor},{key}:{best_alphas[key]}")
                absorb_input_scales, weight_scales = self._cal_scales(self.absorb_to_layer, input_maxes,
                                                                      best_alphas, tuning=True)
                self._update_scales_for_auto(absorb_input_scales, weight_scales)
                loss_alphas = {}##TODO check need to remove this one
            if cnt >= auto_calib_iter:
                break

        best_alphas = self._get_best_alpha(self.absorb_to_layer, loss_alphas, shared_criterion)
        for key in best_alphas.keys():
            logger.info(f"final {key}:{best_alphas[key]}")
        self._qdq_model_unwrapper_for_auto()
        logger.info("auto tuning done")
        return best_alphas


    def transform(self, alpha=0.5, folding=False, percentile=100, op_types=['Linear', 'Conv2d'],
                  scales_per_op=False, calib_iter=100,
                  auto_alpha_args={'alpha_min': 0.0, 'alpha_max': 1.0, 'alpha_step': 0.1, 'shared_criterion': 'mean'}):
        """
        The main entry of smooth quant
        :param alpha: Alpha value to balance the quantization difficulty of activation and weight, please refer
        to the paper for more details
        :param folding: whether insert mul(False) or just allow foldable layers(True) for SmoothQuant
        :param percentile: remove the activation outlier when calculating the scale
        :param op_types: The op typed to be smooth quantized
        :param scales_per_op: Not supported now
        :param calib_iter: Data size for calibration
        :return: A FP32 model with the same architecture as the orig model but with different weight which will be
        benefit to quantization
        """
        if not isinstance(self.model, torch.nn.Module):
            logger.warning("smooth quant is ignored since the model is not a torch module")
            return self.model

        logger.info("call new sq")  ##TODO need to remove later
        if folding:
            self.insert_mul, self.allow_absorb = False, True
        else:
            self.insert_mul, self.allow_absorb = True, False
        if isinstance(alpha, float) and (alpha < 0 or alpha > 1):
            logger.warning("reset alpah to in range [0.0, 1.0]")
            import numpy
            alpha = numpy.clip(alpha, 0.0, 1.0)

        self.recover()
        need_calibration = self._check_need_calibration(alpha, percentile, op_types, scales_per_op, calib_iter)
        with torch.no_grad():
            input_maxes_abs = self.input_maxes_abs
            if need_calibration:  ##avoid multiple calibaration during tuning if the only difference is alpha
                if self.insert_mul:
                    self.self_absorb_layers = self._get_all_layer_names()  # TODO: only support linear now.
                    # fetch modules with the same input
                    group_modules = self._trace(op_types, skip_unsupported_layers=False)
                    for k, v in group_modules.items():
                        # use one input for qkv
                        for i in v:
                            if i in self.self_absorb_layers:
                                self.self_absorb_layers.pop(i)
                        self.self_absorb_layers[v[0]] = v
                    logger.debug(f"self_absorb_layers:{self.self_absorb_layers}")
                if self.allow_absorb:
                    self.absorb_to_layer, no_absorb_layers = self._trace(
                        op_types)  ##TODO we need to insert mul layer for no_absorb_layers later
                    if self.absorb_to_layer == None and no_absorb_layers == None:
                        return self.model

                # remove self.self_absorb_layers if it exists in self.absorb_to_layer
                for k, v in self.absorb_to_layer.items():
                    for i in v:
                        if i in self.self_absorb_layers:
                            self.self_absorb_layers.pop(i)
                self.absorb_to_layer.update(self.self_absorb_layers)

                if self.absorb_to_layer == None and no_absorb_layers == None:
                    logger.warning("sorry, could not trace the model, smooth quant is ignored")
                    logger.warning("if you are using huggingface model,"
                                   "you could set torchscript to True ")
                    return self.model
                save_input_output = False if alpha == "auto" else True
                # if alpha == "auto":
                #     save_input_output = True

                input_maxes_abs = self._calibrate(self.absorb_to_layer, calib_iter, percentile, save_input_output)

                # Check if input_maxes match self.absorb_to_layer 
                # (due to self._get_all_layer_names use layer tree instead of forward_path)
                if not folding:
                    diff_modules = set(self.absorb_to_layer.keys()).difference(input_maxes_abs.keys())
                    for d in diff_modules:
                        del self.absorb_to_layer[d]

                if alpha == 'auto':
                    self.alpha_per_layer = self._auto_tune_alpha_new(input_maxes_abs, auto_calib_iter=32,
                                                                     **auto_alpha_args)  ##save the alpha

            if alpha == 'auto':
                alpha = self.alpha_per_layer
            example_inputs = self._get_example_input()
            if example_inputs != None:
                out_pre_sq = model_forward_per_sample(self.model, example_inputs, self.device)

            if self.record_max_info:
                # max_info is recorded in self.max_value_info
                self._adjust_parameters(self.absorb_to_layer, input_maxes_abs, alpha)
                self.model._smoothquant_optimized = False
                return self.model

            self.weight_scale_info, self.absorb_scales_info = self._adjust_parameters(self.absorb_to_layer,
                                                                                      input_maxes_abs, alpha)
            
            self.model._smoothquant_optimized = True
            if example_inputs != None:
                # Check mathematical equivelancy
                out_post_sq = model_forward_per_sample(self.model, example_inputs, self.device)

                if not self.output_is_equal(out_post_sq, out_pre_sq):
                    logger.warning(
                        "Mathematical equivelancy of Smoothquant is not preserved. "
                        "Please kindly report this issue to https://github.com/intel/neural-compressor.")
            else:
                logger.warning(" Could not get example input, equivelancy check is skipped")

            self.input_values, self.output_values = {}, {}
            return self.model

    def output_is_equal(self, out1, out2, atol=1e-04):
        try:
            if isinstance(out1, tuple):
                return all(torch.all(torch.isclose(out1[i], out2[i], atol=atol)) for i in range(len(out1)))
            elif isinstance(out1, dict):
                return all(torch.all(torch.isclose(out1[k], out2[k], atol=atol)) for k in out1.keys())
            elif isinstance(out1, torch.Tensor):
                return torch.all(torch.isclose(out1, out2, atol=atol))
            return False
        except:
            logger.warning("Automatically check failed, Please check equivelancy manually "
                           "between out_pre_sq and out_post_sq if necessary.")
            return True

    def recover(self):
        """
        recover the model weights
        :return:
        """
        with torch.no_grad():
            for key in self.weight_scale_info:
                self._scale_layer_weight(key, 1.0 / self.weight_scale_info[key])
            for key in self.absorb_scales_info:
                self._absorb_scales(key, 1.0 / self.absorb_scales_info[key])
            self.weight_scale_info = {}  ##clear the data
            self.absorb_scales_info = {}

    def _get_all_layer_names(self, op_types=['Linear']):
        """
        Try the model to find the layers which can be smooth quantized.
        :param op_types: The op types to be smooth quantized
        :return:
        self_absorb_layer: A dict, absorb layer name (itself): layers to be smooth quantized
        """
        self_absorb_layer = {}
        for name, module in self.model.named_modules():
            for op_type in op_types:
                if op_type == str(module.__class__.__name__):
                    self_absorb_layer[name] = [name]
        # remove duplicate Linear if Linear is wrapped by Linear
        key_list = list(self_absorb_layer.keys())
        key_list.sort()
        duplicate_list = []
        for i, k1 in enumerate(key_list):
            for k2 in key_list[i+1:]:
                if k1 in k2:
                    duplicate_list.append(k1)
        for i in duplicate_list:
            self_absorb_layer.pop(i)
        return self_absorb_layer

    def _get_example_input(self):
        if self.dataloader == None and self.example_inputs == None:
            return None
        if self.example_inputs is None:
            ##assert self.dataloader, "Please provide dataloader or example_inputs"
            for idx, input in enumerate(self.dataloader):
                self.example_inputs = input
                break

        return self.example_inputs

    def _trace(self, op_types, skip_unsupported_layers=True):
        """
        Try the model to find the layers which can be smooth quantized.
        :param op_types: The op types to be smooth quantized
        :return:
        absorb_to_layer: A dict, absorb layer name:layers to be smooth quantized
        no_absorb_layers: A list saving the layers which could not find the absorb layer
        """
        tg = GraphTrace()
        self._get_example_input()
        absorb_to_layer, no_absorb_layers = tg.get_absorb_to_layer(
            self.traced_model, self.example_inputs, op_types, 
            skip_unsupported_layers=skip_unsupported_layers
        )
        if not skip_unsupported_layers:
            return absorb_to_layer
        if absorb_to_layer == None and no_absorb_layers == None:
            logger.warning("sorry, could not trace the model, smooth quant is skipped")
            logger.warning("if you are using huggingface model,"
                            "you could set torchscript to True "
                            "when loading the model or set the return_dict to False")
        elif absorb_to_layer == {}:
            logger.warning("could not find any layer to be absorbed")
        else:
            to_absorb_cnt = 0
            for key, item in absorb_to_layer.items():
                to_absorb_cnt += len(item)
            logger.info(
                f" {to_absorb_cnt} out of {to_absorb_cnt + len(no_absorb_layers)} "
                f"layers could be absorbed in smooth quant")
        return absorb_to_layer, no_absorb_layers


def get_parent(node, all_parents=False):
    if node.inputs() == None:
        return None
    elif len(list(node.inputs())) == 0:
        return None
    if not all_parents:
        return list(node.inputs())[0].node()
    else:
        return list(node.inputs())


class GraphTrace:
    """
    """

    def __init__(self):
        self.supported_torch_module_to_aten = {
            "Linear": "aten::linear",
            "Conv2d": "aten::_convolution",
            "ConvTranspose2d": "aten::_convolution",
            "LayerNorm": "aten::layer_norm",
            "BatchNorm2d": "aten::batch_norm",
            "GroupNorm": "aten::group_norm",
            "InstanceNorm2d": "aten::instance_norm",
            "LlamaRMSNorm": "aten::mul",
            "T5LayerNorm": "aten::mul",
            "LPLayerNorm": "aten::layer_norm"  ##mpt_chat
        }

        ##TODO potential bug, need to check only have one bug
        ##TODO, must statisfy af(x)=f(ax),current skip layer may be incomplete
        self.skip_ops_to_find_absorb = ["aten::to",
                                        "aten::relu",
                                        "aten::leaky_relu",
                                        "aten::hardtanh"
                                        ]

        self.could_absorb_layers = ["aten::layer_norm", "aten::batch_norm", "aten::linear", "aten::_convolution",
                                    "aten::group_norm",
                                    "aten::instance_norm",
                                    "aten::mul"]  ##TODO,suppport more norm

    def trace(self, model, dummy_input):
        traced_model = None
        optimize_numerics = False
        if hasattr(model, "device"):
            orig_device = model.device
        else:
            orig_device = "cpu"
        if orig_device != "cpu":
            model = model.to("cpu")
            dummy_input = move_input_to_device(dummy_input, "cpu")
        if isinstance(dummy_input, dict) or isinstance(dummy_input, UserDict):
            try:
                traced_model = torch.jit.trace(model, example_kwarg_inputs=dict(dummy_input), strict=False)
                traced_model = torch.jit.freeze(traced_model.eval(), optimize_numerics=optimize_numerics)
            except Exception as e:
                logger.warning(e)
                logger.warning("Jit trace in GraphTrace failed, absorb layer detection is skipped")
        else:
            try:
                traced_model = torch.jit.trace(model, dummy_input, strict=False)
                traced_model = torch.jit.freeze(traced_model.eval(), optimize_numerics=optimize_numerics)
            except:
                try:
                    traced_model = torch.jit.trace(model, dummy_input[0], strict=False)
                    traced_model = torch.jit.freeze(traced_model.eval(), optimize_numerics=optimize_numerics)
                except Exception as e:
                    logger.warning(e)
<<<<<<< HEAD
                    logger.warning("Jit trace in GraphTrace failed, absorb layer detection is skipped")
=======
                    logger.info("Jit trace in GraphTrace failed, absorb layer detection is skipped")
        if orig_device != "cpu":
            model = model.to(orig_device)
>>>>>>> 36d0bcb5
        return traced_model

    def get_nodes(self, traced_model, op_types=['Linear']):
        if isinstance(op_types, str):
            op_types = [op_types]
        nodes = []
        for node in traced_model.graph.nodes():
            node_type = node.kind()
            for op_type in op_types:
                if node_type == op_type:
                    nodes.append((node, op_type))
                    break
        return nodes

    def get_prev_absorb_layer(self, nodes):
        prev_absorb_layer = []
        for node in nodes:
            parent = get_parent(node)
            while 1:
                if parent.kind() in self.skip_ops_to_find_absorb:
                    parent = get_parent(parent)
                    continue
                if parent.kind() in self.could_absorb_layers:

                    parent_out_kinds = []
                    for val_user in list(parent.outputs())[0].uses():
                        next_node = val_user.user
                        parent_out_kinds.append(next_node.kind())
                    parent_out_kinds = set(parent_out_kinds)
                    parent_out_kinds.discard('aten::size')

                    if parent_out_kinds == parent_out_kinds.intersection(self.could_absorb_layers):
                        prev_absorb_layer.append(parent)
                    elif parent_out_kinds.intersection(self.skip_ops_to_find_absorb):
                        res = self.skip_op_absorb_helper(parent)
                        prev_absorb_layer.append(parent) if res else prev_absorb_layer.append(None)
                    else: # When parent to multiple ops, sq transformation could be wrong.
                        prev_absorb_layer.append(None)
                else:
                    prev_absorb_layer.append(None)
                break
        return prev_absorb_layer


    def skip_op_absorb_helper(self, parent_node):
        for val_user in list(parent_node.outputs())[0].uses():
            next_node = val_user.user
            if next_node.kind() == 'aten::size':
                continue
            elif next_node.kind() in self.could_absorb_layers:
                continue
            elif next_node.kind() in self.skip_ops_to_find_absorb:
                node_res = self.skip_op_absorb_helper(next_node)
                if not node_res:
                    return False
            else:
                return False
        return True

    def mapping_torch_module_to_aten(self, op_types):
        res = []
        for op in op_types:
            if op not in self.supported_torch_module_to_aten.keys():
                logger.warning(f"{op} is not supported in smooth quant, ignoring...")
                continue
            res.append(self.supported_torch_module_to_aten[op])
        res = list(set(res))
        return res

    def _check_valid_conv(self, module):
        """
        remove group conv except depthwise conv
        :param module:
        :return:
        """
        if not isinstance(module, torch.nn.Conv2d):
            return True
        if module.groups > 1:
            if module.in_channels == module.out_channels and \
                    module.groups == module.in_channels:
                return True
            else:
                return False
        return True

    def get_absorb_to_layer(self, model, example_input, op_types, skip_unsupported_layers=True):
        traced_model = self.trace(model, example_input)
        if traced_model == None:
            return None, None

        aten_op_types = self.mapping_torch_module_to_aten(op_types)
        nodes_types = self.get_nodes(traced_model, aten_op_types)
        nodes = [node_type[0] for node_type in nodes_types]
        nodes_prev_absorb = self.get_prev_absorb_layer(nodes)
        absorb_to_layer = {}
        no_absorb_layers = []
        for index, absorb in enumerate(nodes_prev_absorb):
            if absorb == None:
                no_absorb_layers.append(
                    '.'.join(nodes[index].scopeName().split('/')[-1].split('.')[1:]))
                continue
            node = nodes[index]
            layer_name = '.'.join(node.scopeName().split('/')[-1].split('.')[1:])
            absorb_name = '.'.join(absorb.scopeName().split('/')[-1].split('.')[1:])
            if layer_name == "" or absorb_name == "":
                continue
            if absorb_name in absorb_to_layer.keys():
                absorb_to_layer[absorb_name].append(layer_name)
            else:
                absorb_to_layer[absorb_name] = [layer_name]
        if skip_unsupported_layers:
            absorb_to_layer = self.remove_unsupported_layers(model, absorb_to_layer, no_absorb_layers)
        return absorb_to_layer, no_absorb_layers

    def remove_unsupported_layers(self, model, absorb_to_layer, no_absorb_layers):
        res = {}
        for key in absorb_to_layer.keys():
            absorb_layer = get_module(model, key)
            layer_type = absorb_layer.__class__.__name__
            if layer_type not in self.supported_torch_module_to_aten.keys():
                no_absorb_layers.extend(absorb_to_layer[key])
                continue
            supported = True
            for layer_name in absorb_to_layer[key]:
                layer = get_module(model, layer_name)
                layer_type = layer.__class__.__name__
                if (layer_type not in self.supported_torch_module_to_aten.keys()) or not self._check_valid_conv(layer):
                    supported = False
                    no_absorb_layers.extend(absorb_to_layer[key])
                    break
            if supported:
                res[key] = absorb_to_layer[key]
        return res


def update_sq_scale(ipex_config_path, smoothquant_scale_info):
    """update ipex_config.json with smoothquant scale info generated by our algorithm.
    Args:
        ipex_config_path (str): a path to temporary ipex_config.json file.
        smoothquant_scale_info (dict): a dict contains smoothquant scale info.
    """
    with open(ipex_config_path, 'r') as f:
        ipex_config = json.load(f)
        for module_name, v in ipex_config.items():
            if 'q_op_infos' in v and v['q_op_infos']:
                for op_num, v1 in v['q_op_infos'].items():
                    # update alpha data instead of updating weight scale
                    op_name = v1['fqn']  # fqn always exists even it's empty.
                    if op_name in smoothquant_scale_info:
                        # observers were overridden by the fallback step, setting it back.
                        v1['activation_observer'] = {'name': 'SmoothQuantActivationObserver',
                                                     'smooth_quant_enabled': False, 'dtype': 'torch.quint8',
                                                     'qscheme': 'torch.per_tensor_affine', 'reduce_range': False,
                                                     'quant_min': 0, 'quant_max': 255,
                                                     'alpha': smoothquant_scale_info[op_name]['alpha']
                                                     }
                        v1['weight_observer'] = {'name': 'SmoothQuantWeightObserver',
                                                 'smooth_quant_enabled': False, 'dtype': 'torch.qint8',
                                                 'qscheme': 'torch.per_channel_symmetric', 'reduce_range': False,
                                                 'quant_min': -128, 'quant_max': 127,
                                                 'alpha': smoothquant_scale_info[op_name]['alpha']  # only update alpha
                                                 }
        f.close()
    # overwrite ipex_config_path
    with open(ipex_config_path, 'w') as f1:
        json.dump(ipex_config, f1, indent=4)
        f1.close()
<|MERGE_RESOLUTION|>--- conflicted
+++ resolved
@@ -1219,13 +1219,9 @@
                     traced_model = torch.jit.freeze(traced_model.eval(), optimize_numerics=optimize_numerics)
                 except Exception as e:
                     logger.warning(e)
-<<<<<<< HEAD
                     logger.warning("Jit trace in GraphTrace failed, absorb layer detection is skipped")
-=======
-                    logger.info("Jit trace in GraphTrace failed, absorb layer detection is skipped")
         if orig_device != "cpu":
             model = model.to(orig_device)
->>>>>>> 36d0bcb5
         return traced_model
 
     def get_nodes(self, traced_model, op_types=['Linear']):
