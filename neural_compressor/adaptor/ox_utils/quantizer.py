#!/usr/bin/env python
# -*- coding: utf-8 -*-
#
# Copyright (c) 2021 Intel Corporation
#
# Licensed under the Apache License, Version 2.0 (the "License");
# you may not use this file except in compliance with the License.
# You may obtain a copy of the License at
#
#    http://www.apache.org/licenses/LICENSE-2.0
#
# Unless required by applicable law or agreed to in writing, software
# distributed under the License is distributed on an "AS IS" BASIS,
# WITHOUT WARRANTIES OR CONDITIONS OF ANY KIND, either express or implied.
# See the License for the specific language governing permissions and
# limitations under the License.
#
# -------------------------------------------------------------------------
# Copyright (c) Microsoft Corporation. All rights reserved.
# Licensed under the MIT License. See License.txt in the project root for
# license information.
# --------------------------------------------------------------------------
"""Quantizer for onnx models."""

import copy
import logging
import os

import numpy as np
import onnx
from onnx import TensorProto
from onnx import onnx_pb as onnx_proto
from onnx import shape_inference
from onnxruntime import GraphOptimizationLevel, InferenceSession, SessionOptions

from neural_compressor.adaptor.ox_utils.operators import OPERATORS
from neural_compressor.adaptor.ox_utils.util import (
    QuantizedInitializer,
    QuantizedValue,
    QuantizedValueType,
    ValueInfo,
    __producer__,
    __version__,
    _get_qrange_for_qType,
    cast_tensor,
    dtype_mapping,
    dtype_to_name,
    find_by_name,
    make_dquant_node,
    make_quant_node,
    quantize_data,
    quantize_data_per_channel,
    support_pair,
)
from neural_compressor.model.onnx_model import ONNXModel

logger = logging.getLogger("neural_compressor")


class Quantizer:
    """Quantizer class."""

    def __init__(
        self,
        model,
        q_config,
        mode,
        static,
        quantization_params,
        op_types_to_quantize,
        fallback_list=["fp32"],
        reduce_range=None,
        add_qdq_pair_to_weight=False,
        optypes_to_exclude_output_quant=[],
        dedicated_qdq_pair=False,
        backend="CPUExecutionProvider",
    ):
        """Initialization.

        Args:
            model (ModelProto or ONNXModel): onnx model or onnx model wrapper by neural compressor
            q_config (dict): op-wise quantization config.
            mode (QuantizationMode): quantizaion mode
            static (bool): static or not
            quantization_params (dict): scale and zero point of tensors
            op_types_to_quantize (list): optypes to quantize
            fallback_list (list, optional): fallback data type. Defaults to ['fp32'].
            reduce_range (bool, optional): use 7 bit or not. Defaults to None.
            add_qdq_pair_to_weight (bool, optional): add QDQ pair to weight or not. Defaults to False.
            optypes_to_exclude_output_quant (list, optional): optypes to exclude output quantization. Defaults to [].
            dedicated_qdq_pair (bool, optional): dedicate QDQ pair or not. Defaults to False.
            backend (str, optional): backend of onnxrt adaptor. Defaults to CPUExecutionProvider
        """
        self.model = ONNXModel(model) if not isinstance(model, ONNXModel) else model
        model = (
            onnx.shape_inference.infer_shapes(self.model.model) if not self.model.is_large_model else self.model.model
        )
        self.config = q_config
        self.backend = backend
        self.reduce_range = reduce_range
        self.mode = mode  # QuantizationMode.Value
        self.static = static  # use static quantization for inputs.
        self.fuse_dynamic_quant = False
        self.quantization_params = quantization_params
        self.op_types_to_quantize = op_types_to_quantize
        self.fallback_list = fallback_list
        self.new_nodes = []

        self.opset_version = self.check_opset_version()
        self.value_infos = {vi.name: vi for vi in model.graph.value_info}
        self.value_infos.update({ot.name: ot for ot in model.graph.output})
        self.value_infos.update({it.name: it for it in model.graph.input})
        self.replace_input = []
        self.remove_nodes = []
        # List of quantized weights
        self.quantized_value_map = {}
        self.new_value_info = {}

        # List of recalculated quantize weight for Gather op.
        self.recalculate_quantized_value = []

        # QuantizeRange tensor name and zero tensor name for scale and zero point calculation.
        # Used when static is False
        self.fixed_qrange_uint8_name = "fixed_quantization_range_uint8"
        self.fixed_qrange_int8_name = "fixed_quantization_range_int8"
        # For uint8 data-type, to compute zero point, we subtract rmin from 0 (represented by fixed_zero_name tensor)
        self.fixed_zero_name = "fixed_zero"
        # For int8 data-type, zero point is always zero (represented by fixed_zero_point_name tensor)
        self.fixed_zero_zp_name = "fixed_zero_zp"

        if not self.static:
            self.op_types_to_exclude_output_quantization = op_types_to_quantize
        else:
            self.op_types_to_exclude_output_quantization = optypes_to_exclude_output_quant

        self.add_qdq_pair_to_weight = add_qdq_pair_to_weight
        self.dedicated_qdq_pair = dedicated_qdq_pair

    def check_opset_version(self):
        """Check opset version."""
        ai_onnx_domain = [
            opset for opset in self.model.model.opset_import if not opset.domain or opset.domain == "ai.onnx"
        ]
        if 1 != len(ai_onnx_domain):
            raise ValueError("Failed to find proper ai.onnx domain")
        opset_version = ai_onnx_domain[0].version

        if opset_version > 10:
            self.fuse_dynamic_quant = True
        elif opset_version < 10:
            logger.warning(
                f"Warning: The original model opset version is {opset_version}, which does not support node "
                + "fusions. Please update the model to opset >= 11 for better performance."
            )
            self.model.model.opset_import.remove(ai_onnx_domain[0])
            self.model.model.opset_import.extend([onnx.helper.make_opsetid("", 11)])
            opset_version = 11

        if opset_version < 13 and self.mode == "qdq":
            logger.warning(
                "Per-channel support with QDQ format requires opset version >= 13,"
                " use per-tensor granularity instead"
            )
        return opset_version

    def should_quantize(self, node):
        """Check if node should be quantized."""
        if node.name in self.config and self.config[node.name] not in self.fallback_list:
            return True
        elif (
            node.name.split("_quant")[0] in self.config
            and self.config[node.name.split("_quant")[0]] not in self.fallback_list
        ):
            return True
        else:
            return False

    def quantize_model(self):
        """Quantize onnx model."""
        # step 1: insert q-dq, cast-cast pairs
        self.insert_qdq()

        # step 2: remove redundant pairs -> qdq model
        self.remove_redundant_pairs()

        # step 3: convert q-node-dq to qlinear op if needed
        self.convert_qdq_to_operator_oriented()

        self.merge_dedicated_qdq_pair()

        self.model.remove_unused_nodes()

        self.model.model.producer_name = __producer__
        self.model.model.producer_version = __version__

        return self.model.model

    def merge_dedicated_qdq_pair(self):
        """Merge dedicated Q/DQ pairs."""
        self.remove_nodes = []
        self.replace_input = []
        self.new_nodes = []
        if self.mode == "qdq" and self.dedicated_qdq_pair:
            for node in self.model.nodes():
                if node.op_type in ["QuantizeLinear"]:
                    children = self.model.get_children(node)
                    if len([i for i in children if i.op_type in ["DequantizeLinear"]]) < 2:
                        continue
                    for idx, child in enumerate(children):
                        if child.op_type not in ["DequantizeLinear"]:
                            continue
                        if self.should_quantize(self.model.get_children(child)[0]):
                            inputs = [self.model.get_parents(node)[0].output[0], node.input[1], node.input[2]]
                            self.new_nodes.append(
                                onnx.helper.make_node(
                                    "QuantizeLinear",
                                    inputs,
                                    [node.output[0] + "_" + str(idx)],
                                    node.name + "_" + str(idx),
                                )
                            )
                            self.replace_input.append([child, node.output[0], node.output[0] + "_" + str(idx)])
                        else:
                            self.remove_nodes.append(child)
                            self.replace_input.append(
                                [self.model.get_children(child)[0], child.output[0], node.input[0]]
                            )
                    self.remove_nodes.append(node)
            self.model.remove_nodes(self.remove_nodes)
            self.model.graph().node.extend(self.new_nodes)
            for node, old_input_name, new_input_name in self.replace_input:
                self.model.replace_node_input(node, old_input_name, new_input_name)
            self.model.update()
        elif self.mode != "qdq" or not self.dedicated_qdq_pair:
            target_type = ["QuantizeLinear", "DequantizeLinear"]
            for op_type in target_type:
                for node in self.model.nodes():
                    children = self.model.get_children(node)
                    dq_nodes = [i for i in children if i.op_type == op_type]
                    if len(dq_nodes) < 2 or node.op_type in ["Split"]:
                        continue
                    datas = []
                    for n in dq_nodes:
                        datas.append(
                            [
                                onnx.numpy_helper.to_array(find_by_name(n.input[1], self.model.initializer())),
                                onnx.numpy_helper.to_array(find_by_name(n.input[2], self.model.initializer())),
                            ]
                        )
                    for idx, data in enumerate(datas):
                        repeaded_id = [i for i, item in enumerate(datas[idx:]) if item == data]
                        for i in repeaded_id[1:]:
                            self.remove_nodes.append(dq_nodes[i])
                            self.replace_input.append(
                                [
                                    self.model.get_children(dq_nodes[i])[0],
                                    dq_nodes[i].output[0],
                                    dq_nodes[idx].output[0],
                                ]
                            )
                self.model.remove_nodes(self.remove_nodes)
                self.model.graph().node.extend(self.new_nodes)
                for node, old_input_name, new_input_name in self.replace_input:
                    self.model.replace_node_input(node, old_input_name, new_input_name)
                self.model.update()

        if self.mode == "qdq":
            for node in self.model.nodes():
                if node.op_type in ["QuantizeLinear"] and len(self.model.get_parents(node)) > 0:
                    if "QuantizeLinear" in [sibling.op_type for sibling in self.model.get_siblings(node)]:
                        continue
                    for sibling in self.model.get_siblings(node):
                        if not self.should_quantize(sibling) and sibling.op_type in OPERATORS:
                            for inp_idx in range(len(sibling.input)):
                                if sibling.input[inp_idx] == node.input[0]:
                                    self.replace_input.append(
                                        [sibling, sibling.input[inp_idx], self.model.get_children(node)[0].output[0]]
                                    )
            for node, old_input_name, new_input_name in self.replace_input:
                self.model.replace_node_input(node, old_input_name, new_input_name)
            self.model.update()

    def should_cast(self, node):
        """Check if node should be casted."""
        if node.name in self.config and self.config[node.name] != "fp32":  # pragma: no cover
            parent = self.model.get_parent(node, 0)
            if parent is not None and (parent.op_type != "Cast" or parent.attribute[0].i in [1, 10, 16]):
                return True
            elif parent is None and node.input[0] in self.model.input():
                return True
            return False

    def insert_qdq(self):
        """Insert Q/DQ pairs."""
        for node in self.model.nodes():
            if self.should_quantize(node):
                op_quantizer = OPERATORS[node.op_type](self, node)
                if op_quantizer.quantize_check():
                    op_quantizer.quantize()
            elif self.should_cast(node):  # pragma: no cover
                op_caster = OPERATORS[node.op_type](self, node)
                op_caster.cast()
        self.model.graph().node.extend(self.new_nodes)
        self.model.remove_nodes(self.remove_nodes)

        for node, old_input_name, new_input_name in self.replace_input:
            self.model.replace_node_input(node, old_input_name, new_input_name)
        self.model.update()

    def should_convert(self, node):
        """Check if node should be converted."""
        name = node.name.split("_quant")[0]
        if (
            name in self.config
            and self.config[name] not in self.fallback_list
            and (self.config[name]["activation"]["quant_mode"] == "dynamic" or self.mode != "qdq")
        ):
            return True
        else:
            return False

    def convert_qdq_to_operator_oriented(self):
        """Convert QDQ to QOperator format."""
        self.new_nodes = []
        self.remove_nodes = []
        self.replace_input = []
        for node in self.model.nodes():
            if node.op_type not in ["QuantizeLinear", "DequantizeLinear"] and self.should_convert(node):
                op_converter = OPERATORS[node.op_type](self, node)
                mode = self.config[node.name.split("_quant")[0]]["activation"]["quant_mode"]
                if op_converter.convert_check(mode):
                    op_converter.convert(mode)
        self.model.graph().node.extend(self.new_nodes)
        self.model.remove_nodes(self.remove_nodes)
        for node, old_input_name, new_input_name in self.replace_input:
            self.model.replace_node_input(node, old_input_name, new_input_name)
        self.model.update()

    def remove_redundant_pairs(self):
        """Remove redundant Q/DQ, Cast/Cast pairs."""
        self.remove_nodes = []
        self.replace_input = []
        pairs = [
            ["QuantizeLinear", "DequantizeLinear"],
            ["Cast", "Cast"],
        ]

        def dfs(match_nodes, node, pattern):
            if len(pattern) == 0:
                return
            start_id = 0
            end_id = len(pattern) - 1

            if node.op_type == pattern[end_id]:
                match_nodes.append(node)
            else:
                return

            if start_id == end_id:
                if all([i.op_type in ["QuantizeLinear", "DequantizeLinear"] for i in match_nodes]):
                    pair = [
                        str(find_by_name(i.input[2], self.model.initializer()).data_type) for i in match_nodes[::-1]
                    ]
                    if " ".join(pair) in support_pair and support_pair[" ".join(pair)]:
                        self.replace_input.append(
                            [
                                self.model.get_children(match_nodes[1])[0],
                                match_nodes[1].output[0],
                                match_nodes[0].input[0],
                            ]
                        )

                        self.remove_nodes.append(match_nodes[1])
                        if (
                            all(
                                [
                                    i.op_type in ["QuantizeLinear", "DequantizeLinear"]
                                    for i in self.model.get_children(match_nodes[0])
                                ]
                            )
                            and match_nodes[0].output[0] not in self.model.output()
                        ):
                            self.remove_nodes.append(match_nodes[0])
                else:  # pragma: no cover
                    parent = self.model.get_parents(match_nodes[0])[0]
                    children = self.model.get_children(match_nodes[1])
                    input_dtype = "1"  # float32
                    output_dtype = "1"  # 'float32'
                    outs = None
                    for inp in parent.input:
                        if inp in self.new_value_info:
                            input_dtype = str(self.new_value_info[inp].new_dtype)
                            break
                    for child in children:
                        outs = [out for out in child.output if out in self.new_value_info]
                        if len(outs) > 0:
                            output_dtype = str(self.new_value_info[outs[0]].new_dtype)
                            break
                    if outs is None or len(outs) == 0 or all([not self.should_cast(i) for i in children]):
                        return
                    if (
                        input_dtype == str(match_nodes[1].attribute[0].i)
                        and output_dtype == str(match_nodes[0].attribute[0].i)
                        and " ".join((output_dtype, input_dtype)) in support_pair
                        and support_pair[" ".join((output_dtype, input_dtype))]
                    ):
                        if match_nodes[0] not in self.remove_nodes and all(
                            [
                                i.op_type == "Cast" and str(i.attribute[0].i) == input_dtype
                                for i in self.model.get_children(match_nodes[0])
                            ]
                        ):
                            self.remove_nodes.append(match_nodes[0])
                        if match_nodes[1] not in self.remove_nodes:
                            self.remove_nodes.append(match_nodes[1])
                        for child in children:
                            self.replace_input.append(
                                [
                                    find_by_name(child.name, self.model.model.graph.node),
                                    match_nodes[1].output[0],
                                    match_nodes[0].input[0],
                                ]
                            )
                return

            children = self.model.get_children(node)
            for child in children:
                dfs(copy.deepcopy(match_nodes), child, pattern[:end_id])

        for n in self.model.nodes():
            matched = [i for i in pairs if n.op_type == i[-1]]
            if len(matched) > 0:
                for match_pair in matched:
                    visited_op = []
                    dfs(visited_op, n, match_pair)
        self.model.remove_nodes(self.remove_nodes)
        for node, old_input_name, new_input_name in self.replace_input:
            self.model.replace_node_input(node, old_input_name, new_input_name)
        self.model.update()

    def cast_inputs(self, node, cfg, indices=None):
        """Cast node input dtype."""
        for idx, tensor_name in enumerate(node.input):
            if indices and idx not in indices:
                continue
            initializer = find_by_name(tensor_name, self.model.initializer())
            if initializer is not None:
                if initializer.data_type != onnx_proto.TensorProto.FLOAT:
                    continue
<<<<<<< HEAD
                do_cast = cast_tensor(initializer, cfg)
                if do_cast:
                    self.new_value_info[tensor_name] = ValueInfo(tensor_name, TensorProto.FLOAT, dtype_mapping[cfg])
=======
                do_cast_new_tensor = cast_tensor(initializer, cfg, self.model.is_large_model)
                if do_cast_new_tensor:
                    # add cast initializer and update its name
                    self.model.add_initializer(do_cast_new_tensor)
                    node.input[idx] = do_cast_new_tensor.name

                    # if origin initializer is no more used, remove it
                    self.model.update()
                    input_name_to_nodes = self.model.input_name_to_nodes
                    if initializer.name not in input_name_to_nodes or \
                        len(input_name_to_nodes[initializer.name]) == 0:
                        self.model.remove_initializer(initializer)

                    self.new_value_info[do_cast_new_tensor.name] = ValueInfo(do_cast_new_tensor.name,
                                                                             TensorProto.FLOAT,
                                                                             dtype_mapping[cfg])
>>>>>>> 5288684b
            else:
                if (
                    tensor_name in self.value_infos
                    and self.value_infos[tensor_name].type.HasField("tensor_type")
                    and self.value_infos[tensor_name].type.tensor_type.elem_type != TensorProto.FLOAT
                ):
                    continue
                name = node.name + "_input_cast" + str(idx)
                self.new_nodes.append(
                    onnx.helper.make_node("Cast", [tensor_name], [name], to=dtype_mapping[cfg], name=name)
                )
                node.input[idx] = name
                self.new_value_info[name] = ValueInfo(tensor_name, TensorProto.FLOAT, dtype_mapping[cfg])

    def cast_outputs(self, node, cfg, indices=None):
        """Cast node output dtype."""
        for idx, tensor_name in enumerate(node.output):
            if indices and idx not in indices:
                continue
            if (
                tensor_name in self.value_infos
                and self.value_infos[tensor_name].type.HasField("tensor_type")
                and self.value_infos[tensor_name].type.tensor_type.elem_type != TensorProto.FLOAT
            ):
                continue
            node.output[idx] = tensor_name + "_to_cast_" + str(idx)
            name = node.name + "_output_cast" + str(idx)
            self.new_nodes.append(onnx.helper.make_node("Cast", [node.output[idx]], [tensor_name], to=1, name=name))
            self.new_value_info[node.output[idx]] = ValueInfo(tensor_name, dtype_mapping[cfg], TensorProto.FLOAT)

    def quantize_outputs(self, node, initializer_use_weight_qType=True, direct_int8=False):
        """Quantize node outputs."""
        if self.config[node.name]["activation"]["quant_mode"] == "dynamic":
            return
        for idx, tensor_name in enumerate(node.output):
            if (
                tensor_name in self.value_infos
                and self.value_infos[tensor_name].type.HasField("tensor_type")
                and self.value_infos[tensor_name].type.tensor_type.elem_type != TensorProto.FLOAT
            ):
                return
            data_found = False
            if direct_int8:
                if node.input[0] in self.quantized_value_map:
                    scale_name = self.quantized_value_map[node.input[0]].scale_name
                    zp_name = self.quantized_value_map[node.input[0]].zp_name
                    data_found = True
                elif node.input[0] in self.quantization_params:
                    data_found, scale_name, zp_name, _, _ = self._get_quantization_params(node.input[0])
            else:
                if tensor_name in self.quantized_value_map:
                    scale_name = self.quantized_value_map[tensor_name].scale_name
                    zp_name = self.quantized_value_map[tensor_name].zp_name
                    data_found = True
                elif tensor_name in self.quantization_params:
                    data_found, scale_name, zp_name, _, _ = self._get_quantization_params(tensor_name)

            if data_found is False:
                raise ValueError(
                    "Quantization parameters are not specified for param {}."
                    "In static mode quantization params for inputs and outputs "
                    "of nodes to be quantized are required.".format(tensor_name)
                )

            node.output[idx] = tensor_name + "_QuantizeInput"
            q_input = node.output[idx]
            q_output = tensor_name + "_quantized"
            dq_input = q_output
            dq_output = tensor_name
            quant_node_name = tensor_name + "_" + node.name + "_QuantizeLinear"
            dequant_node_name = tensor_name + "_" + node.name + "_DequantizeLinear"
            qlinear_node = make_quant_node(quant_node_name, [q_input, scale_name, zp_name], [q_output])
            dequant_node = make_dquant_node(dequant_node_name, [dq_input, scale_name, zp_name], [dq_output])
            self.new_nodes.extend([qlinear_node, dequant_node])
            quantized_value = QuantizedValue(tensor_name, dq_output, scale_name, zp_name, QuantizedValueType.Input)
            if tensor_name not in self.quantized_value_map:
                self.quantized_value_map[tensor_name] = quantized_value

    def quantize_inputs(self, node, indices=None, initializer_use_weight_qType=True, direct_int8=False):
        """Quantize node inputs."""
        # Quantize the input
        for idx, tensor_name in enumerate(node.input):
            if indices and idx not in indices:
                continue
            initializer = find_by_name(tensor_name, self.model.initializer())
            if initializer is not None:
                if initializer.data_type != onnx_proto.TensorProto.FLOAT:
                    return
                if node.op_type not in self.op_types_to_quantize:
                    dtype = (
                        onnx_proto.TensorProto.INT8 if initializer_use_weight_qType else onnx_proto.TensorProto.UINT8
                    )
                    scheme = "sym" if initializer_use_weight_qType else "asym"
                else:
                    dtype = (
                        self.config[node.name]["weight"]["dtype"]
                        if initializer_use_weight_qType
                        else self.config[node.name]["activation"]["dtype"]
                    )
                    scheme = (
                        self.config[node.name]["weight"]["scheme"]
                        if initializer_use_weight_qType
                        else self.config[node.name]["activation"]["scheme"]
                    )
                if self.add_qdq_pair_to_weight and self.mode == "qdq":
                    weight = self._get_quantized_weight(initializer, dtype, scheme)
                    self._update_weight(weight)
                    q_weight_name = weight.name + "_quantized"
                    zp_name = weight.name + "_zero_point"
                    scale_name = weight.name + "_scale"
                    qlinear_node = make_quant_node(
                        tensor_name + "_QuantizeLinear",
                        [tensor_name, scale_name, zp_name],
                        [tensor_name + "_quantized"],
                    )
                    dequant_node = make_dquant_node(
                        tensor_name + "_DequantizeLinear",
                        [tensor_name + "_quantized", scale_name, zp_name],
                        [tensor_name + "_dequantized"],
                    )
                    self.replace_input.append([node, tensor_name, dequant_node.output[0]])
                    self.new_nodes.extend([qlinear_node, dequant_node])
                    quantized_value = QuantizedValue(
                        weight.name, q_weight_name, scale_name, zp_name, QuantizedValueType.Initializer, None, dtype
                    )
                    if weight.name not in self.quantized_value_map:
                        self.quantized_value_map[weight.name] = quantized_value
                else:
                    weight = self._get_quantized_weight(initializer, dtype, scheme)
                    self._update_weight(weight)
                    q_weight_name = weight.name + "_quantized"
                    zp_name = weight.name + "_zero_point"
                    scale_name = weight.name + "_scale"

                    inputs = [q_weight_name, scale_name, zp_name]
                    output_name = tensor_name + "_DequantizeLinear"
                    dequant_node = onnx.helper.make_node(
                        "DequantizeLinear", inputs, [tensor_name + "_dequantized"], tensor_name + "_DequantizeLinear"
                    )
                    self.new_nodes.append(dequant_node)
                    self.replace_input.append([node, tensor_name, dequant_node.output[0]])
                    quantized_value = QuantizedValue(
                        weight.name, q_weight_name, scale_name, zp_name, QuantizedValueType.Initializer, None, dtype
                    )
                    if weight.name not in self.quantized_value_map:
                        self.quantized_value_map[weight.name] = quantized_value
            else:
                if (
                    tensor_name in self.value_infos
                    and self.value_infos[tensor_name].type.HasField("tensor_type")
                    and self.value_infos[tensor_name].type.tensor_type.elem_type != TensorProto.FLOAT
                ):
                    return

                if tensor_name in self.quantized_value_map:
                    scale_name = self.quantized_value_map[tensor_name].scale_name
                    zp_name = self.quantized_value_map[tensor_name].zp_name
                    data_found = True
                else:
                    data_found, scale_name, zp_name, _, _ = self._get_quantization_params(tensor_name)

                if self.config[node.name.split("_quant")[0]]["activation"]["quant_mode"] != "dynamic":
                    if data_found is False:
                        raise ValueError(
                            "Quantization parameters are not specified for param {}."
                            "In static mode quantization params for inputs and outputs "
                            "of nodes to be quantized are required.".format(tensor_name)
                        )
                    if direct_int8:
                        if node.input[0] not in self.quantized_value_map:
                            return
                    q_input = tensor_name
                    q_output = (
                        tensor_name + "_" + node.name + "_QuantizeLinear"
                        if tensor_name not in self.model.input()
                        else tensor_name + "_quantized"
                    )
                    dq_input = q_output
                    dq_output = (
                        tensor_name + "_" + node.name + "_dequantized"
                        if tensor_name not in self.model.input()
                        else tensor_name + "_dequantized"
                    )
                    self.replace_input.append([node, tensor_name, dq_output])
                    if tensor_name in self.model.input() and tensor_name in self.quantized_value_map:
                        continue

                    quant_node_name = tensor_name + "_" + node.name + "_QuantizeLinear"
                    dequant_node_name = tensor_name + "_" + node.name + "_DequantizeLinear"
                    qlinear_node = make_quant_node(quant_node_name, [q_input, scale_name, zp_name], [q_output])
                    dequant_node = make_dquant_node(dequant_node_name, [dq_input, scale_name, zp_name], [dq_output])
                    self.new_nodes.extend([qlinear_node, dequant_node])
                    quantized_value = QuantizedValue(
                        tensor_name, dq_output, scale_name, zp_name, QuantizedValueType.Input
                    )
                    if tensor_name not in self.quantized_value_map:
                        self.quantized_value_map[tensor_name] = quantized_value
                else:
                    qlinear_node = self.model.find_node_by_name(
                        tensor_name + "_QuantizeLinear", self.new_nodes, self.model.graph()
                    )
                    if qlinear_node is None:
                        if (
                            self.fuse_dynamic_quant
                            and self.config[node.name]["activation"]["dtype"] == onnx_proto.TensorProto.UINT8
                            and self.config[node.name]["activation"]["scheme"] == "asym"
                        ):
                            scale_name = tensor_name + "_scale"
                            zeropoint_name = tensor_name + "_zero_point"
                            if find_by_name(scale_name, self.model.initializer()):
                                self.model.remove_initializer(find_by_name(scale_name, self.model.initializer()))
                            if find_by_name(zeropoint_name, self.model.initializer()):
                                self.model.remove_initializer(find_by_name(zeropoint_name, self.model.initializer()))
                            qlinear_node = onnx.helper.make_node(
                                "DynamicQuantizeLinear",
                                [tensor_name],
                                [tensor_name + "_dynamic_quantized", scale_name, zeropoint_name],
                                tensor_name + "_QuantizeLinear",
                            )
                        else:
                            scale_name, zp_name, _, _ = self._get_dynamic_input_quantization_params(
                                tensor_name, self.config[node.name]["activation"]["dtype"]
                            )
                            qlinear_node = make_quant_node(
                                tensor_name + "_QuantizeLinear",
                                [tensor_name, scale_name, zp_name],
                                [tensor_name + "_quantized"],
                            )
                        if qlinear_node not in self.new_nodes:
                            self.new_nodes.append(qlinear_node)
                        self.quantized_value_map[tensor_name] = QuantizedValue(
                            tensor_name,
                            qlinear_node.output[0],
                            scale_name,
                            zp_name,
                            self.config[node.name]["activation"]["dtype"],
                        )
                    self.replace_input.append([node, tensor_name, qlinear_node.output[0]])

    def quantize_bias_tensor(self, node):
        """Quantize bias."""
        input_name, weight_name, bias_name = node.input
        if (
            self.quantization_params is None
            or input_name not in self.quantization_params
            or input_name not in self.quantized_value_map
            or (
                input_name in self.quantized_value_map
                and find_by_name(self.quantized_value_map[input_name].scale_name, self.model.initializer()) is None
            )
        ):
            self._dynamic_quantize_bias(input_name, weight_name + "_scale", bias_name, bias_name + "_quantized")
        else:
            beta = 1.0
            if node.op_type in ["Gemm"]:
                beta_attribute = [attr for attr in node.attribute if attr.name == "beta"]
                if len(beta_attribute):
                    beta = onnx.helper.get_attribute_value(beta_attribute[0])
            _, quant_value = self.quantize_bias(bias_name, input_name, weight_name, beta)
            self.model.remove_initializer(find_by_name(bias_name, self.model.initializer()))
            inputs = [quant_value.q_name, quant_value.scale_name, quant_value.zp_name]
            axis = None
            if find_by_name(weight_name + "_DequantizeLinear", self.new_nodes):
                dq_node = find_by_name(weight_name + "_DequantizeLinear", self.new_nodes)
                if dq_node.op_type == "DequantizeLinear" and find_by_name("axis", dq_node.attribute):
                    axis = find_by_name("axis", dq_node.attribute).i
            dequant_node = make_dquant_node(bias_name + "_DequantizeLinear", inputs, [bias_name + "_dequantized"], axis)
            self.new_nodes.append(dequant_node)
            self.replace_input.append(
                [find_by_name(node.name, self.model.nodes()), bias_name, bias_name + "_dequantized"]
            )

    def quantize_bias(self, bias_name, input_name, weight_name, beta=1.0):
        """Quantized the bias.

        Zero Point == 0 and Scale == Input_Scale * Weight_Scale
        """
        # get scale for weight
        weight_scale_initializer = find_by_name(weight_name + "_scale", self.model.initializer())
        weight_scale = (
            self.tensor_proto_to_array(weight_scale_initializer, os.path.dirname(self.model.model_path))
            if self.model.model_path is not None
            else self.tensor_proto_to_array(weight_scale_initializer)
        )

        # get bias
        bias_initializer = find_by_name(bias_name, self.model.initializer())
        bias_data = (
            self.tensor_proto_to_array(bias_initializer, os.path.dirname(self.model.model_path))
            if self.model.model_path is not None
            else self.tensor_proto_to_array(bias_initializer)
        )
        quantized_bias_name = bias_name + "_quantized"

        if input_name in self.quantized_value_map:
            input_scale_name = self.quantized_value_map[input_name].scale_name
        elif input_name in self.quantization_params:
            _, input_scale_name, _, _, _ = self._get_quantization_params(input_name)
        else:
            raise ValueError(f"Expected {input_name} to be in quantized value map for static quantization")
        inputscale_initializer = find_by_name(input_scale_name, self.model.initializer())
        input_scale = (
            self.tensor_proto_to_array(inputscale_initializer, os.path.dirname(self.model.model_path))
            if self.model.model_path is not None
            else self.tensor_proto_to_array(inputscale_initializer)
        )

        # calculate scale for bias

        bias_scale = input_scale * weight_scale * beta

        # quantize bias
        quantized_data = (np.asarray(bias_data) / bias_scale).round().astype(np.int32)

        # update bias initializer
        bias_np_data = np.asarray(quantized_data, dtype=np.int32).reshape(bias_initializer.dims)
        packed_bias_initializer = onnx.numpy_helper.from_array(bias_np_data, quantized_bias_name)
        self.model.initializer().extend([packed_bias_initializer])

        # update scale initializer
        quantized_bias_scale_name = bias_name + "_scale"
        bias_scale_data = np.asarray(bias_scale, dtype=np.float32).reshape(-1)
        packed_bias_scale_initializer = onnx.numpy_helper.from_array(bias_scale_data, quantized_bias_scale_name)
        self.model.initializer().extend([packed_bias_scale_initializer])

        # update zero initializer
        quantized_bias_zp_name = bias_name + "_zero_point"
        bias_zp_data = np.zeros(bias_scale.shape, dtype=np.int32).reshape(-1)
        packed_bias_zp_initializer = onnx.numpy_helper.from_array(bias_zp_data, quantized_bias_zp_name)
        self.model.initializer().extend([packed_bias_zp_initializer])

        # log entries for this quantized bias value
        quantized_bias_entry = QuantizedInitializer(
            bias_name,
            bias_initializer,
            [0],
            [0],
            [0],
            [bias_scale],
            bias_data,
            quantized_data,
            qType=onnx_proto.TensorProto.INT32,
        )

        quantized_value = QuantizedValue(
            bias_name,
            quantized_bias_name,
            quantized_bias_scale_name,
            quantized_bias_zp_name,
            QuantizedValueType.Initializer,
            None,
            onnx_proto.TensorProto.INT32,
        )
        return quantized_bias_name, quantized_value

    def _dynamic_quantize_bias(self, input_name, weight_scale_name, bias_name, quantized_bias_name):
        """Adds series of nodes required to quantize the bias dynamically.

        Args:
            input_name (string): Input name
            weight_scale_name (string): Weight scale name
            bias_name (string): bias name
            quantized_bias_name (string): quantized bias name
        """
        qType = onnx_proto.TensorProto.INT32
        input_scale_name = input_name + "_scale"
        bias_scale_node = onnx.helper.make_node(
            "Mul", [input_scale_name, weight_scale_name], [bias_name + "_scale"], bias_name + "_scale_node"
        )
        self.new_nodes.append(bias_scale_node)

        quantize_bias_node = onnx.helper.make_node(
            "Div", [bias_name, bias_scale_node.output[0]], [bias_name + "_tmp_quant:0"], bias_name + "_tmp_qaunt"
        )
        self.new_nodes.append(quantize_bias_node)

        bias_rounded_node = onnx.helper.make_node(
            "Floor", quantize_bias_node.output, [bias_name + "_quant_rounded:0"], bias_name + "_quant_rounded"
        )
        self.new_nodes.append(bias_rounded_node)

        bias_cast_node = onnx.helper.make_node(
            "Cast", bias_rounded_node.output, [quantized_bias_name], quantized_bias_name + "_node", to=qType
        )
        self.new_nodes.append(bias_cast_node)
        return

    def quantize_weights_per_channel(self, node, indices, weight_qType, scheme, axis):
        """Quantize weights per-channel."""
        if self.opset_version < 13 and self.mode == "qdq":
            self.quantize_inputs(node, indices)
            return

        for idx, weight_name in enumerate(node.input):
            if idx not in indices:
                continue

            if self.add_qdq_pair_to_weight and self.mode == "qdq":
                q_name, zp_name, scale_name = self.quantize_weight_per_channel(weight_name, weight_qType, scheme, axis)
                qlinear_node = make_quant_node(
                    weight_name + "_QuantizeLinear", [weight_name, scale_name, zp_name], [weight_name + "_quantized"]
                )
                dequant_node = make_dquant_node(
                    weight_name + "_DequantizeLinear",
                    [weight_name + "_quantized", scale_name, zp_name],
                    [weight_name + "_dequantized"],
                    axis,
                )
                self.replace_input.append([node, weight_name, dequant_node.output[0]])
                self.new_nodes.extend([qlinear_node, dequant_node])
            else:
                q_name, zp_name, scale_name = self.quantize_weight_per_channel(weight_name, weight_qType, scheme, axis)
                inputs = [q_name, scale_name, zp_name]
                dequant_node = make_dquant_node(
                    weight_name + "_DequantizeLinear",
                    [q_name, scale_name, zp_name],
                    [weight_name + "_dequantized"],
                    axis,
                )
                self.new_nodes.append(dequant_node)

                # Replace weight_name with output of DequantizeLinear
                self.replace_input.append([node, weight_name, dequant_node.output[0]])

    def quantize_weight_per_channel(self, weight_name, weight_qType, scheme, channel_axis):
        """Quantize weight per-channel."""
        initializer = find_by_name(weight_name, self.model.initializer())
        if initializer is None:
            raise ValueError("{} is not an initializer", weight_name)

        if initializer.name not in self.quantized_value_map:
            weights = (
                self.tensor_proto_to_array(initializer, os.path.dirname(self.model.model_path))
                if self.model.model_path is not None
                else self.tensor_proto_to_array(initializer)
            )
            rmin, rmax, zero_point, scale, quantized_weights = quantize_data_per_channel(
                weights, channel_axis, _get_qrange_for_qType(weight_qType, self.reduce_range), weight_qType, scheme
            )

            weight = QuantizedInitializer(
                initializer.name,
                initializer,
                rmin,
                rmax,
                zero_point,
                scale,
                weights,
                quantized_weights.flatten().tolist(),
                channel_axis,
                weight_qType,
            )

            self._update_weight(weight)
            quantized_value = QuantizedValue(
                weight.name,
                weight.name + "_quantized",
                weight.name + "_scale",
                weight.name + "_zero_point",
                QuantizedValueType.Initializer,
                None,
                weight_qType,
            )
            self.quantized_value_map[weight.name] = quantized_value

        return (initializer.name + "_quantized", initializer.name + "_zero_point", initializer.name + "_scale")

    def _update_weight(self, weight):
        """Update weight.

        Given a weight object, update the graph by doing the following:
         - remove old initializer, update new initializers for
           quantized weight, zero point, and scale
         - remove old weight input, update with new inputs for
           quantized weight, zero point, and scale
        This function does NOT update the nodes in the graph, just initializers and inputs
        """
        if weight.name in self.quantized_value_map:
            return
        packed_weight_name = weight.name + "_quantized"
        scale_name = weight.name + "_scale"
        zero_point_name = weight.name + "_zero_point"

        # Update packed weight, zero point, and scale initializers
        packed_weight_np_data = np.asarray(
            weight.quantized_data, dtype=onnx.mapping.TENSOR_TYPE_TO_NP_TYPE[weight.qType]
        ).reshape(weight.initializer.dims)
        packed_weight_initializer = onnx.numpy_helper.from_array(packed_weight_np_data, packed_weight_name)

        if not self.add_qdq_pair_to_weight or self.mode != "qdq":
            self.model.initializer().append(packed_weight_initializer)
        if weight.axis is not None:
            zero_scale_shape = [weight.initializer.dims[weight.axis]]
        else:  # scale and zero point must be scalar
            zero_scale_shape = []
        zero_point_type = weight.qType
        scale_initializer = onnx.helper.make_tensor(
            scale_name, onnx_proto.TensorProto.FLOAT, zero_scale_shape, weight.scales
        )
        zero_initializer = onnx.helper.make_tensor(
            zero_point_name, zero_point_type, zero_scale_shape, weight.zero_points
        )

        self.model.initializer().extend([scale_initializer, zero_initializer])

    @staticmethod
    def tensor_proto_to_array(initializer, base_dir=""):
        """Convert TensorProto to array."""
        if initializer.data_type == onnx_proto.TensorProto.FLOAT:
            weights = onnx.numpy_helper.to_array(initializer, base_dir)
        else:
            raise ValueError(
                "Only float type quantization is supported. \
                Weights {} is {}.".format(
                    initializer.name, dtype_to_name(dtype_mapping, initializer.data_type)
                )
            )
        return weights

    def _get_quantization_params(self, param_name):
        """Create initializers and inputs in the graph for zero point and scale of output.

        Zero point and scale values are obtained from self.quantization_params if specified.

        Args:
            param_name (string): Name of the quantization parameter.
        """
        if self.quantization_params is None or param_name not in self.quantization_params:
            return False, "", "", "", ""

        params = self.quantization_params[param_name]
        if params is None or len(params) != 2:
            raise ValueError(
                "Quantization parameters should contain zero point and scale. "
                "Specified values for output {}: {}".format(param_name, params)
            )

        zero_point_values = [params[0]]
        zero_point_shape = []
        zero_point_name = param_name + "_zero_point"
        zero_point_type = onnx.mapping.NP_TYPE_TO_TENSOR_TYPE[params[0].dtype]

        scale_values = [params[1]]
        scale_shape = []
        scale_name = param_name + "_scale"

        # Add initializers
        init_zp = onnx.helper.make_tensor(zero_point_name, zero_point_type, zero_point_shape, zero_point_values)
        self.model.add_initializer(init_zp)
        init_scale = onnx.helper.make_tensor(scale_name, onnx_proto.TensorProto.FLOAT, scale_shape, scale_values)
        self.model.add_initializer(init_scale)

        return True, scale_name, zero_point_name, scale_shape, zero_point_shape

    def _get_quantized_weight(self, initializer, qType, scheme):
        """Get quantized weight."""
        if initializer.name in self.quantized_value_map:
            return self.quantized_value_map[initializer.name]
        weights_data = (
            self.tensor_proto_to_array(initializer, os.path.dirname(self.model.model_path))
            if self.model.model_path is not None
            else self.tensor_proto_to_array(initializer)
        )
        rmin, rmax, zero_point, scale, quantized_weights_data = quantize_data(
            weights_data.flatten().tolist(), _get_qrange_for_qType(qType, self.reduce_range), qType, scheme
        )
        weight = QuantizedInitializer(
            initializer.name,
            initializer,
            [rmin],
            [rmax],
            [zero_point],
            [scale],
            weights_data,
            quantized_weights_data,
            axis=None,
            qType=qType,
        )

        return weight

    def get_bias_add_nodes(self, node, weight_name, last_output, quantized_bias_name):
        """Given a node, this function handles bias add by adding a "reshape" node on bias and an "add" node.

        Args:
            node (NodeProto): current node (Conv)
            weight_name (string): weight name
            last_output (_type_): output of previous node (input to bias add)
            quantized_bias_name (string): bias name
        """
        # Add tensors for the shape to be reshaped to
        weight = find_by_name(weight_name, self.model.initializer())
        if weight is None:
            raise ValueError("Expected {} to be an initializer".format(node.input[1]))

        # Add reshape for correct broadcast
        reshape_input_data = quantized_bias_name
        reshape_input_shape = quantized_bias_name + "_reshape_shape"
        reshape_input = [reshape_input_data, reshape_input_shape]
        reshape_shape = np.ones((len(weight.dims)), dtype=np.int64)
        reshape_shape[1] = -1
        init_shape = onnx.helper.make_tensor(
            reshape_input_shape, onnx_proto.TensorProto.INT64, [len(weight.dims)], reshape_shape
        )
        self.model.add_initializer(init_shape)

        reshape_op_output = node.output[0] + "_reshape"
        reshape_node = onnx.helper.make_node(
            "Reshape", reshape_input, [reshape_op_output], quantized_bias_name + "reshape"
        )
        self.new_nodes.append(reshape_node)

        # Add an Add operation for bias
        bias_add_input = [last_output]
        bias_add_input.append(reshape_op_output)
        add_node_output = node.output[0] + "_bias_add"
        add_node = onnx.helper.make_node("Add", bias_add_input, [add_node_output], quantized_bias_name + "bias_add")
        self.new_nodes.append(add_node)
        return add_node_output

    def is_valid_quantize_weight(self, weight_name):
        """Check weight can be quantized."""
        weight = find_by_name(weight_name, self.model.initializer())
        if weight is not None:
            return weight.data_type == onnx_proto.TensorProto.FLOAT
        else:
            return weight_name in self.quantized_value_map

    def dequantize_tensor(self, node, value_name):
        """Dequantize tensor."""
        if value_name in self.quantized_value_map:
            quantized_value = self.quantized_value_map[value_name]
            dqlinear_name = value_name + "_DequantizeLinear"
            dqlinear_inputs = [value_name + "_quantized", quantized_value.scale_name, quantized_value.zp_name]
            dequantize_node = onnx.helper.make_node("DequantizeLinear", dqlinear_inputs, [value_name], dqlinear_name)
            if dequantize_node not in self.new_nodes:
                self.new_nodes.append(dequantize_node)
        else:  # pragma: no cover
            data_found, scale_name, zp_name, _, _ = self._get_quantization_params(value_name)
            if self.static:
                if data_found is False:
                    raise ValueError(
                        "Quantization parameters are not specified for param {}."
                        "In static mode quantization params for inputs and outputs "
                        "of nodes to be quantized are required.".format(value_name)
                    )
            dqlinear_name = value_name + "_DequantizeLinear"
            dqlinear_inputs = [value_name + "_quantized", scale_name, zp_name]
            dequantize_node = onnx.helper.make_node("DequantizeLinear", dqlinear_inputs, [value_name], dqlinear_name)
            if dequantize_node not in self.new_nodes:
                self.new_nodes.append(dequantize_node)

    def _get_dynamic_input_quantization_params(self, input_name, qType):
        """Create nodes for dynamic quantization of input.

        Args:
            input_name (string): Name of the input.
            qType (int): type to quantize to.
        """
        if qType == onnx_proto.TensorProto.INT8:
            return self._get_dynamic_input_quantization_params_int8(input_name)

        return self._get_dynamic_input_quantization_params_uint8(input_name)

    def _get_dynamic_input_quantization_params_int8(self, input_name):  # pragma: no cover
        """Create nodes for dynamic quantization of input to int8.

        Args:
            input_name (string): Name of the input.
        """
        qType = onnx_proto.TensorProto.INT8

        # Reduce min and Reduce max
        input_scale_name = input_name + "_scale"

        reduce_min_name = input_name + "_ReduceMin"
        reduce_min_node = onnx.helper.make_node(
            "ReduceMin",
            [input_name],
            [reduce_min_name + ":0"],
            reduce_min_name,
            keepdims=0,
        )
        self.new_nodes.append(reduce_min_node)

        reduce_max_name = input_name + "_ReduceMax"
        reduce_max_node = onnx.helper.make_node(
            "ReduceMax",
            [input_name],
            [reduce_max_name + ":0"],
            reduce_max_name,
            keepdims=0,
        )
        self.new_nodes.append(reduce_max_node)

        # Compute scale
        #   Find abs(rmin)
        reduce_min_abs_name = reduce_min_name + "_Abs"
        reduce_min_abs_node = onnx.helper.make_node(
            "Abs",
            [reduce_min_node.output[0]],
            [reduce_min_abs_name + ":0"],
            reduce_min_abs_name,
        )
        self.new_nodes.append(reduce_min_abs_node)
        #   Find abs(rmax)
        reduce_max_abs_name = reduce_max_name + "_Abs"
        reduce_max_abs_node = onnx.helper.make_node(
            "Abs",
            [reduce_max_node.output[0]],
            [reduce_max_abs_name + ":0"],
            reduce_max_abs_name,
        )
        self.new_nodes.append(reduce_max_abs_node)
        #   Compute max of abs(rmin) and abs(rmax)
        abs_max_name = input_name + "_Abs_Max"
        abs_max_node = onnx.helper.make_node(
            "Max",
            [reduce_min_abs_node.output[0], reduce_max_abs_node.output[0]],
            [abs_max_name + ":0"],
            abs_max_name,
        )
        self.new_nodes.append(abs_max_node)
        #   and divide by (quantize_range/2.0) which will be equal to max(...)*2.0/quantize_range
        initializer_div = onnx.helper.make_tensor(
            self.fixed_qrange_int8_name,
            onnx_proto.TensorProto.FLOAT,
            [],
            [_get_qrange_for_qType(qType) / 2.0],
        )
        self.model.add_initializer(initializer_div)
        scale_div_name = input_name + "scale_Div"
        scale_div_node = onnx.helper.make_node(
            "Div",
            [abs_max_node.output[0], self.fixed_qrange_int8_name],
            [input_scale_name],
            scale_div_name,
        )
        self.new_nodes.append(scale_div_node)

        # Zero point
        initializer_zp = onnx.helper.make_tensor(self.fixed_zero_zp_name, qType, [], [0])
        self.model.add_initializer(initializer_zp)

        return input_scale_name, self.fixed_zero_zp_name, [], []

    def _get_dynamic_input_quantization_params_uint8(self, input_name):
        """Create nodes for dynamic quantization of input to uint8.

        Args:
            input_name (string): Name of the input.
        """
        qType = onnx_proto.TensorProto.UINT8
        # Reduce min and Reduce max
        input_scale_name = input_name + "_scale"
        input_zp_name = input_name + "_zero_point"

        reduce_min_name = input_name + "_ReduceMin"
        reduce_min_node = onnx.helper.make_node(
            "ReduceMin",
            [input_name],
            [reduce_min_name + ":0"],
            reduce_min_name,
            keepdims=0,
        )
        self.new_nodes.append(reduce_min_node)

        reduce_max_name = input_name + "_ReduceMax"
        reduce_max_node = onnx.helper.make_node(
            "ReduceMax",
            [input_name],
            [reduce_max_name + ":0"],
            reduce_max_name,
            keepdims=0,
        )
        self.new_nodes.append(reduce_max_node)

        # Add tensors for quantize range and zero value.
        initializer_qrange = onnx.helper.make_tensor(
            self.fixed_qrange_uint8_name,
            onnx_proto.TensorProto.FLOAT,
            [],
            [_get_qrange_for_qType(qType)],
        )
        self.model.add_initializer(initializer_qrange)
        initializer_qvalue = onnx.helper.make_tensor(self.fixed_zero_name, onnx_proto.TensorProto.FLOAT, [], [0.0])
        self.model.add_initializer(initializer_qvalue)

        # Compute Scale
        #   Subtract rmax and rmin
        scale_sub_name = input_name + "_scale_Sub"
        scale_sub_node = onnx.helper.make_node(
            "Sub",
            [reduce_max_node.output[0], reduce_min_node.output[0]],
            [scale_sub_name + ":0"],
            scale_sub_name,
        )
        self.new_nodes.append(scale_sub_node)
        #   and divide by quantize range
        scale_div_name = input_name + "_scale_Div"
        scale_div_node = onnx.helper.make_node(
            "Div",
            [scale_sub_node.output[0], self.fixed_qrange_uint8_name],
            [input_scale_name],
            scale_div_name,
        )
        self.new_nodes.append(scale_div_node)

        # Compute zero point
        #   Subtract zero and rmin
        zp_sub_name = input_name + "_zero_point_Sub"
        zp_sub_node = onnx.helper.make_node(
            "Sub",
            [self.fixed_zero_name, reduce_min_node.output[0]],
            [zp_sub_name + ":0"],
            zp_sub_name,
        )
        self.new_nodes.append(zp_sub_node)
        #   Divide by scale
        zp_div_name = input_name + "_zero_point_Div"
        zp_div_node = onnx.helper.make_node(
            "Div",
            [zp_sub_node.output[0], input_scale_name],
            [zp_div_name + ":0"],
            zp_div_name,
        )
        self.new_nodes.append(zp_div_node)
        #   Compute floor
        zp_floor_name = input_name + "_zero_point_Floor"
        zp_floor_node = onnx.helper.make_node("Floor", zp_div_node.output, [zp_floor_name + ":0"], zp_floor_name)
        self.new_nodes.append(zp_floor_node)
        #   Cast to integer
        zp_cast_name = input_name + "_zero_point_Cast"
        zp_cast_node = onnx.helper.make_node("Cast", zp_floor_node.output, [input_zp_name], zp_cast_name, to=qType)
        self.new_nodes.append(zp_cast_node)

        return input_scale_name, input_zp_name, [], []<|MERGE_RESOLUTION|>--- conflicted
+++ resolved
@@ -447,11 +447,6 @@
             if initializer is not None:
                 if initializer.data_type != onnx_proto.TensorProto.FLOAT:
                     continue
-<<<<<<< HEAD
-                do_cast = cast_tensor(initializer, cfg)
-                if do_cast:
-                    self.new_value_info[tensor_name] = ValueInfo(tensor_name, TensorProto.FLOAT, dtype_mapping[cfg])
-=======
                 do_cast_new_tensor = cast_tensor(initializer, cfg, self.model.is_large_model)
                 if do_cast_new_tensor:
                     # add cast initializer and update its name
@@ -468,7 +463,6 @@
                     self.new_value_info[do_cast_new_tensor.name] = ValueInfo(do_cast_new_tensor.name,
                                                                              TensorProto.FLOAT,
                                                                              dtype_mapping[cfg])
->>>>>>> 5288684b
             else:
                 if (
                     tensor_name in self.value_infos
