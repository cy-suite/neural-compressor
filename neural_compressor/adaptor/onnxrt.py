#!/usr/bin/env python
# -*- coding: utf-8 -*-
#
# Copyright (c) 2021 Intel Corporation
#
# Licensed under the Apache License, Version 2.0 (the "License");
# you may not use this file except in compliance with the License.
# You may obtain a copy of the License at
#
#   http://www.apache.org/licenses/LICENSE-2.0
#
# Unless required by applicable law or agreed to in writing, software
# distributed under the License is distributed on an "AS IS" BASIS,
# WITHOUT WARRANTIES OR CONDITIONS OF ANY KIND, either express or implied.
# See the License for the specific language governing permissions and
# limitations under the License.
# pylint: disable=no-member

import copy
import logging
import math
import os
import re
import sys
from collections import OrderedDict
from collections.abc import KeysView
from importlib.util import find_spec
from pathlib import Path
from typing import Dict

import numpy as np
import yaml
from packaging.version import Version

from neural_compressor.adaptor.adaptor import Adaptor, adaptor_registry
from neural_compressor.adaptor.ox_utils.util import ONNXRT_BACKENDS, PROVIDERS, to_numpy
from neural_compressor.adaptor.query import QueryBackendCapability
from neural_compressor.data.dataloaders.base_dataloader import BaseDataLoader
from neural_compressor.model.onnx_model import ONNXModel
from neural_compressor.utils.utility import GLOBAL_STATE, MODE, CpuInfo, LazyImport, Statistics, dump_elapsed_time

onnx = LazyImport("onnx")
ort = LazyImport("onnxruntime")
ONNXRT152_VERSION = Version("1.5.2")
ONNXRT170_VERSION = Version("1.7.0")
ONNXRT112_VERSION = Version("1.12.0")

logger = logging.getLogger("neural_compressor")


@adaptor_registry
class ONNXRUNTIMEAdaptor(Adaptor):
    """The ONNXRT adaptor layer, do onnx-rt quantization, calibration, inspect layer tensors.

    Args:
        framework_specific_info (dict): framework specific configuration for quantization.
    """

    def __init__(self, framework_specific_info):
        super().__init__(framework_specific_info)
        self.__config_dict = {}
        self.quantizable_ops = []
        self.device = framework_specific_info["device"]
        self.static = framework_specific_info["approach"] == "post_training_static_quant"
        self.dynamic = framework_specific_info["approach"] == "post_training_dynamic_quant"
        self.domain = framework_specific_info.get("domain", "auto")
        self.recipes = framework_specific_info.get("recipes", {})
        self._check_backend_available(framework_specific_info["backend"])
        self.backend = PROVIDERS[framework_specific_info["backend"]]
        self.performance_only = framework_specific_info.get("performance_only", False)
        self.use_bf16 = framework_specific_info.get("use_bf16", False) and self.backend in ort.get_available_providers()
        self.use_fp16 = framework_specific_info.get("use_fp16", False)

        # get quantization format according to framework_specific_info
        if (
            not self.dynamic
            and "format" in framework_specific_info
            and framework_specific_info["format"].lower() == "qdq"
        ) or self.backend == "TensorrtExecutionProvider":
            self.format = "qdq"
        else:
            if not self.dynamic:
                self.format = "qlinearops"
            else:
                self.format = "integerops"
                if "format" in framework_specific_info and framework_specific_info["format"].lower() == "qdq":
                    logger.warning("Dynamic approach doesn't support QDQ format.")

        # do not load TensorRT if backend is not TensorrtExecutionProvider
        if self.backend != "TensorrtExecutionProvider":
            os.environ["ORT_TENSORRT_UNAVAILABLE"] = "1"

        # get quantization config file according to backend
        config_file = None
        if self.backend == "CPUExecutionProvider":
            config_file = "onnxrt.yaml"
        elif self.backend == "TensorrtExecutionProvider":
            config_file = "onnxrt_trt.yaml"
        elif self.backend == "CUDAExecutionProvider":
            config_file = "onnxrt_cuda.yaml"
        elif self.backend == "DnnlExecutionProvider":
            config_file = "onnxrt_dnnl.yaml"
        elif self.backend == "DmlExecutionProvider":
            config_file = "onnxrt_dml.yaml"
        else:  # pragma: no cover
            assert False, "{} provider is not supported in current environment, " "supported providers: {}".format(
                self.backend, [provider for provider in PROVIDERS.values()]
            )

        self.query_handler_ext = None
        if framework_specific_info["approach"] == "post_training_auto_quant" and self.format != "integerops":
            # if approach is post_training_auto_quant,
            # both static and dynamic quantization will be performed
            self.query_handler = ONNXRTQuery(
                static=True, format=self.format, local_config_file=os.path.join(os.path.dirname(__file__), config_file)
            )
            self.query_handler_ext = ONNXRTQuery(
                dynamic=True, format=self.format, local_config_file=os.path.join(os.path.dirname(__file__), config_file)
            )
        else:
            self.query_handler = ONNXRTQuery(
                dynamic=self.dynamic,
                static=self.static,
                format=self.format,
                local_config_file=os.path.join(os.path.dirname(__file__), config_file),
            )

        self.work_space = framework_specific_info["workspace_path"]
        self.reduce_range = (
            framework_specific_info["reduce_range"] if "reduce_range" in framework_specific_info else not CpuInfo().vnni
        )
        self.benchmark = GLOBAL_STATE.STATE == MODE.BENCHMARK
        os.makedirs(self.work_space, exist_ok=True)
        self.pre_optimized_model = None
        self.smooth_quant_model = None
        self.quantizable_op_types = []

        for precision in self.query_handler.get_precisions():
            if precision != "fp32":
                if self.device == "cpu" and precision == "fp16":
                    continue
                self.quantizable_op_types += self.query_handler.get_op_types_by_precision(precision=precision)

        if self.backend == "TensorrtExecutionProvider":
            self.recipes["add_qdq_pair_to_weight"] = True
            self.recipes["dedicated_qdq_pair"] = True
            self.recipes["graph_optimization_level"] = "DISABLE_ALL"
            self.recipes["optypes_to_exclude_output_quant"] = ["Conv", "Gemm", "Add", "MatMul"]
            self.static = True
            self.dynamic = False

        self.evaluate_nums = 0

        self.fp32_results = []
        self.fp32_preds_as_label = False
        self.quantize_config = {}  # adaptor should know current configs at any time
        self.quantize_params = {}  # adaptor should know current params at any time
        self.min_max = None

        self.optype_statistics = None

        # sq algo and args
        self.sq = None
        self.cur_sq_args = {}

    def smooth_quant(
        self,
        model,
        dataloader,
        iterations,
        alpha=0.5,
        folding=True,
        percentile=99.999,
        op_types=["MatMul", "Gemm", "Conv", "FusedConv"],
        scales_per_op=True,
        record_max_info=False,
        weight_clip=True,
        auto_alpha_args={"alpha_min": 0.0, "alpha_max": 1.0, "alpha_step": 0.1, "shared_criterion": "mean"},
        default_alpha=0.5,
    ):
        """Get augmented model with smooth quant.

        Args:
            model_wrapper (object): origin_model
            dataloader (object): dataloader
            iterations (int): iterations
            alpha (float or str): smooth alpha in SmoothQuant, 1.0 will fallback to SPIQ
            folding (bool): whether fold those foldable Mul which are inserted for SmoothQuant
            percentile (float): percentile of calibration to remove outliers
            op_types (list): The op types whose input tensor will be dumped
            scales_per_op (bool): True, each op will have an individual scale, mainly for accuracy
                                  False, ops with the same input will share a scale, mainly for performance
            record_max_info (bool): False, whether record the scale information
            weight_clip: Whether to clip weight when calculating scales; by default it is on.
            auto_alpha_args: Hyperparameters used to set the alpha search space in SQ auto-tuning.
                            By default the search space is 0.0-1.0 with step_size 0.1.
            default_alpha: A hyperparameter that is used in SQ auto-tuning; by default it is 0.5.

        Returns:
            model: A modified onnx model
        """
        if self.smooth_quant_model is not None:
            return self.smooth_quant_model

        from .ox_utils.smooth_quant import ORTSmoothQuant

        # set params to cur_sq_args
        self.cur_sq_args["alpha"] = alpha
        self.cur_sq_args["folding"] = folding
        self.cur_sq_args["percentile"] = percentile
        self.cur_sq_args["op_types"] = op_types
        self.cur_sq_args["scales_per_op"] = scales_per_op
        self.cur_sq_args["calib_iter"] = iterations

        # pre-optimization
        self._pre_optimize(model)

        # assign the algo to the adaptor, so adaptor can call it later when needed
        self.sq = ORTSmoothQuant(self.pre_optimized_model, dataloader, self.reduce_range, self.backend)
        self.sq.record_max_info = record_max_info
        self.smooth_quant_model = self.sq.transform(**self.cur_sq_args)
        logger.info("Updated the pre-optimized model with smooth quant model.")
        # TODO double-check the smooth_quant_model and pre_optimized_model to make sure there no two fp32 model replicas
        self.pre_optimized_model = self.smooth_quant_model
        return self.smooth_quant_model

    def _need_smooth_quant(self, tune_cfg) -> bool:
        """Check the model needs smooth quant or not."""
        recipe_cfgs = tune_cfg.get("recipe_cfgs", None)
        if (
            recipe_cfgs
            and recipe_cfgs.get("smooth_quant", False)
            and recipe_cfgs["smooth_quant_args"].get("alpha", None)
        ):
            # update alpha according to tune_cfg
            self.cur_sq_args["alpha"] = tune_cfg["recipe_cfgs"]["smooth_quant_args"]["alpha"]
            return True
        else:
            return False

    @dump_elapsed_time("Pass quantize model")
    def quantize(self, tune_cfg, model, data_loader, q_func=None):
        """The function is used to do calibration and quanitization in post-training
           quantization.

        Args:
            tune_cfg (dict):     quantization config.
            model (object):      model need to do quantization.
            data_loader (object): calibration dataset.
            q_func (optional):   training function for quantization aware training mode,
                                 unimplement yet for onnx.

        Returns:
            (dict): quantized model
        """
        assert q_func is None, "quantization aware training has not been supported on ONNXRUNTIME"
        if self.smooth_quant_model is not None and model.is_smoothquant_model():
            model = self.smooth_quant_model
        elif self.pre_optimized_model is not None:
            model = self.pre_optimized_model
        ort_version = Version(ort.__version__)
        if ort_version < ONNXRT152_VERSION:  # pragma: no cover
            logger.warning("Quantize input needs onnxruntime 1.5.2 or newer.")
            return model
        if model.model.opset_import[0].version < 11:  # pragma: no cover
            logger.warning("Quantize input needs model opset 11 or newer.")
        if self.backend == "DnnlExecutionProvider" and any(
            [i.domain in ["", "ai.onnx"] and i.version < 15 for i in model.model.opset_import]
        ):  # pragma: no cover
            from onnx import version_converter

            try:
                model = self._rename_node(ONNXModel(version_converter.convert_version(model.model, 15)))
            except:
                logging.warning(
                    "Fail to upgrade model opset_import to >= 15, "
                    "please upgrade it manually to run with bf16 data type"
                )
                exit(0)

        from neural_compressor.adaptor.ox_utils.util import QuantizationMode

        if self.format == "qlinearops":
            format = QuantizationMode.QLinearOps
        elif self.format == "qdq":
            assert ort_version >= ONNXRT170_VERSION, "QDQ mode needs onnxruntime1.7.0 or newer"
            format = "qdq"
        else:
            format = QuantizationMode.IntegerOps

        self.quantizable_ops = self._query_quantizable_ops(model.model)
        quantize_config = self._cfg_to_quantize_config(tune_cfg)

        if self.performance_only:
            tmp_model = model
        else:
            try:
                tmp_model = copy.deepcopy(model)
            except Exception as e:  # pragma: no cover
                logger.warning("Fail to deep copy the model due to {}, inplace is used now.".format(repr(e)))
                tmp_model = model

        # smooth quant the model if needed
        if self._need_smooth_quant(tune_cfg) and not tmp_model.is_smoothquant_model():
            self.sq.model = tmp_model
            self.sq.record_max_info = False
            tmp_model = self.sq.transform(**self.cur_sq_args)

        iterations = tune_cfg.get("calib_iteration", 1)
        calib_sampling_size = tune_cfg.get("calib_sampling_size", 1)

        if self.recipes.get("layer_wise_quant", False) and not self.dynamic:
            # layer-wise quantization
            # details refer to docs/source/quantization_weight_only.md#layer-wise-quantization
            _model_to_split = copy.deepcopy(tmp_model)

            split_nodes = _model_to_split.find_split_nodes()
            logger.info(
                "Will split model into {} parts to do layer-wise quantization".format(
                    len([node.name for node in split_nodes]) + 1
                )
            )
            logger.debug(
                "Will split model with these nodes for layer-wise quantization: {}".format(
                    [node.name for node in split_nodes]
                )
            )

            split_idx = 1
            model_to_split = [_model_to_split]
            dataloader_for_split_model = [data_loader]
            quantize_params = {}
            quantized_model_merged = None

            while len(model_to_split) != 0:
                split_model = model_to_split.pop(0)
                split_node = split_nodes.pop(0)
                save_both_split_models = True if len(split_nodes) == 0 else False
                shape_infer = True if split_idx == 1 else False

                # split model with given split_node
                split_model_part_1, split_model_part_2 = split_model.split_model_with_node(
                    split_node.name, tmp_model.model_path, shape_infer, save_both_split_models
                )
                if not save_both_split_models:
                    # append split_model_part_2 to do next split
                    model_to_split.append(split_model_part_2)

                logger.info("Quantize split model {}".format(split_idx))
                # get quantize params of split model
                split_quantize_params, dataloder_for_next_split_model = self._get_split_model_quantize_params(
                    split_model_part_1, dataloader_for_split_model, quantize_config, calib_sampling_size, iterations
                )
                dataloader_for_split_model.append(dataloder_for_next_split_model)
                quantize_params.update(split_quantize_params)

                # quantize split model
                quantized_model_merged = self._quantize_split_model(
                    split_model_part_1, quantize_config, split_quantize_params, quantized_model_merged
                )

                split_idx += 1

                # if this is the last split, then quantize the last split model
                if save_both_split_models:
                    logger.info("Quantize split model {}".format(split_idx))
                    # get quantize params of split model
                    split_quantize_params, dataloder_for_next_split_model = self._get_split_model_quantize_params(
                        split_model_part_2, dataloader_for_split_model, quantize_config, calib_sampling_size, iterations
                    )
                    quantize_params.update(split_quantize_params)

                    # quantize split model
                    quantized_model_merged = self._quantize_split_model(
                        split_model_part_2, quantize_config, split_quantize_params, quantized_model_merged
                    )
                    quantized_model_merged.re_org_output(tmp_model.output())  # re-org output as the origin output

            self.quantize_params = quantize_params
            tmp_model.q_config = self._generate_qconfig(model.model, tune_cfg, quantize_params)
            tmp_model.model = quantized_model_merged.model
            self.quantize_config = quantize_config  # update so other methods can know current configs
            self._dump_model_op_stats(tmp_model)
            tmp_model.topological_sort()
            tmp_model.check_is_large_model()
            return tmp_model

        else:
            if not self.dynamic:
                calib_iterations = self._reset_calib_iter(data_loader, calib_sampling_size, iterations)
                quantize_params, _ = self._get_quantize_params(
                    tmp_model, data_loader, quantize_config, calib_iterations
                )
            else:
                quantize_params = None
            self.quantize_params = quantize_params

            from neural_compressor import options
            from neural_compressor.adaptor.ox_utils.quantizer import Quantizer

            quantizer = Quantizer(
                tmp_model,
                quantize_config,
                format,
                self.static,
                quantize_params,
                self.quantizable_op_types,
                self.query_handler.get_fallback_list(),
                self.reduce_range,
                options.onnxrt.qdq_setting.AddQDQPairToWeight
                if "add_qdq_pair_to_weight" not in self.recipes
                else self.recipes.get("add_qdq_pair_to_weight", False),
                options.onnxrt.qdq_setting.OpTypesToExcludeOutputQuantizatioin
                if "optypes_to_exclude_output_quant" not in self.recipes
                else self.recipes.get("optypes_to_exclude_output_quant", []),
                options.onnxrt.qdq_setting.DedicatedQDQPair
                if "dedicated_qdq_pair" not in self.recipes
                else self.recipes.get("dedicated_qdq_pair", False),
                self.backend,
            )
            quantizer.quantize_model()
            tmp_model.q_config = self._generate_qconfig(model.model, tune_cfg, quantize_params)
            tmp_model.model = quantizer.model.model
            self.quantize_config = quantize_config  # update so other methods can know current configs
            self._dump_model_op_stats(tmp_model)
            tmp_model.topological_sort()
            return tmp_model

    def _get_split_model_quantize_params(
        self, split_model, split_dataloader, quantize_config, calib_sampling_size, iterations
    ):
        """Get quantize params for current split model and get dataloader for next split model."""
        dataloader = split_dataloader.pop(0)
        calib_iterations = self._reset_calib_iter(dataloader, calib_sampling_size, iterations)
        split_quantize_params, dataloder_for_next_split_model = self._get_quantize_params(
            split_model,
            dataloader,
            quantize_config,
            calib_iterations,
            split_model_input_names=split_model.input(),
        )
        return split_quantize_params, dataloder_for_next_split_model

    def _quantize_split_model(self, split_model, quantize_config, quantize_params, quantized_model_merged):
        """Quantize split model, and merge the quantized models to generate final model."""
        from neural_compressor import options
        from neural_compressor.adaptor.ox_utils.quantizer import Quantizer

        quantizer = Quantizer(
            split_model,
            quantize_config,
            format,
            self.static,
            quantize_params,
            self.quantizable_op_types,
            self.query_handler.get_fallback_list(),
            self.reduce_range,
            options.onnxrt.qdq_setting.AddQDQPairToWeight
            if "add_qdq_pair_to_weight" not in self.recipes
            else self.recipes.get("add_qdq_pair_to_weight", False),
            options.onnxrt.qdq_setting.OpTypesToExcludeOutputQuantizatioin
            if "optypes_to_exclude_output_quant" not in self.recipes
            else self.recipes.get("optypes_to_exclude_output_quant", []),
            options.onnxrt.qdq_setting.DedicatedQDQPair
            if "dedicated_qdq_pair" not in self.recipes
            else self.recipes.get("dedicated_qdq_pair", False),
            self.backend,
        )
        quantizer.quantize_model()
<<<<<<< HEAD
        tmp_model.q_config = self._generate_qconfig(model.model, tune_cfg, quantize_params)
        tmp_model.model = quantizer.model.model
        self.quantize_config = quantize_config  # update so other methods can know current configs
        self._dump_model_op_stats(tmp_model)
        tmp_model.topological_sort()

        # if the model is large and acc tuning is required, save it to workspace
        if not self.performance_only and tmp_model.is_large_model:  # pragma: no cover
            from onnx.external_data_helper import convert_model_to_external_data, load_external_data_for_model

            model_name = os.path.split(tmp_model.model_path)[-1]
            model_path = os.path.join(self.work_space, model_name)
            data_name = model_name + "_quantized_data"
            data_path = os.path.join(self.work_space, data_name)

            load_external_data_for_model(tmp_model.model, os.path.dirname(tmp_model.model_path))

            if os.path.isfile(model_path):
                os.remove(model_path)
            if os.path.isfile(data_path):
                os.remove(data_path)

            # if the model is Tranformer-based, save hf config to workspace
            if tmp_model.hf_config is not None:
                model_type = (
                    "" if not hasattr(tmp_model.hf_config, "model_type") else getattr(tmp_model.hf_config, "model_type")
                )
                setattr(tmp_model.hf_config.__class__, "model_type", model_type)
                output_config_file = Path(self.work_space).joinpath("config.json").as_posix()
                if not os.path.exists(output_config_file):
                    tmp_model.hf_config.to_json_file(output_config_file, use_diff=False)

            # save model and external data
            convert_model_to_external_data(
                tmp_model.model,
                all_tensors_to_one_file=True,
                location=data_name,
                size_threshold=1024,
                convert_attribute=False,
            )
            onnx.save_model(tmp_model.model, model_path)

        return tmp_model
=======
        split_model.model = quantizer.model.model
        split_model.topological_sort()

        if quantized_model_merged is None:
            quantized_model_merged = quantizer.model
            quantized_model_merged.write_external_data_to_new_location(overwrite=True)
        else:
            quantized_model_merged.merge_split_models(quantizer.model)

        return quantized_model_merged
>>>>>>> 6142e48d

    def _check_backend_available(self, backend):
        """Check backend is available or not."""
        if backend not in PROVIDERS:
            assert False, "'{}' backend is not supported, " "supported backends include {}".format(
                backend, [provider for provider in PROVIDERS.keys()]
            )

        if backend in ["onnxrt_trt_ep", "onnxrt_cuda_ep"] and self.device != "gpu":
            logger.warning("Backend `{}` requires a GPU device. Reset device to 'gpu'.".format(backend))
            self.device = "gpu"

        if backend in ["onnxrt_dml_ep"] and self.device != "npu":
            logger.warning("Backend `{}` requires a NPU device. Reset device to 'npu'.".format(backend))
            self.device = "npu"

        ep = PROVIDERS[backend]
        if ep not in ort.get_available_providers():
            logger.warning(
                "Specified provider '{}' is not in available provider names. "
                "Fallback to available providers: '{}'".format(ep, ", ".join(ort.get_available_providers()))
            )

    def _reset_calib_iter(self, data_loader, cfg_calib_sampling_size, cfg_calib_iter):
        """Check and reset calibration iterations according to calib_sampleing_size and dataloader batch_size."""
        if isinstance(data_loader, BaseDataLoader):
            batch_size = data_loader.batch_size
            try:
                for i in range(batch_size):
                    if cfg_calib_sampling_size % (batch_size - i) == 0:
                        calib_batch_size = batch_size - i
                        if i != 0:  # pragma: no cover
                            logger.warning(
                                "Reset `calibration.dataloader.batch_size` field "
                                "to {}".format(calib_batch_size) + " to make sure the sampling_size is "
                                "divisible exactly by batch size"
                            )
                        break
                tmp_iterations = int(math.ceil(cfg_calib_sampling_size / calib_batch_size))
                data_loader.batch(calib_batch_size)
                calib_iterations = tmp_iterations
            except Exception as e:  # pragma: no cover
                if "Got invalid dimensions for input" in str(e):
                    logger.warning(
                        "Please set sampling_size to a multiple of {}".format(
                            str(e).partition("Expected: ")[2].partition("\n")[0]
                        )
                    )
                    exit(0)
                logger.warning("Fail to forward with batch size={}, set to {} now.".format(batch_size, 1))
                data_loader.batch(1)
                calib_iterations = cfg_calib_sampling_size
        else:  # pragma: no cover
            if hasattr(data_loader, "batch_size") and cfg_calib_sampling_size % data_loader.batch_size != 0:
                logger.warning(
                    "Please note that calibration sampling size {} "
                    "isn't divisible exactly by batch size {}. "
                    "So the real sampling size is {}.".format(
                        cfg_calib_sampling_size, data_loader.batch_size, data_loader.batch_size * cfg_calib_iter
                    )
                )
            calib_iterations = cfg_calib_iter
        return calib_iterations

    def _generate_qconfig(self, model, tune_cfg, quantize_params):
        tune_cfg = copy.deepcopy(tune_cfg)
        for node in model.graph.node:
            if (node.name, node.op_type) not in tune_cfg["op"]:
                continue
            scale_info = {}
            if quantize_params:
                for input_name in node.input:
                    if input_name in quantize_params:
                        scale_info[input_name] = quantize_params[input_name]
                for output_name in node.output:
                    if output_name in quantize_params:
                        scale_info[output_name] = quantize_params[output_name]
            tune_cfg["op"][(node.name, node.op_type)]["scale_info"] = scale_info
        fwk_info = {}
        fwk_info["approach"] = "post_training_static_quant" if self.static else "post_training_dynamic_quant"
        fwk_info["format"] = self.format
        fwk_info["backend"] = ONNXRT_BACKENDS[self.backend]
        fwk_info["workspace_path"] = self.work_space
        fwk_info["recipes"] = self.recipes
        fwk_info["domain"] = self.domain
        fwk_info["device"] = self.device
        tune_cfg["framework_specific_info"] = fwk_info
        return tune_cfg

    @dump_elapsed_time("Pass recover model")
    def recover(self, model, q_config):
        """Execute the recover process on the specified model.

        Args:
            model (object):  model need to do quantization.
            q_config (dict): recover configuration

        Returns:
            (dict): quantized model
        """
        self._pre_optimize(model)
        model = self.pre_optimized_model
        ort_version = Version(ort.__version__)
        if ort_version < ONNXRT152_VERSION:  # pragma: no cover
            logger.warning("Quantize input needs onnxruntime 1.5.2 or newer.")
            return model
        if model.model.opset_import[0].version < 11:  # pragma: no cover
            logger.warning("Quantize input needs model opset 11 or newer.")

        from neural_compressor.adaptor.ox_utils.util import QuantizationMode

        if self.format in ["qlinearops"]:
            format = QuantizationMode.QLinearOps
        elif self.format == "qdq":
            assert ort_version >= ONNXRT170_VERSION, "QDQ mode needs onnxruntime1.7.0 or newer"
            format = self.format
        else:
            format = QuantizationMode.IntegerOps
        from neural_compressor import options
        from neural_compressor.adaptor.ox_utils.quantizer import Quantizer

        self.quantizable_ops = self._query_quantizable_ops(model.model)
        quantize_params, tune_cfg = self._parse_qconfig(q_config)
        quantize_config = self._cfg_to_quantize_config(tune_cfg)
        quantizer = Quantizer(
            model.model,
            quantize_config,
            format,
            self.static,
            quantize_params,
            self.quantizable_op_types,
            self.query_handler.get_fallback_list(),
            self.reduce_range,
            options.onnxrt.qdq_setting.AddQDQPairToWeight
            if not options.onnxrt.qdq_setting.AddQDQPairToWeight
            else self.recipes.get("add_qdq_pair_to_weight", False),
            options.onnxrt.qdq_setting.OpTypesToExcludeOutputQuantizatioin
            if options.onnxrt.qdq_setting.OpTypesToExcludeOutputQuantizatioin is not None
            else self.recipes.get("optypes_to_exclude_output_quant", []),
            options.onnxrt.qdq_setting.DedicatedQDQPair
            if not options.onnxrt.qdq_setting.DedicatedQDQPair
            else self.recipes.get("dedicated_qdq_pair", False),
        )

        quantizer.quantize_model()
        model.model = quantizer.model.model
        model.topological_sort()
        return model

    def _parse_qconfig(self, q_config):
        quantize_params = {}
        tune_cfg = {}
        for k, v in q_config.items():
            if k == "op":
                tune_cfg["op"] = {}
                for op_name_type, op_info in v.items():
                    node_dict = {}
                    for info_name, info_content in op_info.items():
                        if info_name != "scale_info":
                            node_dict[info_name] = info_content
                        else:
                            for tensor_name, param in info_content.items():
                                quantize_params[tensor_name] = param
                    tune_cfg["op"][op_name_type] = node_dict
            else:
                tune_cfg[k] = v
        if len(quantize_params) == 0:
            quantize_params = None
        return quantize_params, tune_cfg

    def _dump_model_op_stats(self, model):
        fp32_op_list = []
        for precision in self.query_handler.get_precisions():
            if precision != "fp32":
                fp32_op_list += self.query_handler.get_op_types_by_precision(precision=precision)
        qdq_ops = ["QuantizeLinear", "DequantizeLinear", "DynamicQuantizeLinear"]
        res = {}
        for op_type in fp32_op_list:
            res[op_type] = {"INT8": 0, "BF16": 0, "FP16": 0, "FP32": 0}
        for op_type in qdq_ops:
            res[op_type] = {"INT8": 0, "BF16": 0, "FP16": 0, "FP32": 0}

        for node in model.model.graph.node:
            if node.name.endswith("_quant"):
                if node.op_type.startswith("QLinear"):
                    origin_op_type = node.op_type.split("QLinear")[-1]
                else:
                    origin_op_type = node.op_type.split("Integer")[0]

                if origin_op_type in ["QAttention", "QGemm"]:
                    origin_op_type = origin_op_type[1:]
                elif origin_op_type == "DynamicQuantizeLSTM":
                    origin_op_type = "LSTM"
                elif origin_op_type == "QEmbedLayerNormalization":
                    origin_op_type = "EmbedLayerNormalization"
                res[origin_op_type]["INT8"] += 1

            elif node.op_type in qdq_ops:
                res[node.op_type]["INT8"] += 1

            elif node.op_type in fp32_op_list and node.name in self.quantize_config:
                if self.quantize_config[node.name] not in self.query_handler.get_fallback_list():
                    res[node.op_type]["FP32"] += 1
                else:
                    res[node.op_type][self.quantize_config[node.name].upper()] += 1

            elif node.op_type in res:
                res[node.op_type]["FP32"] += 1

        field_names = ["Op Type", "Total", "INT8", "BF16", "FP16", "FP32"]
        output_data = [
            [
                op_type,
                sum(res[op_type].values()),
                res[op_type]["INT8"],
                res[op_type]["BF16"],
                res[op_type]["FP16"],
                res[op_type]["FP32"],
            ]
            for op_type in res.keys()
        ]

        Statistics(output_data, header="Mixed Precision Statistics", field_names=field_names).print_stat()
        self.optype_statistics = field_names, output_data

    def _get_quantize_params(self, model, data_loader, quantize_config, iterations, **kwargs):
        from neural_compressor.adaptor.ox_utils.calibration import ONNXRTAugment
        from neural_compressor.model.onnx_model import ONNXModel

        if not isinstance(model, ONNXModel):
            model = ONNXModel(model)
        black_nodes = [node for node in quantize_config if quantize_config[node] == "fp32"]
        white_nodes = [node for node in quantize_config if quantize_config[node] != "fp32"]

        augment = ONNXRTAugment(
            model,
            data_loader,
            self.quantizable_op_types,
            black_nodes=black_nodes,
            white_nodes=white_nodes,
            iterations=list(range(0, iterations)),
            backend=self.backend,
            reduce_range=self.reduce_range,
            **kwargs,
        )
        self.min_max = augment.dump_minmax(quantize_config)
        quantize_params = augment.dump_calibration(quantize_config, min_max=self.min_max)
        dataloder_for_next_split_model = augment.dataloder_for_next_split_model
        return quantize_params, dataloder_for_next_split_model

    def inspect_tensor(
        self,
        model,
        dataloader,
        op_list=[],
        iteration_list=[],
        inspect_type="activation",
        save_to_disk=False,
        save_path=None,
        quantization_cfg=None,
    ):
        """The function is used by tune strategy class for dumping tensor info."""
        from neural_compressor.adaptor.ox_utils.calibration import ONNXRTAugment
        from neural_compressor.utils.utility import dump_data_to_local

        if not isinstance(model, ONNXModel):
            model = ONNXModel(model)

        if len(op_list) > 0 and isinstance(op_list, KeysView):
            op_list = [item[0] for item in op_list]
        augment = ONNXRTAugment(
            model, dataloader, [], iterations=iteration_list, white_nodes=op_list, backend=self.backend
        )
        tensors = augment.dump_tensor(
            activation=(inspect_type != "weight"), weight=(inspect_type != "activation"), format=self.format
        )
        if save_to_disk:
            if not save_path:
                save_path = self.work_space
            dump_data_to_local(tensors, save_path, "inspect_result.pkl")
        return tensors

    def set_tensor(self, model, tensor_dict):
        from onnx import numpy_helper

        from neural_compressor.adaptor.ox_utils.util import quantize_data_per_channel, quantize_data_with_scale_zero
        from neural_compressor.model.onnx_model import ONNXModel

        if not isinstance(model, ONNXModel):
            model = ONNXModel(model)
        assert "QuantizeLinear" in [
            node.op_type for node in model.model.graph.node
        ], "adaptor.set_tensor only accept int8 model"
        input_name_to_nodes = model.input_name_to_nodes
        for tensor_name, tensor_value in tensor_dict.items():
            if not tensor_name.endswith("_quantized"):
                tensor_name += "_quantized"
            not_filter = False
            scale_tensor, zo_tensor = model.get_scale_zero(tensor_name)
            if scale_tensor is None or zo_tensor is None:
                not_filter = True
            else:
                scale_value = numpy_helper.to_array(scale_tensor)
                zo_value = numpy_helper.to_array(zo_tensor)
            assert (
                len(input_name_to_nodes[tensor_name]) == 1
            ), "quantized filter weight should be input of only one node"
            node = input_name_to_nodes[tensor_name][0]  # TBD only for conv bias
            node_name = node.name.replace("_quant", "")
            assert node_name in self.quantize_config
            q_type = self.quantize_config[node_name]["weight"]["dtype"]
            if not_filter:
                new_tensor_value = self._requantize_bias(model, tensor_name, tensor_value)
            elif self.quantize_config[node_name]["weight"]["granularity"] == "per_tensor":
                new_tensor_value = quantize_data_with_scale_zero(
                    tensor_value, q_type, self.quantize_config[node_name]["weight"]["scheme"], scale_value, zo_value
                )
            elif (Version(ort.__version__) >= ONNXRT112_VERSION and model.model.opset_import[0].version < 13) and len(
                scale_tensor.dims
            ) in [1, 2]:
                logger.warning(
                    "Skip setting per-channel quantized tensor {}, please "
                    "use onnxruntime < 1.12.0 or upgrade model opset version to 13 or "
                    "higher".format(tensor_name)
                )
                return model
            else:
                axis = (
                    tuple(range(1, len(tensor_value.shape)))
                    if tensor_value.shape.index(scale_value.shape[0]) == 0
                    else tuple(range(0, len(tensor_value.shape) - 1))
                )
                new_tensor_value = quantize_data_with_scale_zero(
                    tensor_value,
                    q_type,
                    self.quantize_config[node_name]["weight"]["scheme"],
                    np.expand_dims(scale_value, axis=axis),
                    np.expand_dims(zo_value, axis=axis),
                )
            model.set_initializer(tensor_name, new_tensor_value)
        return model

    def _requantize_bias(self, model, bias_name, bias_data):
        """Helper function to requantize bias, borrowed from onnx_quantizer."""
        from onnx import numpy_helper

        node = model.input_name_to_nodes[bias_name][0]
        input_scale_name = node.input[1]
        input_scale = numpy_helper.to_array(model.get_initializer(input_scale_name))

        weight_scale_name = node.input[4]
        weight_scale = numpy_helper.to_array(model.get_initializer(weight_scale_name))

        bias_scale = input_scale * weight_scale
        new_bias_data = (bias_data / bias_scale).round().astype(np.int32)
        return new_bias_data

    def _detect_domain(self, model):
        """Automatically detect whether the model belongs to NLP domain.

        Args:
            model (ONNXModel): ONNXModel wrapped model

        Returns:
            bool: the model belongs to NLP domain or not
        """
        is_nlp = False
        # 1. according to initializer names
        initializer_names = [init.name for init in model.model.graph.initializer]
        pattern = ".*word.*embedding.*"
        for name in initializer_names:
            obj = re.findall(pattern, name)
            if len(obj) > 0:
                is_nlp = True
                break

        # 2. according to input
        # typically, NLP models have multiple inputs,
        # and the dimension of each input is usually 2 (batch_size, max_seq_len)
        input_shape_lens = [len(inp.type.tensor_type.shape.dim) for inp in model.model.graph.input]
        if len(input_shape_lens) > 1 and all(shape_len == 2 for shape_len in input_shape_lens):
            is_nlp = True

        # 3. according to attention structure
        qkv = model.find_qkv_in_attention()
        if len(qkv) != 0:
            is_nlp = True

        # 4. according to LSTM/Attention optype
        op_types = [node.op_type for node in model.model.graph.node]
        if "LSTM" in op_types or "Attention" in op_types:
            is_nlp = True

        logger.warning(
            "The model is automatically detected as {} model. "
            "You can use 'domain' argument in 'PostTrainingQuantConfig' "
            "to overwrite it".format("an NLP" if is_nlp else "a non-NLP")
        )
        return is_nlp

    def _pre_optimize(self, model, level=1):
        # the pre-optimization may already done at the smoothing process
        # pre_optimize -> sq -> update the pre_optimized_model
        if self.pre_optimized_model:
            logger.info("Pre-optimization already done, return it directly.")
            return self.pre_optimized_model
        from neural_compressor import options
        from neural_compressor.adaptor.ox_utils.util import remove_init_from_model_input, split_shared_bias

        remove_init_from_model_input(model)
        sess_options = ort.SessionOptions()
        optimization_levels = {
            "DISABLE_ALL": ort.GraphOptimizationLevel.ORT_DISABLE_ALL,
            "ENABLE_BASIC": ort.GraphOptimizationLevel.ORT_ENABLE_BASIC,
            "ENABLE_EXTENDED": ort.GraphOptimizationLevel.ORT_ENABLE_EXTENDED,
            "ENABLE_ALL": ort.GraphOptimizationLevel.ORT_ENABLE_ALL,
        }
        if not isinstance(self.query_handler.get_graph_optimization(), list):
            level = self.query_handler.get_graph_optimization()
        elif self.recipes.get("layer_wise_quant"):
            level = "ENABLE_BASIC"
            logger.info("Force set graph optimization level to 'ENABLE_BASIC' for layer-wise quantization")
        elif options.onnxrt.graph_optimization.level is not None:
            level = options.onnxrt.graph_optimization.level
        elif self.recipes.get("graph_optimization_level", None) is not None:
            level = self.recipes["graph_optimization_level"]
        else:
            if self.domain == "auto" and self._detect_domain(model):
                self.domain = "nlp"
            level = "ENABLE_EXTENDED" if self.domain == "nlp" else "ENABLE_BASIC"
            logger.warning(
                "Graph optimization level is automatically set to {}. "
                "You can use 'recipe' argument in 'PostTrainingQuantConfig'"
                "to overwrite it".format(level)
            )
        sess_options.graph_optimization_level = optimization_levels[level]
        sess_options.optimized_model_filepath = os.path.join(self.work_space, "Optimized_model.onnx")
        if model.is_large_model and self.recipes.get("layer_wise_quant", False):
            # save the model and external data for layer-wise quantization
            external_data_filename = os.path.basename(sess_options.optimized_model_filepath) + "_data"
            external_data_file_threshold = 1024
            sess_options.add_session_config_entry(
                "session.optimized_model_external_initializers_file_name", external_data_filename
            )
            sess_options.add_session_config_entry(
                "session.optimized_model_external_initializers_min_size_in_bytes", str(external_data_file_threshold)
            )
            logger.info("Saving optimized model for layer-wise quantization. This may take a while...")

        if sys.version_info < (3, 11) and find_spec("onnxruntime_extensions"):  # pragma: no cover
            from onnxruntime_extensions import get_library_path

            sess_options.register_custom_ops_library(get_library_path())

        if not model.is_large_model:
            sess = ort.InferenceSession(
                model.model.SerializeToString(), sess_options, providers=["CPUExecutionProvider"]
            )
        elif model.model_path is not None:  # pragma: no cover
            model.model = onnx.ModelProto()  # clean memory for large model
            sess = ort.InferenceSession(model.model_path, sess_options, providers=["CPUExecutionProvider"])
        else:  # pragma: no cover
            logger.warning("Please use model path instead of onnx model object to quantize")
        del sess
        tmp_model = onnx.load(sess_options.optimized_model_filepath, load_external_data=False)

        # load external data if model is large and not layer wise quantization
        if model.is_large_model and not self.recipes.get("layer_wise_quant", False):  # pragma: no cover
            from onnx.external_data_helper import load_external_data_for_model

            load_external_data_for_model(tmp_model, os.path.split(model.model_path)[0])
<<<<<<< HEAD
            # save the large model to workspace if acc tuning is required
            if not self.performance_only:
                from onnx.external_data_helper import convert_model_to_external_data

                # if optimized model exists, remove it
                if os.path.isfile(sess_options.optimized_model_filepath):
                    os.remove(sess_options.optimized_model_filepath)

                # if the model if Tranformer-based, save hf config to workspace
                if model.hf_config is not None:
                    model_type = (
                        "" if not hasattr(model.hf_config, "model_type") else getattr(model.hf_config, "model_type")
                    )
                    setattr(model.hf_config.__class__, "model_type", model_type)
                    output_config_file = Path(self.work_space).joinpath("config.json").as_posix()
                    if not os.path.exists(output_config_file):
                        model.hf_config.to_json_file(output_config_file, use_diff=False)

                # save model and external data
                model_name = os.path.split(model.model_path)[-1]
                model_path = os.path.join(self.work_space, model_name)
                data_name = model_name + "_data"

                convert_model_to_external_data(
                    tmp_model,
                    all_tensors_to_one_file=True,
                    location=data_name,
                    size_threshold=1024,
                    convert_attribute=False,
                )
                onnx.save_model(tmp_model, model_path)
                model.model_path = model_path
            else:
                model.model_path = sess_options.optimized_model_filepath
        else:
            model.model_path = sess_options.optimized_model_filepath

=======

        model.model_path = sess_options.optimized_model_filepath
>>>>>>> 6142e48d
        model.model = (
            self._replace_gemm_with_matmul(tmp_model).model
            if options.onnxrt.graph_optimization.gemm2matmul and self.recipes.get("gemm_to_matmul", True)
            else tmp_model
        )
        model = self._rename_node(model)
        model = self._revert_fusedconv(model)
        if self.backend == "TensorrtExecutionProvider":
            model = self._revert_conv_add_fusion(model)
        model = split_shared_bias(model)
        model.topological_sort()
        self.pre_optimized_model = model

    def _revert_conv_add_fusion(self, model):
        from onnx import numpy_helper

        from neural_compressor.adaptor.ox_utils.util import attribute_to_kwarg

        add_nodes = []
        remove_nodes = []
        for node in model.model.graph.node:
            if node.op_type == "Conv" and len(node.input) == 3:
                bias_tensor = model.get_initializer(node.input[2])
                bias_array = numpy_helper.to_array(bias_tensor).reshape((-1, 1, 1))
                model.remove_initializer(bias_tensor)
                model.add_initializer(numpy_helper.from_array(bias_array, bias_tensor.name))
                kwargs = {}
                activation_params = None
                for attr in node.attribute:
                    kwargs.update(attribute_to_kwarg(attr))
                conv = onnx.helper.make_node("Conv", node.input[0:2], [node.name + "_revert"], node.name, **kwargs)
                add = onnx.helper.make_node("Add", [conv.output[0], node.input[2]], node.output, node.name + "_add")
                add_nodes.extend([conv, add])

        model.remove_nodes(remove_nodes)
        model.add_nodes(add_nodes)
        model.update()
        return model

    def _revert_fusedconv(self, model):
        from onnx import onnx_pb as onnx_proto

        from neural_compressor.adaptor.ox_utils.util import attribute_to_kwarg

        new_nodes = []
        remove_nodes = []
        for node in model.model.graph.node:
            if node.op_type == "FusedConv":
                kwargs = {}
                activation_params = None
                for attr in node.attribute:
                    if attr.name == "activation":
                        activation_type = attr.s.decode("utf-8")
                    elif attr.name == "activation_params":
                        continue
                    else:
                        kwargs.update(attribute_to_kwarg(attr))
                if activation_type in ["Relu", "Clip"]:
                    continue
                conv = onnx.helper.make_node("Conv", node.input, [node.name], node.name.split("fused ")[-1], **kwargs)
                activation_input = conv.output

                activation = onnx.helper.make_node(
                    activation_type, conv.output, node.output, "_".join((conv.name, activation_type))
                )
                new_nodes.extend([conv, activation])
                remove_nodes.append(node)
        model.model.graph.node.extend(new_nodes)
        for node in remove_nodes:
            model.model.graph.node.remove(node)
        model.update()
        return model

    def _rename_node(self, model_wrapper):
        model = model_wrapper.model
        node_names = [i.name for i in model.graph.node]
        if len(set(node_names)) < len(node_names):
            logger.warning(
                "This model has nodes with the same name, please check"
                "renamed_model.onnx in workspace_path (default is nc_workspace)"
                "for newly generated node name"
            )
            for idx, node in enumerate(model.graph.node):
                if node_names.count(node.name) > 1:
                    node.name = node.op_type + "_nc_rename_" + str(idx)
            if model_wrapper.is_large_model:
                onnx.save(
                    model,
                    os.path.join(self.work_space, "renamed_model.onnx"),
                    save_as_external_data=True,
                    all_tensors_to_one_file=True,
                    location="weights.pb",
                    convert_attribute=False,
                )
            else:
                onnx.save(model, os.path.join(self.work_space, "renamed_model.onnx"))
        return model_wrapper

    @staticmethod
    def _replace_gemm_with_matmul(model):
        new_nodes = []
        from onnx import numpy_helper

        if not isinstance(model, ONNXModel):
            model = ONNXModel(model)

        for node in model.nodes():
            if node.op_type == "Gemm":
                alpha = 1.0
                beta = 1.0
                transA = 0
                transB = 0
                for attr in node.attribute:
                    if attr.name == "alpha":
                        alpha = onnx.helper.get_attribute_value(attr)
                    elif attr.name == "beta":
                        beta = onnx.helper.get_attribute_value(attr)
                    elif attr.name == "transA":
                        transA = onnx.helper.get_attribute_value(attr)
                    elif attr.name == "transB":
                        transB = onnx.helper.get_attribute_value(attr)
                if alpha == 1.0 and beta == 1.0 and transA == 0:
                    inputB = node.input[1]
                    if transB == 1:
                        B = model.get_initializer(node.input[1])
                        if B:
                            # assume B is not used by any other node
                            B_array = numpy_helper.to_array(B)
                            B_trans = numpy_helper.from_array(B_array.T)
                            B_trans.name = B.name
                            model.remove_initializer(B)
                            model.add_initializer(B_trans)

                            # TBD this is for onnx model zoo, which are all in old IR version
                            if model.model.ir_version < 4:
                                for input in model.model.graph.input:
                                    if input.name == B_trans.name:
                                        for i, dim in enumerate(input.type.tensor_type.shape.dim):
                                            dim.dim_value = B_array.T.shape[i]

                        else:
                            inputB += "_Transposed"
                            transpose_node = onnx.helper.make_node(
                                "Transpose", inputs=[node.input[1]], outputs=[inputB], name=node.name + "_Transpose"
                            )
                            new_nodes.append(transpose_node)

                    matmul_node = onnx.helper.make_node(
                        "MatMul",
                        inputs=[node.input[0], inputB],
                        outputs=[node.output[0] + ("_MatMul" if len(node.input) > 2 else "")],
                        name=node.name + "_MatMul",
                    )
                    new_nodes.append(matmul_node)

                    if len(node.input) > 2:
                        add_node = onnx.helper.make_node(
                            "Add",
                            inputs=[node.output[0] + "_MatMul", node.input[2]],
                            outputs=node.output,
                            name=node.name + "_Add",
                        )
                        new_nodes.append(add_node)

                # unsupported
                else:
                    new_nodes.append(node)

            # not GEMM
            else:
                new_nodes.append(node)

        model.graph().ClearField("node")
        model.graph().node.extend(new_nodes)

        return model

    def query_fw_capability(self, model):
        """The function is used to query framework capability.
        TODO: will be replaced by framework query API

        Args:
            model: onnx model

        Returns:
            (dict): quantization capability
        """
        # optype_wise and op_wise capability
        self._pre_optimize(model)
        recipes_ops = {}
        recipes_ops["first_conv_or_matmul_quantization"] = []
        recipes_ops["last_conv_or_matmul_quantization"] = []
        recipes_ops["pre_post_process_quantization"] = []
        exclude_first_quantizable_op = (
            True
            if "first_conv_or_matmul_quantization" in self.recipes
            and not self.recipes["first_conv_or_matmul_quantization"]
            else False
        )
        exclude_last_quantizable_op = (
            True
            if "last_conv_or_matmul_quantization" in self.recipes
            and not self.recipes["last_conv_or_matmul_quantization"]
            else False
        )
        exclude_pre_post_process = (
            True
            if "pre_post_process_quantization" in self.recipes and not self.recipes["pre_post_process_quantization"]
            else False
        )

        quantizable_optype = set([i.op_type for i in self.pre_optimized_model.nodes()])
        optype_wise = OrderedDict()
        op_wise = OrderedDict()
        for query in [self.query_handler, self.query_handler_ext]:
            if query is None:
                continue
            precisions = query.get_precisions()

            for precision in precisions:
                if precision == "fp16" and not self.use_fp16:
                    continue
                if precision == "bf16" and (
                    not self.use_bf16 or (not CpuInfo().bf16 and os.getenv("FORCE_BF16") != "1")
                ):
                    continue
                elif precision == "weight_only_integer":
                    continue
                # get supported optype for target precision
                optypes = (
                    query.get_op_types_by_precision(precision)
                    if query.get_op_types_by_precision(precision) != ["*"]
                    else optype_wise.keys()
                )

                configs = (
                    query.get_quantization_capability()[precision]
                    if precision in query.get_quantization_capability()
                    else {"default": {"weight": {"dtype": precision}, "activation": {"dtype": precision}}}
                )

                if self.backend == "TensorrtExecutionProvider" and precision not in query.get_fallback_list():
                    optypes.append("Add")

                for op in optypes:
                    if op not in quantizable_optype:
                        continue
                    if op not in configs:
                        if "default" in configs:
                            op_capability = copy.deepcopy(configs["default"])
                        else:
                            continue
                    else:
                        op_capability = copy.deepcopy(configs[op])

                    if precision in ["int8", "uint8"]:
                        if self.static:
                            op_capability["activation"]["quant_mode"] = "static"
                        elif self.dynamic:
                            op_capability["activation"]["quant_mode"] = "dynamic"
                        elif query == self.query_handler:  # query static capability for auto
                            op_capability["activation"]["quant_mode"] = "static"
                        elif query == self.query_handler_ext:  # query dynamic capability for auto
                            op_capability["activation"]["quant_mode"] = "dynamic"

                    if op not in optype_wise.keys():
                        optype_wise[op] = [op_capability]
                    elif op_capability not in optype_wise[op]:
                        optype_wise[op].append(op_capability)

        if self.format == "qdq":
            self._optypewise_filter_for_qdq(optype_wise)

        first_quantizable_node = []
        last_quantizable_node = []
        all_conv_matmul = []
        attention_matmul = []
        for _, node in enumerate(self.pre_optimized_model.nodes()):
            if node.op_type in ["Conv", "MatMul", "Attention"]:
                # get first Conv or MatMul node
                if len(first_quantizable_node) == 0:
                    first_quantizable_node.append(node)

                # get last Conv or MatMul node
                if len(last_quantizable_node) != 0:
                    last_quantizable_node.pop()
                last_quantizable_node.append(node)

                all_conv_matmul.append(node)
                if node.op_type != "Conv":
                    attention_matmul.append(node)

        if len(first_quantizable_node) != 0:
            recipes_ops["first_conv_or_matmul_quantization"] = [
                (first_quantizable_node[0].name, first_quantizable_node[0].op_type)
            ]
        if len(last_quantizable_node) != 0:
            recipes_ops["last_conv_or_matmul_quantization"] = [
                (last_quantizable_node[0].name, last_quantizable_node[0].op_type)
            ]

        ffn_matmul = []
        attention_matmul_optype = [node.op_type for node in attention_matmul]
        # find matmul ops in feed forward network (FFN) structure which mainly in transformers based NLP models
        if len(attention_matmul) > 0 and "Attention" in attention_matmul_optype:
            # model is optimized and Attention is fused,
            # index of Attention is used as split to find FFN MatMul
            first_attention_index = attention_matmul_optype.index("Attention")
            attention_matmul_optype = attention_matmul_optype[first_attention_index:]
            attention_index = list(np.where(np.array(attention_matmul_optype) == "Attention")[0])
            block_len = attention_index[1] - attention_index[0] if len(attention_index) > 2 else 4
            ffn_matmul = self.pre_optimized_model.find_ffn_matmul(
                attention_index, attention_matmul[first_attention_index:], block_len
            )

            # in case there are unfused Attentions
            qkv = self.pre_optimized_model.find_qkv_in_attention(find_all=True)
            if len(qkv) != 0:
                attention_starts = [nodes[0] for nodes in qkv]
                attention_index = [
                    np.where(np.array([n.name for n in attention_matmul]) == attention_start)[0].tolist()[0]
                    for attention_start in attention_starts
                ]
                block_len = attention_index[1] - attention_index[0] if len(attention_index) > 2 else 4
                for matmul in self.pre_optimized_model.find_ffn_matmul(attention_index, attention_matmul, block_len):
                    if matmul not in ffn_matmul:
                        ffn_matmul.append(matmul)
        else:
            # model is not optimized or Attention isn't fused,
            # query MatMul, key MatMul and value MatMul are used as split to find FFN MatMul
            qkv = self.pre_optimized_model.find_qkv_in_attention(find_all=True)
            if len(qkv) != 0:
                attention_starts = [nodes[0] for nodes in qkv]
                attention_index = [
                    np.where(np.array([n.name for n in attention_matmul]) == attention_start)[0].tolist()[0]
                    for attention_start in attention_starts
                ]
                block_len = attention_index[1] - attention_index[0] if len(attention_index) > 2 else 4
                ffn_matmul = self.pre_optimized_model.find_ffn_matmul(attention_index, attention_matmul, block_len)

        block_wise = []
        for block in reversed(ffn_matmul):
            node_info = []
            for node in block:
                node_info.append((node.name, node.op_type))
            if len(node_info) != 0:
                block_wise.append(node_info)

        for _, node in enumerate(self.pre_optimized_model.nodes()):
            # for TRT EP, only insert Q/DQ to inputs of Add nodes followed by ReduceMean
            if node.op_type == "Add" and self.backend == "TensorrtExecutionProvider":
                children = self.pre_optimized_model.get_children(node)
                if "ReduceMean" not in [i.op_type for i in children]:
                    op_wise.update(
                        {(node.name, node.op_type): [{"weight": {"dtype": "fp32"}, "activation": {"dtype": "fp32"}}]}
                    )
                    continue

            if node.op_type in optype_wise:
                if (exclude_first_quantizable_op and node in first_quantizable_node) or (
                    exclude_last_quantizable_op and node in last_quantizable_node
                ):
                    tmp_cfg = copy.deepcopy(optype_wise[node.op_type])
                    tmp_cfg = list(filter(lambda x: "quant_mode" not in x["activation"], tmp_cfg))
                    op_wise.update({(node.name, node.op_type): tmp_cfg})
                    continue
                op_wise.update({(node.name, node.op_type): copy.deepcopy(optype_wise[node.op_type])})

        # only when first and last quantizable nodes are found and they are not the same,
        # fallback pre/postprocess ops
        if (
            len(first_quantizable_node) != 0
            and len(last_quantizable_node) != 0
            and first_quantizable_node[0].name != last_quantizable_node[0].name
        ):
            # get backbone nodes
            from collections import deque

            # get nodes between first quantizable node and last quantizable node
            backbone_queue = deque(last_quantizable_node)
            backbone_nodes = self.pre_optimized_model.get_nodes_chain(backbone_queue, first_quantizable_node)

            # get extra Conv or MatMul nodes not between first quantizable node and last quantizable node
            backbone_queue_extra = deque()
            for conv_or_matmul in all_conv_matmul:
                if conv_or_matmul.name not in backbone_nodes:
                    backbone_queue_extra.append(conv_or_matmul)
                    backbone_nodes = self.pre_optimized_model.get_nodes_chain(
                        backbone_queue_extra, first_quantizable_node, backbone_nodes
                    )
            backbone_nodes += [i.name for i in first_quantizable_node]

            for _, node in enumerate(self.pre_optimized_model.nodes()):
                if node.name not in backbone_nodes and node.op_type in optype_wise:
                    recipes_ops["pre_post_process_quantization"].append((node.name, node.op_type))
            if exclude_pre_post_process:
                for _, node in enumerate(self.pre_optimized_model.nodes()):
                    if node.op_type in optype_wise:
                        # nodes not in backbone are not quantized
                        if node.name not in backbone_nodes:
                            tmp_cfg = copy.deepcopy(optype_wise[node.op_type])
                            tmp_cfg = list(filter(lambda x: "quant_mode" not in x["activation"], tmp_cfg))
                            op_wise.update({(node.name, node.op_type): tmp_cfg})
                            continue
                        if (node.name, node.op_type) in op_wise:
                            op_wise.update(
                                {(node.name, node.op_type): copy.deepcopy(op_wise[(node.name, node.op_type)])}
                            )
                        else:  # pragma: no cover
                            op_wise.update({(node.name, node.op_type): copy.deepcopy(optype_wise[node.op_type])})

        return {"optypewise": optype_wise, "opwise": op_wise, "recipes_ops": recipes_ops, "block_wise": block_wise}

    def _optypewise_filter_for_qdq(self, optype_wise):
        """Filter optypes that don't support per_channel in QDQ format.

        Args:
            optype_wise (dict): optype and quantization config
        Returns:
            dict: filtered optype and quantization config
        """
        supported_perchannel_optypes = {
            "1.6.0": ["Conv", "Gather"],
            "1.7.0": ["Conv", "Gather"],
            "1.8.0": ["Conv", "Gather"],
            "1.9.0": ["Conv", "Gather"],
            "1.10.0": ["Conv", "Gather", "MatMul"],
            "1.11.0": ["Conv", "Gather", "MatMul", "Gemm"],
            "1.12.0": ["Conv", "Gather", "MatMul", "Gemm"],
        }
        specific_cfg_version = self.query_handler.get_specific_cfg_version()
        if Version(specific_cfg_version) > ONNXRT112_VERSION:
            specific_cfg_version = "1.12.0"
        for optype, caps in optype_wise.items():
            if optype not in supported_perchannel_optypes[specific_cfg_version]:
                for cap in caps:
                    if "mode" in cap and cap["mode"] == "QDQ" and "per_channel" in cap["weight"]["granularity"]:
                        cap["weight"]["granularity"].remove("per_channel")
        return optype_wise

    def _cfg_to_quantize_config(self, tune_cfg):
        quantize_config = {}
        quantize_config["calib_iteration"] = tune_cfg["calib_iteration"]
        granularity = "per_tensor"
        algorithm = "minmax"

        from onnx import onnx_pb as onnx_proto

        for _, op in enumerate(self.quantizable_ops):
            if (op.name, op.op_type) not in tune_cfg["op"]:
                continue
            if tune_cfg["op"][(op.name, op.op_type)]["activation"]["dtype"] in self.query_handler.get_fallback_list():
                quantize_config[op.name] = tune_cfg["op"][(op.name, op.op_type)]["activation"]["dtype"]
            else:
                node_config = copy.deepcopy(tune_cfg["op"][(op.name, op.op_type)])
                for tensor, config in tune_cfg["op"][(op.name, op.op_type)].items():
                    if "granularity" not in config:
                        node_config[tensor]["granularity"] = granularity
                    if "algorithm" not in config:
                        node_config[tensor]["algorithm"] = algorithm
                    if config["dtype"] == "int8":
                        node_config[tensor]["dtype"] = onnx_proto.TensorProto.INT8
                        if "scheme" not in config:
                            node_config[tensor]["scheme"] = "sym"
                    else:
                        node_config[tensor]["dtype"] = onnx_proto.TensorProto.UINT8
                        if "scheme" not in config:
                            node_config[tensor]["scheme"] = "asym"
                quantize_config[op.name] = node_config

        return quantize_config

    def _query_quantizable_ops(self, model):
        for node in model.graph.node:
            if node.op_type in self.quantizable_op_types and node not in self.quantizable_ops:
                self.quantizable_ops.append(node)

        return self.quantizable_ops

    def _query_quantizable_op_types(self):
        quantizable_op_types = self.query_handler.get_op_types_by_precision(precision="int8")
        return quantizable_op_types

    def evaluate(
        self,
        input_graph,
        dataloader,
        postprocess=None,
        metrics=None,
        measurer=None,
        iteration=-1,
        tensorboard=False,
        fp32_baseline=False,
    ):
        """The function is for evaluation if no given eval func.

        Args:
            input_graph      : onnx model for evaluation
            dataloader       : dataloader for evaluation. neural_compressor.data.dataloader.ONNXDataLoader
            postprocess      : post-process for evaluation. neural_compressor.data.transform.ONNXTransforms
            metrics:         : metrics for evaluation. neural_compressor.metric.ONNXMetrics
            measurer         : neural_compressor.objective.Measurer
            iteration(int)   : max iterations of evaluaton.
            tensorboard(bool): whether to use tensorboard for visualization
            fp32_baseline (boolean, optional): only for compare_label=False pipeline

        Returns:
            (float) evaluation results. acc, f1 e.g.
        """
        if input_graph.is_large_model:  # pragma: no cover
            onnx.save_model(
                input_graph.model,
                self.work_space + "eval.onnx",
                save_as_external_data=True,
                all_tensors_to_one_file=True,
                location="weights.pb",
                convert_attribute=False,
            )
        sess_options = ort.SessionOptions()
        if self.backend == "TensorrtExecutionProvider":
            from neural_compressor.adaptor.ox_utils.util import trt_env_setup

            trt_env_setup(input_graph.model)
            sess_options.graph_optimization_level = ort.GraphOptimizationLevel.ORT_DISABLE_ALL
        if measurer:
            # https://github.com/microsoft/onnxruntime/issues/7347
            cores_per_instance = int(os.environ.get("CORES_PER_INSTANCE"))
            assert cores_per_instance > 0, "benchmark cores_per_instance should greater than 0"
            sess_options.intra_op_num_threads = cores_per_instance
        if sys.version_info < (3, 11) and find_spec("onnxruntime_extensions"):  # pragma: no cover
            from onnxruntime_extensions import get_library_path

            sess_options.register_custom_ops_library(get_library_path())
        session = (
            ort.InferenceSession(self.work_space + "eval.onnx", sess_options, providers=[self.backend])
            if input_graph.is_large_model
            else ort.InferenceSession(input_graph.model.SerializeToString(), sess_options, providers=[self.backend])
        )
        results = []
        if metrics:
            for metric in metrics:
                metric.reset()
            self.fp32_preds_as_label = any(
                [hasattr(metric, "compare_label") and not metric.compare_label for metric in metrics]
            )

        len_inputs = len(session.get_inputs())
        inputs_names = [session.get_inputs()[i].name for i in range(len_inputs)]

        def eval_func(dataloader):
            ort_inputs = {}
            for idx, (inputs, labels) in enumerate(dataloader):
                if not isinstance(labels, list):
                    labels = [labels]

                if len_inputs == 1:
                    if isinstance(inputs, dict):
                        for name, input in inputs.items():
                            ort_inputs.update({name: to_numpy(input)})
                    else:
                        ort_inputs.update({inputs_names[0]: to_numpy(inputs)})
                else:
                    assert len_inputs == len(inputs), "number of input tensors must align with graph inputs"

                    if isinstance(inputs, dict):
                        for name, input in inputs.items():
                            ort_inputs.update({name: to_numpy(input)})
                    else:
                        ort_inputs = dict(zip(inputs_names, [to_numpy(i) for i in inputs]))

                if measurer is not None:
                    measurer.start()
                    predictions = session.run(None, ort_inputs)
                    measurer.end()
                else:
                    predictions = session.run(None, ort_inputs)

                if self.fp32_preds_as_label:
                    self.fp32_results.append(predictions) if fp32_baseline else results.append(predictions)

                if postprocess is not None:
                    predictions, labels = postprocess((predictions, labels))
                if metrics:
                    for metric in metrics:
                        if not hasattr(metric, "compare_label") or (
                            hasattr(metric, "compare_label") and metric.compare_label
                        ):
                            metric.update(predictions, labels)
                if idx + 1 == iteration:
                    break

        if isinstance(dataloader, BaseDataLoader) and not self.benchmark:
            try:
                eval_func(dataloader)
            except Exception:  # pragma: no cover
                logger.warning("Fail to forward with batch size={}, set to {} now.".format(dataloader.batch_size, 1))
                dataloader.batch(1)
                eval_func(dataloader)
        else:  # pragma: no cover
            eval_func(dataloader)

        if self.fp32_preds_as_label:
            from neural_compressor.adaptor.ox_utils.util import collate_preds

            if fp32_baseline:
                results = collate_preds(self.fp32_results)
                reference = results
            else:
                reference = collate_preds(self.fp32_results)
                results = collate_preds(results)
            for metric in metrics:
                if hasattr(metric, "compare_label") and not metric.compare_label:
                    metric.update(results, reference)

        acc = 0 if metrics is None else [metric.result() for metric in metrics]
        return acc if not isinstance(acc, list) or len(acc) > 1 else acc[0]

    def diagnosis_helper(self, fp32_model, int8_model, tune_cfg=None, save_path=None):
        from neural_compressor.adaptor.ox_utils.util import find_by_name
        from neural_compressor.utils.utility import dump_data_to_local

        if self.format == "qlinearops":
            supported_optype = [
                "Conv",
                "MatMul",
                "Concat",
                "Attention",
                "FusedConv",
                "Add",
                "Mul",
                "LeakyRelu",
                "Sigmoid",
                "GlobalAveragePool",
                "AveragePool",
            ]
        elif self.format == "qdq":
            supported_optype = [
                "Conv",
                "MatMul",
                "Concat",
                "Attention",
                "FusedConv",
                "LeakyRelu",
                "Sigmoid",
                "GlobalAveragePool",
                "AveragePool",
            ]
        else:
            supported_optype = ["Conv", "MatMul", "Attention", "LSTM"]
        inspect_node_list = []
        int8_node_names = [i.name for i in int8_model.nodes()]
        for node in fp32_model.nodes():
            if node.op_type in supported_optype and node.name + "_quant" in int8_node_names:
                inspect_node_list.append(node.name)

        filtered_params = {}
        if self.min_max:
            for node_name in inspect_node_list:
                node = find_by_name(node_name, fp32_model.nodes())
                filtered_params[node_name] = {
                    "min": np.array(self.min_max[node.output[0]][0], dtype=np.float32),
                    "max": np.array(self.min_max[node.output[0]][1], dtype=np.float32),
                }
        if save_path:
            dump_data_to_local(filtered_params, save_path, "activation_min_max.pkl")
            dump_data_to_local(tune_cfg, save_path, "cfg.pkl")
        return inspect_node_list, tune_cfg

    def save(self, model, path):
        """Save model.

        Args:
            model (ModelProto): model to save
            path (str): save path
        """
        model.save(os.path.join(path, "best_model.onnx"))

    def get_output_op_names(self, qmodel):
        """Get the output ops' names."""
        outputs = qmodel.output()
        output_op_names = []
        for output in outputs:
            output_op_names.append(qmodel.output_name_to_node[output].name)
        logger.debug(f"output op names: {output_op_names}")
        return output_op_names

    def calculate_op_sensitivity(
        self, model, dataloader, tune_cfg, output_op_names, confidence_batches, fallback=True, requantize_cfgs=None
    ):
        """Compute the op sensitivity.

        The sensitivity metric is the mse between the output of the last quantized op of
        the quantized model and the output of its corresponding op in the fp32 model.

          1. Backup the tune cfg
          2. Fallback each int8 op and compute its mse if use fallback (with 'fallback == True'),
            or re-quantize each fp32 op(fallen back in the previous stage) and compute its MSE if not.
          3. Sorted op name list according to its MSE

        Args:
          fp32_model: The fp32 model.
          dataloader: the dataloader with full dataset.
          tune_cfg: tuning config
          fallback: denote fallback stage or re-quantize stage
          requantize_cfgs: the dict of tuning configs for all re-quantizable ops

        Returns:
          A list of op names, sorted by its MSE sensitivity.
        """
        from copy import deepcopy

        fp32_op_cfg = {"activation": {"dtype": "fp32", "quant_mode": "fp32"}, "weight": {"dtype": "fp32"}}

        if fallback:
            ops_list = [
                op
                for op, config in tune_cfg["op"].items()
                if config["activation"]["quant_mode"] in ("static", "dynamic")
            ]
            replace_cfgs = {op: fp32_op_cfg for op in tune_cfg["op"]}
        else:
            ops_list = [
                op
                for op, config in tune_cfg["op"].items()
                if config["activation"]["quant_mode"] == "fp32" and op in requantize_cfgs
            ]
            replace_cfgs = requantize_cfgs

        # Step2. compute mse
        mse_result = self._get_mse_order(
            model, deepcopy(tune_cfg), replace_cfgs, ops_list, dataloader, output_op_names, confidence_batches
        )

        # Step3. sort
        mse_order = [op for op, _ in sorted(mse_result.items(), key=lambda i: i[1])]
        logger.debug("Dump MSE order:")
        for op in mse_order:
            logger.debug(f"{op}: {mse_result[op]}")
        return mse_order

    def _get_mse_order(
        self, fp32_model, tune_cfg, replace_cfgs, ops_lst, dataloader, output_op_names, confidence_batches
    ):
        """Compute MSE."""
        op_cfg = tune_cfg["op"]
        mse_result = {}

        fp32_output = self._inference_model_on_batches(
            fp32_model, tune_cfg, dataloader, output_op_names, confidence_batches
        )

        for op in ops_lst:
            # backup and set replace tuning config
            backup_cfg = op_cfg[op]
            op_cfg[op] = replace_cfgs[op]

            # quantize and inference the model
            q_model = self.quantize(tune_cfg, fp32_model, dataloader)
            q_output = self._inference_model_on_batches(
                q_model, tune_cfg, dataloader, output_op_names, confidence_batches
            )

            mse_result[op] = self._calculate_mse(fp32_output, q_output)

            # recover tune_cfg
            op_cfg[op] = backup_cfg

        return mse_result

    def _calculate_mse(self, fp32_output, q_output):
        """MSE calculation."""
        result = []
        for i, j in zip(fp32_output, q_output):
            result.append(np.square(i - j).mean())
        return np.array(result).mean()

    def _inference_model_on_batches(self, model, tune_cfg, dataloader, output_op_name, iterations):
        """Inference model on batches."""
        ort_inputs = {}
        predictions = []

        session = (
            ort.InferenceSession(self.work_space + "eval.onnx", providers=[self.backend])
            if model.is_large_model
            else ort.InferenceSession(model.model.SerializeToString(), providers=[self.backend])
        )
        inputs_names = [i.name for i in session.get_inputs()]
        len_inputs = len(session.get_inputs())
        for idx, (inputs, _) in enumerate(dataloader):
            if idx + 1 > iterations:
                break

            if len_inputs == 1:
                if isinstance(inputs, dict):
                    for name, input in inputs.items():
                        ort_inputs.update({name: to_numpy(input)})
                else:
                    ort_inputs.update({inputs_names[0]: to_numpy(inputs)})
            else:
                assert len_inputs == len(inputs), "number of input tensors must align with graph inputs"

                if isinstance(inputs, dict):
                    for name, input in inputs.items():
                        ort_inputs.update({name: to_numpy(input)})
                else:
                    ort_inputs = dict(zip(inputs_names, [to_numpy(i) for i in inputs]))

            predictions.extend(session.run(None, ort_inputs))
        return predictions


@adaptor_registry
class ONNXRT_WeightOnlyAdaptor(ONNXRUNTIMEAdaptor):
    """The ONNXRT adaptor layer, do onnx-rt quantization, calibration, inspect layer tensors.

    Args:
        framework_specific_info (dict): framework specific configuration for quantization.
    """

    def __init__(self, framework_specific_info):
        super().__init__(framework_specific_info)

    @dump_elapsed_time("Pass quantize model")
    def quantize(self, tune_cfg, model, data_loader, q_func=None):
        """The function is used to do calibration and quanitization in post-training
           quantization.

        Args:
            tune_cfg (dict):     quantization config.
            model (object):      model need to do quantization.
            data_loader (object): calibration dataset.
            q_func (optional):   training function for quantization aware training mode,
                                 unimplement yet for onnx.

        Returns:
            (dict): quantized model
        """
        if self.performance_only:
            tmp_model = model
        else:
            try:
                tmp_model = copy.deepcopy(model)
            except Exception as e:  # pragma: no cover
                logger.warning("Fail to deep copy the model due to {}, inplace is used now.".format(repr(e)))
                tmp_model = model

        assert q_func is None, "quantization aware training has not been supported on ONNXRUNTIME"
        for precision in self.query_handler.get_precisions():
            if precision == "weight_only_integer":
                self.quantizable_op_types += self.query_handler.get_op_types_by_precision(precision=precision)
        self.quantizable_ops = self._query_quantizable_ops(tmp_model.model)

        self._update_tune_cfg(tune_cfg, tmp_model.model)
        quant_config = self._cfg_to_quantize_config(tune_cfg)
        algos = set([item["algorithm"] for key, item in quant_config.items() if isinstance(item, dict)])
        if "GPTQ" in algos:
            from neural_compressor.adaptor.ox_utils.weight_only import gptq_quantize

            assert data_loader is not None, "GPTQ WOQ algorithm needs to pass 'calib_dataloader' to quantization.fit()"
            percdamp = self.recipes.get("gptq_args", {}).get("percdamp", 0.01)
            blocksize = self.recipes.get("gptq_args", {}).get("blocksize", 128)
            actorder = self.recipes.get("gptq_args", {}).get("actorder", False)
            mse = self.recipes.get("gptq_args", {}).get("mse", False)
            perchannel = self.recipes.get("gptq_args", {}).get("perchannel", True)
            accuracy_level = self.recipes.get("gptq_args", {}).get("accuracy_level", 0)
            calib_sampling_size = tune_cfg.get("calib_sampling_size", 1)
            tmp_model = gptq_quantize(
                tmp_model,
                data_loader,
                quant_config,
                n_samples=calib_sampling_size,
                percdamp=percdamp,
                blocksize=blocksize,
                actorder=actorder,
                mse=mse,
                perchannel=perchannel,
                accuracy_level=accuracy_level,
            )
        if "AWQ" in algos:
            from neural_compressor.adaptor.ox_utils.weight_only import awq_quantize

            assert data_loader is not None, "AWQ WOQ algorithm needs to pass 'calib_dataloader' to quantization.fit()"
            enable_auto_scale = self.recipes.get("awq_args", {}).get("enable_auto_scale", True)
            enable_mse_search = self.recipes.get("awq_args", {}).get("enable_mse_search", True)
            accuracy_level = self.recipes.get("awq_args", {}).get("accuracy_level", 0)
            calib_sampling_size = tune_cfg.get("calib_sampling_size", 1)
            tmp_model = awq_quantize(
                tmp_model,
                data_loader,
                quant_config,
                n_samples=calib_sampling_size,
                enable_auto_scale=enable_auto_scale,
                enable_mse_search=enable_mse_search,
                accuracy_level=accuracy_level,
            )
        elif "RTN" in algos:
            from neural_compressor.adaptor.ox_utils.weight_only import rtn_quantize

            accuracy_level = self.recipes.get("rtn_args", {}).get("accuracy_level", 0)
            tmp_model = rtn_quantize(
                tmp_model,
                quant_config,
                accuracy_level=accuracy_level,
            )
        tmp_model.q_config = copy.deepcopy(quant_config)
        self._dump_model_op_stats(tmp_model, tune_cfg)
        tmp_model.topological_sort()

        # if the model is large and acc tuning is required, save it to workspace
        if not self.performance_only and tmp_model.is_large_model:
            from onnx.external_data_helper import convert_model_to_external_data, load_external_data_for_model

            model_name = os.path.split(tmp_model.model_path)[-1]
            model_path = os.path.join(self.work_space, model_name)
            data_name = model_name + "_quantized_data"
            data_path = os.path.join(self.work_space, data_name)

            load_external_data_for_model(tmp_model.model, os.path.dirname(tmp_model.model_path))

            if os.path.isfile(model_path):
                os.remove(model_path)
            if os.path.isfile(data_path):
                os.remove(data_path)

            # if the model is Tranformer-based, save hf config to workspace
            if tmp_model.hf_config is not None:
                model_type = (
                    "" if not hasattr(tmp_model.hf_config, "model_type") else getattr(tmp_model.hf_config, "model_type")
                )
                setattr(tmp_model.hf_config.__class__, "model_type", model_type)
                output_config_file = Path(self.work_space).joinpath("config.json").as_posix()
                if not os.path.exists(output_config_file):  # pragma: no cover
                    tmp_model.hf_config.to_json_file(output_config_file, use_diff=False)

            # save model and external data
            convert_model_to_external_data(
                tmp_model.model,
                all_tensors_to_one_file=True,
                location=data_name,
                size_threshold=1024,
                convert_attribute=False,
            )
            onnx.save_model(tmp_model.model, model_path)

        return tmp_model

    def _dump_model_op_stats(self, model, tune_cfg):
        import re

        fp32_op_list = self.query_handler.get_op_types_by_precision(precision="weight_only_integer")

        res = {}
        for optype in fp32_op_list:
            res[optype] = {}

        dtype_set = set()
        for node in model.nodes():
            if node.op_type in ["MatMulFpQ4", "MatMulNBits"]:
                optype = "MatMul"
            else:
                optype = node.op_type

            if optype not in res:
                continue
            if re.fullmatch("^.*_Q\d*G\d*", node.input[1]):
                search_out = re.search("_Q\d*", node.input[1])
                dtype = "A32W{}G{}".format(
                    node.input[1][search_out.start() + 2 : search_out.end()], node.input[1][search_out.end() + 1 :]
                )
            else:
                dtype = "FP32"
            dtype_set.add(dtype)

            if dtype in res[optype]:
                res[optype][dtype] += 1
            else:
                res[optype][dtype] = 1

        dtype_list = list(dtype_set)
        for dtype in dtype_list:
            for optype in res.keys():
                if dtype not in res[optype]:
                    res[optype][dtype] = 0

        # update stats format for dump.
        field_names = ["Op Type", "Total"]
        field_names.extend(dtype_list)
        output_data = []
        for op_type in res.keys():
            field_results = [op_type, sum(res[op_type].values())]
            field_results.extend([res[op_type][dtype] for dtype in dtype_list])
            output_data.append(field_results)

        Statistics(output_data, header="Mixed Precision Statistics", field_names=field_names).print_stat()
        self.optype_statistics = field_names, output_data

    def _cfg_to_quantize_config(self, tune_cfg):
        quantize_config = {}
        quantize_config["calib_iteration"] = tune_cfg["calib_iteration"]

        for _, op in enumerate(self.quantizable_ops):
            if (op.name, op.op_type) not in tune_cfg["op"]:
                continue
            if tune_cfg["op"][(op.name, op.op_type)]["weight"]["dtype"] in self.query_handler.get_fallback_list():
                quantize_config[op.name] = tune_cfg["op"][(op.name, op.op_type)]["weight"]["dtype"]
            else:
                quantize_config[op.name] = copy.deepcopy(tune_cfg["op"][(op.name, op.op_type)]["weight"])

        return quantize_config

    def _update_tune_cfg(self, tune_cfg, model):
        """Update tune cfg according to woq_tuning_cfg."""
        if tune_cfg.get("woq_tuning_cfg") is None:
            return tune_cfg

        from neural_compressor.strategy.utils.constant import WOQ_TUNING_ALGOS

        woq_tuning_cfg = tune_cfg.get("woq_tuning_cfg")
        new_woq_cfg = WOQ_TUNING_ALGOS.get(woq_tuning_cfg)

        for node_cfg in tune_cfg["op"].values():
            node_cfg["weight"].update(
                {cfg_name: cfg_value for cfg_name, cfg_value in new_woq_cfg.items() if cfg_name in node_cfg["weight"]}
            )

        # find last matmul and set to fp32
        if "DISABLE_LAST_MATMUL" in woq_tuning_cfg:
            last_matmul = None
            fp32_op_cfg = {"weight": {"dtype": "fp32"}, "activation": {"dtype": "fp32", "quant_mode": "fp32"}}
            for node in model.graph.node:
                if node.op_type in ["MatMul"]:
                    last_matmul = (node.name, node.op_type)
            if last_matmul in tune_cfg["op"]:
                tune_cfg["op"][last_matmul].update(fp32_op_cfg)

    def query_fw_capability(self, model):
        """The function is used to query framework capability.
        TODO: will be replaced by framework query API

        Args:
            model: onnx model

        Returns:
            (dict): quantization capability
        """
        # optype_wise and op_wise capability
        self._pre_optimize(model)

        quantizable_optype = set([i.op_type for i in self.pre_optimized_model.nodes()])
        optype_wise = OrderedDict()
        op_wise = OrderedDict()
        for query in [self.query_handler, self.query_handler_ext]:
            if query is None:
                continue
            precisions = query.get_precisions()

            for precision in precisions:
                if precision not in ["weight_only_integer", "fp32"]:
                    continue
                # get supported optype for target precision
                optypes = (
                    query.get_op_types_by_precision(precision)
                    if query.get_op_types_by_precision(precision) != ["*"]
                    else optype_wise.keys()
                )

                configs = (
                    query.get_quantization_capability()[precision]
                    if precision in query.get_quantization_capability()
                    else {"default": {"weight": {"dtype": precision}, "activation": {"dtype": precision}}}
                )

                for op in optypes:
                    if op not in quantizable_optype:
                        continue
                    if op not in configs:
                        if "default" in configs:
                            op_capability = copy.deepcopy(configs["default"])
                        else:
                            continue
                    else:
                        op_capability = copy.deepcopy(configs[op])
                        op_capability["activation"]["quant_mode"] = "weight_only"
                    if op not in optype_wise.keys():
                        optype_wise[op] = [op_capability]
                    elif op_capability not in optype_wise[op]:
                        optype_wise[op].append(op_capability)

        for node in self.pre_optimized_model.nodes():
            if node.op_type in ["MatMul", "Attention"] and model.get_initializer(node.input[1]) is None:
                op_wise.update(
                    {(node.name, node.op_type): [{"weight": {"dtype": "fp32"}, "activation": {"dtype": "fp32"}}]}
                )
                continue
            if node.op_type in optype_wise:
                op_wise.update({(node.name, node.op_type): copy.deepcopy(optype_wise[node.op_type])})

        return {"optypewise": optype_wise, "opwise": op_wise, "recipes_ops": {}, "block_wise": []}


@adaptor_registry
class ONNXRT_QLinearOpsAdaptor(ONNXRUNTIMEAdaptor):
    """The ONNXRT adaptor layer, do onnx-rt quantization, calibration, inspect layer tensors.

    Args:
        framework_specific_info (dict): framework specific configuration for quantization.
    """

    def __init__(self, framework_specific_info):
        super().__init__(framework_specific_info)


@adaptor_registry
class ONNXRT_IntegerOpsAdaptor(ONNXRUNTIMEAdaptor):
    """The ONNXRT adaptor layer, do onnx-rt quantization, calibration, inspect layer tensors.

    Args:
        framework_specific_info (dict): framework specific configuration for quantization.
    """

    def __init__(self, framework_specific_info):
        super().__init__(framework_specific_info)


@adaptor_registry
class ONNXRT_QDQAdaptor(ONNXRUNTIMEAdaptor):
    """The ONNXRT adaptor layer, do onnx-rt quantization, calibration, inspect layer tensors.

    Args:
        framework_specific_info (dict): framework specific configuration for quantization.
    """

    def __init__(self, framework_specific_info):
        super().__init__(framework_specific_info)


class ONNXRTQuery(QueryBackendCapability):
    def __init__(self, dynamic=False, static=False, format=None, local_config_file=None):
        super().__init__()
        self.version = ort.__version__
        self.config_version = "1.6.0"
        self.dynamic = dynamic
        self.static = static
        self.format = format
        self.cfg = local_config_file
        self.cur_config = None
        self._one_shot_query()

    def _one_shot_query(self):
        with open(self.cfg) as f:
            content = yaml.safe_load(f)
            try:
                self.cur_config = self._get_specified_version_cfg(content)
            except Exception as e:  # pragma: no cover
                logger.info("Fail to parse {} due to {}.".format(self.cfg, str(e)))
                self.cur_config = None
                raise ValueError(
                    "Please check if the format of {} follows Neural Compressor yaml schema.".format(self.cfg)
                )
        self._update_cfg_with_usr_definition()

    def _update_cfg_with_usr_definition(self):
        from neural_compressor.conf.pythonic_config import onnxruntime_config

        if onnxruntime_config.graph_optimization_level is not None:
            self.cur_config["graph_optimization"]["level"] = onnxruntime_config.graph_optimization_level
        if onnxruntime_config.precisions is not None:
            self.cur_config["precisions"]["names"] = ",".join(onnxruntime_config.precisions)

    def _get_specified_version_cfg(self, data):  # pragma: no cover
        """Get the configuration for the current runtime.
        If there's no matched configuration in the input yaml, we'll
        use the `default` field of yaml.

        Args:
            data (Yaml content): input yaml file.

        Returns:
            [dictionary]: the content for specific version.
        """
        from functools import cmp_to_key

        version_config = None

        def _compare(version1, version2):
            if Version(version1[0]) == Version(version2[0]):
                return 0
            elif Version(version1[0]) < Version(version2[0]):
                return -1
            else:
                return 1

        extended_cfgs = []
        for sub_data in data:
            if "default" in sub_data["version"]["name"]:
                assert version_config is None, "Only one default config " "is allowed in framework yaml file."
                version_config = sub_data
            versions = (
                sub_data["version"]["name"]
                if isinstance(sub_data["version"]["name"], list)
                else [sub_data["version"]["name"]]
            )
            for version in versions:
                if version != "default":
                    extended_cfgs.append((version, sub_data))

        extended_cfgs = sorted(extended_cfgs, key=cmp_to_key(_compare), reverse=True)
        for k, v in extended_cfgs:
            if Version(self.version) >= Version(k):
                version_config = v
                self.config_version = k
                break

        # generate specified version config according to quantization approach and format
        config = {}
        config["capabilities"] = {}
        for k, v in version_config.items():
            if k == "version":
                config["version"] = v
            elif k == "recipes":
                config["graph_optimization"] = v["graph_optimization"]
            else:
                if self.static and "static" in v:
                    config["capabilities"].update(
                        {
                            k: {
                                node_op: node_config
                                for node_op, node_config in v["static"].items()
                                if "mode" in node_config
                                and self.format.split("ops")[0].lower()
                                in [mode.lower() for mode in node_config["mode"]]
                            }
                        }
                    )
                elif self.dynamic and "dynamic" in v:
                    config["capabilities"].update({k: v["dynamic"]})
                elif k == "weight_only_integer":
                    config["capabilities"].update({k: v})

        # generate other config content including precisions and ops
        precisions = list(version_config.keys() - {"version", "recipes"})
        if "fp32" not in precisions:
            precisions.append("fp32")
        config["precisions"] = {"names": ",".join(precisions)}

        op_types = {}
        for precision in precisions:
            if precision in config["capabilities"]:
                op_types[precision] = [op_type for op_type in config["capabilities"][precision].keys()]
            elif precision in version_config:
                op_types[precision] = version_config[precision]
        for precision, precision_config in config["capabilities"].items():
            op_types[precision] = [op_type for op_type in precision_config.keys()]
        if "fp32" not in op_types:
            op_types["fp32"] = ["*"]
        config["ops"] = op_types

        return config

    def get_version(self):  # pragma: no cover
        """Get the current backend version information.

        Returns:
            [string]: version string.
        """
        return self.cur_config["version"]["name"]

    def get_precisions(self):  # pragma: no cover
        """Get supported precisions for current backend.

        Returns:
            [string list]: the precisions' name.
        """
        return [i.strip() for i in self.cur_config["precisions"]["names"].split(",")]

    def get_op_types(self):  # pragma: no cover
        """Get the supported op types by all precisions.

        Returns:
            [dictionary list]: A list composed of dictionary which key is precision
            and value is the op types.
        """
        return self.cur_config["ops"]

    def get_quantization_capability(self):
        """Get the supported op types' quantization capability.

        Returns:
            [dictionary list]: A list composed of dictionary which key is precision
            and value is a dict that describes all op types' quantization capability.
        """
        return self.cur_config["capabilities"]

    def get_op_types_by_precision(self, precision):
        """Get op types per precision.

        Args:
            precision (string): precision name

        Returns:
            [string list]: A list composed of op type.
        """
        # assert precision in list(self.cur_config['ops'].keys())
        if precision in list(self.cur_config["ops"].keys()):
            return self.cur_config["ops"][precision]
        else:
            return []

    def get_graph_optimization(self):
        """Get onnxruntime graph optimization level."""
        level = self.cur_config["graph_optimization"]["level"]
        return level

    def get_fallback_list(self):
        """Get fallback list."""
        return list(self.cur_config["ops"].keys() - self.cur_config["capabilities"].keys())

    def get_specific_cfg_version(self):
        """Get version of the specific config."""
        return self.config_version<|MERGE_RESOLUTION|>--- conflicted
+++ resolved
@@ -383,7 +383,6 @@
             self._dump_model_op_stats(tmp_model)
             tmp_model.topological_sort()
             tmp_model.check_is_large_model()
-            return tmp_model
 
         else:
             if not self.dynamic:
@@ -424,7 +423,44 @@
             self.quantize_config = quantize_config  # update so other methods can know current configs
             self._dump_model_op_stats(tmp_model)
             tmp_model.topological_sort()
-            return tmp_model
+
+        # if the model is large and acc tuning is required, save it to workspace
+        if not self.performance_only and tmp_model.is_large_model:  # pragma: no cover
+            from onnx.external_data_helper import convert_model_to_external_data, load_external_data_for_model
+
+            model_name = os.path.split(tmp_model.model_path)[-1]
+            model_path = os.path.join(self.work_space, model_name)
+            data_name = model_name + "_quantized_data"
+            data_path = os.path.join(self.work_space, data_name)
+
+            load_external_data_for_model(tmp_model.model, os.path.dirname(tmp_model.model_path))
+
+            if os.path.isfile(model_path):
+                os.remove(model_path)
+            if os.path.isfile(data_path):
+                os.remove(data_path)
+
+            # if the model is Tranformer-based, save hf config to workspace
+            if tmp_model.hf_config is not None:
+                model_type = (
+                    "" if not hasattr(tmp_model.hf_config, "model_type") else getattr(tmp_model.hf_config, "model_type")
+                )
+                setattr(tmp_model.hf_config.__class__, "model_type", model_type)
+                output_config_file = Path(self.work_space).joinpath("config.json").as_posix()
+                if not os.path.exists(output_config_file):
+                    tmp_model.hf_config.to_json_file(output_config_file, use_diff=False)
+
+            # save model and external data
+            convert_model_to_external_data(
+                tmp_model.model,
+                all_tensors_to_one_file=True,
+                location=data_name,
+                size_threshold=1024,
+                convert_attribute=False,
+            )
+            onnx.save_model(tmp_model.model, model_path)
+
+        return tmp_model
 
     def _get_split_model_quantize_params(
         self, split_model, split_dataloader, quantize_config, calib_sampling_size, iterations
@@ -467,51 +503,6 @@
             self.backend,
         )
         quantizer.quantize_model()
-<<<<<<< HEAD
-        tmp_model.q_config = self._generate_qconfig(model.model, tune_cfg, quantize_params)
-        tmp_model.model = quantizer.model.model
-        self.quantize_config = quantize_config  # update so other methods can know current configs
-        self._dump_model_op_stats(tmp_model)
-        tmp_model.topological_sort()
-
-        # if the model is large and acc tuning is required, save it to workspace
-        if not self.performance_only and tmp_model.is_large_model:  # pragma: no cover
-            from onnx.external_data_helper import convert_model_to_external_data, load_external_data_for_model
-
-            model_name = os.path.split(tmp_model.model_path)[-1]
-            model_path = os.path.join(self.work_space, model_name)
-            data_name = model_name + "_quantized_data"
-            data_path = os.path.join(self.work_space, data_name)
-
-            load_external_data_for_model(tmp_model.model, os.path.dirname(tmp_model.model_path))
-
-            if os.path.isfile(model_path):
-                os.remove(model_path)
-            if os.path.isfile(data_path):
-                os.remove(data_path)
-
-            # if the model is Tranformer-based, save hf config to workspace
-            if tmp_model.hf_config is not None:
-                model_type = (
-                    "" if not hasattr(tmp_model.hf_config, "model_type") else getattr(tmp_model.hf_config, "model_type")
-                )
-                setattr(tmp_model.hf_config.__class__, "model_type", model_type)
-                output_config_file = Path(self.work_space).joinpath("config.json").as_posix()
-                if not os.path.exists(output_config_file):
-                    tmp_model.hf_config.to_json_file(output_config_file, use_diff=False)
-
-            # save model and external data
-            convert_model_to_external_data(
-                tmp_model.model,
-                all_tensors_to_one_file=True,
-                location=data_name,
-                size_threshold=1024,
-                convert_attribute=False,
-            )
-            onnx.save_model(tmp_model.model, model_path)
-
-        return tmp_model
-=======
         split_model.model = quantizer.model.model
         split_model.topological_sort()
 
@@ -522,7 +513,6 @@
             quantized_model_merged.merge_split_models(quantizer.model)
 
         return quantized_model_merged
->>>>>>> 6142e48d
 
     def _check_backend_available(self, backend):
         """Check backend is available or not."""
@@ -989,15 +979,13 @@
         del sess
         tmp_model = onnx.load(sess_options.optimized_model_filepath, load_external_data=False)
 
-        # load external data if model is large and not layer wise quantization
-        if model.is_large_model and not self.recipes.get("layer_wise_quant", False):  # pragma: no cover
-            from onnx.external_data_helper import load_external_data_for_model
-
-            load_external_data_for_model(tmp_model, os.path.split(model.model_path)[0])
-<<<<<<< HEAD
-            # save the large model to workspace if acc tuning is required
+        if model.is_large_model:
             if not self.performance_only:
-                from onnx.external_data_helper import convert_model_to_external_data
+                # save the large model to workspace if acc tuning is required
+                from onnx.external_data_helper import convert_model_to_external_data, load_external_data_for_model
+
+                # load external data
+                load_external_data_for_model(tmp_model, os.path.split(model.model_path)[0])
 
                 # if optimized model exists, remove it
                 if os.path.isfile(sess_options.optimized_model_filepath):
@@ -1028,14 +1016,15 @@
                 onnx.save_model(tmp_model, model_path)
                 model.model_path = model_path
             else:
-                model.model_path = sess_options.optimized_model_filepath
+                if not self.recipes.get("layer_wise_quant", False):
+                    # load external data if layer-wise quant is False
+                    from onnx.external_data_helper import load_external_data_for_model
+
+                    load_external_data_for_model(tmp_model, os.path.split(model.model_path)[0])
+                    model.model_path = sess_options.optimized_model_filepath
         else:
             model.model_path = sess_options.optimized_model_filepath
 
-=======
-
-        model.model_path = sess_options.optimized_model_filepath
->>>>>>> 6142e48d
         model.model = (
             self._replace_gemm_with_matmul(tmp_model).model
             if options.onnxrt.graph_optimization.gemm2matmul and self.recipes.get("gemm_to_matmul", True)
