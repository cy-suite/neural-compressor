--- conflicted
+++ resolved
@@ -1252,13 +1252,8 @@
 class SelfKnowledgeDistillationLoss(KnowledgeDistillationFramework):
     """SelfKnowledge Distillation Loss."""
 
-<<<<<<< HEAD
-    def __init__(self, layer_mappings=[], loss_types=None, loss_weights=None, 
-                 temperature=1.0,add_origin_loss=False, student_model=None, teacher_model=None):
-=======
     def __init__(self, layer_mappings=[], loss_types=None, loss_weights=None, temperature=1.0,add_origin_loss=False,
                  student_model=None, teacher_model=None):
->>>>>>> cb129c43
         """Initialize SelfKnowledge Distillation Loss class.
 
         Args:
@@ -1346,7 +1341,9 @@
         return 0
 
 
-class PyTorchSelfKnowledgeDistillationLoss(SelfKnowledgeDistillationLoss):
+class PyTorchSelfKnowledgeDistillationLoss(
+    SelfKnowledgeDistillationLoss
+):
     """PyTorch SelfKnowledge Distillation Loss."""
     def __init__(self, layer_mappings=[], loss_types=None, loss_weights=None, temperature=1.0,add_origin_loss=False,
                  student_model=None, teacher_model=None):
