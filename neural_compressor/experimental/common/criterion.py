#!/usr/bin/env python
# -*- coding: utf-8 -*-
#
# Copyright (c) 2021 Intel Corporation
#
# Licensed under the Apache License, Version 2.0 (the "License");
# you may not use this file except in compliance with the License.
# You may obtain a copy of the License at
#
#   http://www.apache.org/licenses/LICENSE-2.0
#
# Unless required by applicable law or agreed to in writing, software
# distributed under the License is distributed on an "AS IS" BASIS,
# WITHOUT WARRANTIES OR CONDITIONS OF ANY KIND, either express or implied.
# See the License for the specific language governing permissions and
# limitations under the License.

"""Initialize critetion classes.

Classes includes:
    TensorFlowCrossEntropyLoss, PyTorchCrossEntropyLoss, 
    TensorflowKnowledgeDistillationLoss, PyTorchKnowledgeDistillationLoss, 
    PyTorchIntermediateLayersKnowledgeDistillationLoss.
"""

from abc import abstractmethod
from collections import UserDict, Counter
from neural_compressor.utils.utility import LazyImport, singleton
from neural_compressor.utils import logger
from neural_compressor.adaptor.pytorch import pytorch_forward_wrapper

import numpy as np

torch = LazyImport('torch')
tf = LazyImport('tensorflow')

@singleton
class TensorflowCriterions(object):
    """Record criterions in TensorflowCriterions class."""

    def __init__(self):
        """Initialize the TensorflowCriterions class."""
        self.criterions = {}
        self.criterions.update(TENSORFLOW_CRITERIONS)

@singleton
class PyTorchCriterions(object):
    """Record criterions in PyTorchCriterions class."""

    def __init__(self):
        """Initialize the TensorflowCriterions class."""
        self.criterions = {}
        self.criterions.update(PYTORCH_CRITERIONS)

framework_criterions = {"tensorflow": TensorflowCriterions,
                        "pytorch":    PyTorchCriterions,
                        "pytorch_fx": PyTorchCriterions}

# user/model specific criterions will be registered here
TENSORFLOW_CRITERIONS = {}
PYTORCH_CRITERIONS= {}

registry_criterions = {"tensorflow": TENSORFLOW_CRITERIONS,
                       "pytorch":    PYTORCH_CRITERIONS,
                       "pytorch_fx": PYTORCH_CRITERIONS}

class Criterions(object):
    """Integrate criterions of different framework."""

    def __init__(self, framework):
        """Initialize the Criterions class.

        Args:
            framework (string): framework name.
        """
        assert framework in ("tensorflow", "pytorch", "pytorch_fx"), \
                             "framework support tensorflow pytorch"
        self.criterions = framework_criterions[framework]().criterions

    def __getitem__(self, criterion_type):
        """Fetch criterion result by criterion type.

        Args:
            criterion_type (string): criterion type.
        Returns:
            cls: criterion class.
        """
        assert criterion_type in self.criterions.keys(), "only support criterions in {}".\
            format(self.criterions.keys())

        return self.criterions[criterion_type]

    def register(self, name, criterion_cls):
        """Register criterion name and result in existing criterion class.

        Args:
            name (string): criterion name/type.
            criterion_cls (string): criterion class.
        """
        assert name not in self.criterions.keys(), 'registered criterion name already exists.'
        self.criterions.update({name: criterion_cls})

def criterion_registry(criterion_type, framework):
    """Use to register criterion classes in registry_criterions.

    Args:
        criterion_type (str): The string of supported criterion.
        framework (str): The string of supported framework. 

    Returns:
        cls: The class of register.
    """

    def decorator_criterion(cls):
        """Decorate criterion class to check framework and criterion name."""
        for fw in [fwk.strip() for fwk in framework.split(',')]:
            assert fw in [
                "tensorflow",
                "pytorch"], "The framework support tensorflow pytorch"

            if criterion_type in registry_criterions[fw].keys():
                raise ValueError('Cannot have two criterions with the same name')
            registry_criterions[fw][criterion_type] = cls
        return cls
    return decorator_criterion

@criterion_registry('CrossEntropyLoss', 'tensorflow')
class TensorFlowCrossEntropyLoss(object):
    """TensorFlow CrossEntropyLoss criterion."""

    def __init__(self, param_dict):
        """Initialize the DATASETS class.

        Args:
            param_dict (dict): The dict of parameters setting by user for CrossEntropyLoss criterion.
        """
        assert isinstance(param_dict, dict), 'This criterion constructor parameter must be a dict'
        self._param_dict = param_dict

    def _mapping(self):
        _param_map = {'reduction': 'reduction',
                      'from_logits':'from_logits'}
        _dict = {}
        for key in self._param_dict:
            if key in _param_map:
                if key == 'reduction':
                    assert self._param_dict[key] in ['auto', 'none', 'sum', 'sum_over_batch_size'], \
                        'Supported reduction value for tensorflow is auto, none, sum, sum_over_batch_size'
                _dict.update({_param_map[key]: self._param_dict[key]})
        return _dict

    def __call__(self):
        """Call the TensorFlowCrossEntropyLoss.

        Returns:
            cls: criterion class.
            param_dict(dict): param_dict
        """
        return tf.keras.losses.CategoricalCrossentropy, self._mapping()

@criterion_registry('SparseCategoricalCrossentropy', 'tensorflow')
class TensorFlowSparseCategoricalCrossentropy(object):
    """TensorFlow SparseCategoricalCrossentropyLoss criterion."""

    def __init__(self, param_dict):
        """Initialize the DATASETS class.

        Args:
            param_dict (string): param_dict.
        """
        assert isinstance(param_dict, dict), 'This criterion constructor parameter must be a dict'
        self._param_dict = param_dict

    def _mapping(self):
        _param_map = {'reduction': 'reduction',
                      'from_logits':'from_logits'}
        _dict = {}
        for key in self._param_dict:
            if key in _param_map:
                if key == 'reduction':
                    assert self._param_dict[key] in ['auto', 'none', 'sum', 'sum_over_batch_size'], \
                        'Supported reduction value for tensorflow is auto, none, sum, sum_over_batch_size'
                _dict.update({_param_map[key]: self._param_dict[key]})
        return _dict

    def __call__(self):
        """Call the TensorFlowSparseCategoricalCrossentropy.

        Returns:
            cls: criterion class.
            param_dict(dict): param_dict
        """
        return tf.keras.losses.SparseCategoricalCrossentropy, self._mapping()

@criterion_registry('CrossEntropyLoss', 'pytorch')
class PyTorchCrossEntropyLoss(object):
    """PyTorch CrossEntropyLoss criterion."""

    def __init__(self, param_dict):
        """Initialize the PyTorchCrossEntropyLoss class.

        Args:
            param_dict (string): param_dict.
        """
        assert isinstance(param_dict, dict), 'This criterion constructor parameter must be a dict'
        self._param_dict = param_dict

    def _mapping(self):
        _param_map = {'reduction': 'reduction'}
        _dict = {}
        for key in self._param_dict:
            if key in _param_map:
                if key == 'reduction':
                    assert self._param_dict[key] in ['none', 'mean', 'sum'], \
                        'Supported reduction value is none, mean, sum'
                _dict.update({_param_map[key]: self._param_dict[key]})
        return _dict

    def __call__(self):
        """Call the PyTorchCrossEntropyLoss.

        Returns:
            cls: criterion class.
            param_dict(dict): param_dict
        """
        return torch.nn.CrossEntropyLoss, self._mapping()

class KnowledgeDistillationFramework(object):
    """Knowledge Distillation Framework."""

    def __init__(self, student_model=None, teacher_model=None):
        """Initialize the KnowledgeDistillationFramework class.

        Args:
            student_model: student_model.
            teacher_model: teacher_model.
        """
        self._student_model = student_model
        self._teacher_model = teacher_model

    @property
    def student_model(self):
        """Return student model."""
        return self._student_model

    @student_model.setter
    def student_model(self, model):
        """Setter of teacher model."""
        self._student_model = model

    @property
    def teacher_model(self):
        """Return teacher model."""
        return self._teacher_model

    @teacher_model.setter
    def teacher_model(self, model):
        """Setter of teacher model."""
        self._teacher_model = model

class KnowledgeDistillationLoss(KnowledgeDistillationFramework):
    """Initialize the KnowledgeDistillationLoss class."""

    def __init__(self, temperature=1.0, loss_types=['CE', 'CE'], 
                 loss_weights=[0.5, 0.5], student_model=None, teacher_model=None):
        """Initialize Knowledge Distillation Loss class.

        Args:
            temperature (float, optional): Hyperparameters that control the entropy 
                                            of probability distributions. Defaults to 1.0.
            loss_types (list, optional): loss type. Defaults to ['CE', 'CE'].
            loss_weights (list, optional): loss weights. Defaults to [0.5, 0.5].
            student_model (model, optional): student model. Defaults to None.
            teacher_model (model, optional): teacher model. Defaults to None.
        """
        super(KnowledgeDistillationLoss, self).__init__(student_model=student_model,
                                                        teacher_model=teacher_model)
        self.teacher_outputs = None
        self.temperature = temperature
        self.loss_weights = loss_weights
        self.loss_types = loss_types
        self.teacher_student_loss = self.student_targets_loss = None
        assert len(loss_weights) == len(loss_types) == 2, 'Wrong length for ' + \
                                    'loss_weights or loss_types, should be 2.'
        assert sum(loss_weights) == 1.0, 'Sum of loss_weights should be 1.0.'

    def teacher_model_forward(self, input, teacher_model=None):
        """Define parameters for teacher_model_forward function.

        Args:
            input (tensor, tuple or dict): input data.
            teacher_model (model, optional): teacher model. Defaults to None.

        Raises:
            NotImplementedError: NotImplementedError
        """
        raise NotImplementedError('Function teacher_model_forward '
                                  'should be framework related.')

    def teacher_student_loss_cal(self, student_outputs, teacher_outputs):
        """Define parameters for teacher_student_loss_cal function.

        Args:
            student_outputs (tensor): student outputs
            teacher_outputs (tensor): student outputs

        Raises:
            NotImplementedError: NotImplementedError
        """
        raise NotImplementedError('Function teacher_student_loss_cal '
                                  'should be framework related.')

    def student_targets_loss_cal(self, student_outputs, targets):
        """Define parameters for student_targets_loss_cal function.

        Args:
            student_outputs (tensor): student outputs
            targets (tensor): groud truth label

        Raises:
            NotImplementedError: NotImplementedError
        """
        raise NotImplementedError('Function student_targets_loss_cal '
                                  'should be framework related.')

    def loss_cal(self, student_outputs, targets):
        """Calculate loss of student model.

        Args:
            student_outputs (tensor): student outputs
            targets (tensor): groud truth label

        Returns:
            tensor: loss
        """
        return self.student_targets_loss_cal(student_outputs, targets)

    def loss_cal_sloss(self, student_outputs, teacher_outputs, student_loss):
        """Calculate all losses between student model and teacher model.

        Args:
            student_outputs (tensor): student outputs
            teacher_outputs (tensor): teacher outputs
            student_loss (tensor): student loss

        Returns:
            tensor: loss
        """
        if self.loss_weights[0] > 0:
            origin_loss = student_loss
        else:
            origin_loss = 0

        if self.loss_weights[1] > 0:
            student_out_ = student_outputs / self.temperature
            teacher_out_ = teacher_outputs / self.temperature
            distillation_loss = self.teacher_student_loss_cal(student_out_, teacher_out_)
            distillation_loss *= self.temperature ** 2
        else:
            distillation_loss = 0

        self.loss = origin_loss * self.loss_weights[0] + \
                    distillation_loss * self.loss_weights[1]
        return self.loss

    def __call__(self, student_outputs, targets):
        """Call the class to calculate loss.

        Args:
            student_outputs (tensor): student outputs
            targets (tensor): groud truth label

        Returns:
            tensor: loss
        """
        return self.loss_cal(student_outputs, targets)

class PyTorchKnowledgeDistillationLoss(KnowledgeDistillationLoss):
    """The PyTorchKnowledgeDistillationLoss class inherits from KnowledgeDistillationLoss."""

    def __init__(self, temperature=1.0, loss_types=['CE', 'CE'], 
                 loss_weights=[0.5, 0.5], student_model=None, teacher_model=None):
        """Initialize PyTorch Knowledge Distillation Loss class.

        Args:
            temperature (float, optional): Hyperparameters that control the entropy 
                                            of probability distributions. Defaults to 1.0.
            loss_types (list, optional): loss types. Defaults to ['CE', 'CE'].
            loss_weights (list, optional): loss weights. Defaults to [0.5, 0.5].
            student_model (torch.nn.model, optional): student model. Defaults to None.
            teacher_model (torch.nn.model, optional): teacher model. Defaults to None.

        Raises:
            NotImplementedError: NotImplementedError
            NotImplementedError: NotImplementedError
        """
        super(PyTorchKnowledgeDistillationLoss, self).__init__(temperature=temperature, 
                                                               loss_types=loss_types,
                                                               loss_weights=loss_weights,
                                                               student_model=student_model,
                                                               teacher_model=teacher_model)
        if self.student_targets_loss is None:
            if self.loss_types[0] == 'CE':
                self.student_targets_loss = torch.nn.CrossEntropyLoss()
            elif self.loss_types[0] == 'MSE':
                self.student_targets_loss = torch.nn.MSELoss()
            else:
                raise NotImplementedError('Now we only support CrossEntropyLoss and MSELoss '
                 'for loss of student model output with respect to targets.')
            logger.info('student_targets_loss: {}, {}'.format(self.loss_types[0], \
                                                        self.loss_weights[0]))
        if self.teacher_student_loss is None:
            if self.loss_types[1] == 'CE':
                self.teacher_student_loss = self.SoftCrossEntropy
            elif self.loss_types[1] == 'KL':
                self.teacher_student_loss = self.KullbackLeiblerDivergence
            elif self.loss_types[1] == 'MSE':
                self.teacher_student_loss = torch.nn.MSELoss()
            else:
                raise NotImplementedError('Now we only support CrossEntropyLoss KL Divergence'
                ' and MSELoss for loss of student model output with respect to teacher model ouput.')
            logger.info('teacher_student_loss: {}, {}'.format(self.loss_types[1], \
                                                        self.loss_weights[1]))

    def SoftCrossEntropy(self, logits, targets):
        """Return SoftCrossEntropy.

        Args:
            logits (tensor): output logits
            targets (tensor): ground truth label

        Returns:
            tensor: SoftCrossEntropy
        """
        log_prob = torch.nn.functional.log_softmax(logits, dim=-1)
        targets_prob = torch.nn.functional.softmax(targets, dim=-1)
        return (- targets_prob * log_prob).sum(dim=-1).mean()

    def KullbackLeiblerDivergence(self, logits, targets):
        """Return KullbackLeiblerDivergence.

        Args:
            logits (tensor): output logits
            targets (tensor): ground truth label

        Returns:
            tensor: KullbackLeiblerDivergence
        """
        log_prob = torch.nn.functional.log_softmax(logits, dim=-1)
        targets_prob = torch.nn.functional.softmax(targets, dim=-1)
        return torch.nn.functional.kl_div(log_prob, targets_prob)

    def teacher_model_forward(self, input, teacher_model=None, device=None):
        """Teacher model forward.

        Args:
            input (tensor): input data
            teacher_model (torch.nn.model, optional): teacher model. Defaults to None.
            device (torch.device, optional): device. Defaults to None.

        Returns:
            tensor: output
        """
        outputs = None
        if self.loss_weights[1] > 0:
            model = self.teacher_model if teacher_model is None else teacher_model
            assert isinstance(model, torch.nn.Module), \
                'Teacher model should be a torch Module instead of {}'.format(type(model))
            model.eval()
            try:
                model_device = next(model.parameters()).device
            except:
                logger.warning("Cannot get model device, assuming it's in CPU.")
                model_device = "cpu"
            device = model_device if device is None else device
            if device != model_device:
                model.to(device)
            with torch.no_grad():
                outputs = pytorch_forward_wrapper(model, input, device=device)
            self.teacher_outputs = outputs
        return outputs

    def teacher_student_loss_cal(self, student_outputs, teacher_outputs):
        """Calculate loss between student model and teacher model.

        Args:
            student_outputs (tensor): student outputs
            teacher_outputs (tensor): teacher outputs

        Returns:
            tensor: loss
        """
        assert self.teacher_student_loss, 'teacher_student_loss not specified.'
        return self.teacher_student_loss(student_outputs, teacher_outputs)

    def student_targets_loss_cal(self, student_outputs, targets):
        """Calculate loss of student model.

        Args:
            student_outputs (tensor): student outputs
            targets (tensor): groud truth label

        Returns:
            tensor: loss
        """
        assert self.student_targets_loss, 'student_targets_loss not specified.'
        return self.student_targets_loss(student_outputs, targets)

@criterion_registry('KnowledgeDistillationLoss', 'pytorch')
class PyTorchKnowledgeDistillationLossWrapper(object):
    """PyTorchKnowledgeDistillationLossWrapper wraps PyTorchKnowledgeDistillationLoss."""

    def __init__(self, param_dict):
        """Initialize PyTorch Knowledge Distillation Loss Wrapper.

        Args:
            param_dict (dict): parameter dict
        """
        self.param_dict = param_dict

    def _param_check(self):
        param_dict = self.param_dict
        _params = ['temperature', 'loss_types', 'loss_weights']
        assert all(key in param_dict for key in _params),\
            'Keys {} must be in input parameters.'.format(_params)
        assert param_dict['temperature'] > 0.0,\
            'Value of temperature must be positive.'
        assert len(param_dict['loss_types']) == len(param_dict['loss_weights']),\
            'Length of loss_types and loss_weights must be the same.'
        assert all(type(param_dict[k]) in [list, tuple] \
            for k in ['loss_types', 'loss_weights']),\
            'Type of loss_types and loss_weights must be list or tuple.'
        assert all(any(isinstance(e, t) for t in [str, torch.nn.Module]) \
            for e in param_dict['loss_types']), \
            'Type of loss_types element must be str or torch Module.'
        assert all(0. <= e <= 1. for e in param_dict['loss_weights']) and \
            abs(sum(param_dict['loss_weights']) - 1.0) < 1e-9, \
            'Element of loss_weights must be in interval [0, 1] and summed to 1.0.'
        new_dict = {}
        for k in _params:
            new_dict[k] = param_dict[k]
        return new_dict

    def __call__(self, **kwargs):
        """Return PyTorchKnowledgeDistillationLoss, param dict.

        Returns:
            PyTorchKnowledgeDistillationLoss (class): PyTorchKnowledgeDistillationLoss
            param dict (dict): param dict
        """
        return PyTorchKnowledgeDistillationLoss, self._param_check()

class TensorflowKnowledgeDistillationLoss(KnowledgeDistillationLoss):
    """The TensorflowKnowledgeDistillationLoss class inherits from KnowledgeDistillationLoss."""

    def __init__(self, temperature=1.0, loss_types=['CE', 'CE'], 
                 loss_weights=[0.5, 0.5], student_model=None, teacher_model=None):
        """Initialize Tensorflow Knowledge Distillation Loss class.

        Args:
            temperature (float, optional): Hyperparameters that control the entropy 
                                            of probability distributions. Defaults to 1.0.
            loss_types (list, optional): loss types. Defaults to ['CE', 'CE'].
            loss_weights (list, optional): loss weights. Defaults to [0.5, 0.5].
            student_model (optional): student model. Defaults to None.
            teacher_model (optional): teacher model. Defaults to None.

        Raises:
            NotImplementedError: NotImplementedError
            NotImplementedError: NotImplementedError
        """
        super(TensorflowKnowledgeDistillationLoss, self).__init__(temperature=temperature, 
                                                                  loss_types=loss_types,
                                                                  loss_weights=loss_weights,
                                                                  student_model=student_model,
                                                                  teacher_model=teacher_model)
        if self.student_targets_loss is None:
            if self.loss_types[0] == 'CE':
                self.student_targets_loss = tf.keras.losses.SparseCategoricalCrossentropy()
            else:
                raise NotImplementedError('Now we only support CrossEntropyLoss '
                 'for loss of student model output with respect to targets.')
            logger.info('student_targets_loss: {}, {}'.format(self.loss_types[0], \
                                                        self.loss_weights[0]))            
        if self.teacher_student_loss is None:
            if self.loss_types[1] == 'CE':
                self.teacher_student_loss = self.SoftCrossEntropy
            elif self.loss_types[1] == 'KL':
                self.teacher_student_loss = tf.keras.losses.KLDivergence()
            else:
                raise NotImplementedError('Now we only support CrossEntropyLoss'
                ' for loss of student model output with respect to teacher model ouput.')
            logger.info('teacher_student_loss: {}, {}'.format(self.loss_types[1], \
                                                        self.loss_weights[1]))
    def SoftCrossEntropy(self, targets, logits):
        """Return SoftCrossEntropy.

        Args:
            logits (tensor): output logits
            targets (tensor): ground truth label

        Returns:
            tensor: SoftCrossEntropy
        """
        log_prob = tf.math.log(logits)
        targets_prob = targets
        return tf.math.reduce_mean(tf.math.reduce_sum(- targets_prob * log_prob, axis=-1), axis=-1)

    def teacher_model_forward(self, input, teacher_model=None):
        """Teacher model forward.

        Args:
            input (tensor): input data
            teacher_model (optional): teacher model. Defaults to None.
            device (torch.device, optional): device. Defaults to None.

        Returns:
            tensor: output
        """
        outputs = None
        if self.loss_weights[1] > 0 and input is not None:
            model = self.teacher_model if teacher_model is None else teacher_model
            if isinstance(input, list) or isinstance(input, tuple):  # pragma: no cover
                outputs = model(*input, training=True)
            elif isinstance(input, dict):  # pragma: no cover
                outputs = model(**input, training=True)
            else:
                outputs = model(input, training=True)
            self.teacher_outputs = outputs
        return outputs

    def teacher_student_loss_cal(self, student_outputs, teacher_outputs):
        """Calculate loss between student model and teacher model.

        Args:
            student_outputs (tensor): student outputs
            teacher_outputs (tensor): teacher outputs

        Returns:
            tensor: loss
        """
        assert self.teacher_student_loss, 'teacher_student_loss not specified.'
        return self.teacher_student_loss(teacher_outputs, student_outputs)

    def student_targets_loss_cal(self, student_outputs, targets):
        """Calculate loss of student model.

        Args:
            student_outputs (tensor): student outputs
            targets (tensor): groud truth label

        Returns:
            tensor: loss
        """
        assert self.student_targets_loss, 'student_targets_loss not specified.'
        return self.student_targets_loss(targets, student_outputs)

    def __call__(self, student_outputs, targets):
        """Return loss of student model.

        Args:
            student_outputs (tensor): student outputs
            targets (tensor): groud truth label

        Returns:
            tensor: loss
        """
        tmp = student_outputs
        student_outputs = targets
        targets = tmp
        return self.loss_cal(student_outputs, targets)

@criterion_registry('KnowledgeDistillationLoss', 'tensorflow')
class TensorflowKnowledgeDistillationLossWrapper(object):
    """TensorflowKnowledgeDistillationLossWrapper wraps TensorflowKnowledgeDistillationLoss."""

    def __init__(self, param_dict):
        """Initialize Tensorflow Knowledge Distillation Loss Wrapper.

        Args:
            param_dict (dict): parameter dict
        """
        self.param_dict = param_dict

    def _param_check(self):
        param_dict = self.param_dict
        _params = ['temperature', 'loss_types', 'loss_weights']
        assert all(key in param_dict for key in _params),\
            'Keys {} must be in input parameters.'.format(_params)
        assert param_dict['temperature'] > 0.0,\
            'Value of temperature must be positive.'
        assert len(param_dict['loss_types']) == len(param_dict['loss_weights']),\
            'Length of loss_types and loss_weights must be the same.'
        assert all(type(param_dict[k]) in [list, tuple] \
            for k in ['loss_types', 'loss_weights']),\
            'Type of loss_types and loss_weights must be list or tuple.'
        assert all(any(isinstance(e, t) for t in [str, tf.keras]) \
            for e in param_dict['loss_types']), \
            'Type of loss_types element must be str or torch Module.'
        assert all(0. <= e <= 1. for e in param_dict['loss_weights']) and \
            abs(sum(param_dict['loss_weights']) - 1.0) < 1e-9, \
            'Element of loss_weights must be in interval [0, 1] and summed to 1.0.'
        new_dict = {}
        for k in _params:
            new_dict[k] = param_dict[k]
        return new_dict

    def __call__(self, **kwargs):
        """Return TensorflowKnowledgeDistillationLoss, param dict.

        Returns:
            class: TensorflowKnowledgeDistillationLoss
            param dict (dict): param dict
        """
        return TensorflowKnowledgeDistillationLoss, self._param_check()

class TensorflowKnowledgeDistillationLossExternal(KnowledgeDistillationLoss):
    """TensorflowKnowledgeDistillationLossExternal inherits from KnowledgeDistillationLoss."""

    def __init__(self, temperature=1.0, loss_types=['CE', 'CE'], 
                 loss_weights=[0.5, 0.5], student_model=None, teacher_model=None):
        """Initialize Tensorflow Knowledge Distillation Loss class.

        Args:
            temperature (float, optional): Hyperparameters that control the entropy 
                                            of probability distributions. Defaults to 1.0.
            loss_types (list, optional): loss types. Defaults to ['CE', 'CE'].
            loss_weights (list, optional): loss weights. Defaults to [0.5, 0.5].
            student_model (optional): student model. Defaults to None.
            teacher_model (optional): teacher model. Defaults to None.

        Raises:
            NotImplementedError: NotImplementedError
            NotImplementedError: NotImplementedError
        """
        super(TensorflowKnowledgeDistillationLossExternal, self).__init__(
                                                                temperature=temperature, 
                                                                loss_types=loss_types,
                                                                loss_weights=loss_weights,
                                                                student_model=student_model,
                                                                teacher_model=teacher_model)
        if self.student_targets_loss is None:
            if self.loss_types[0] == 'CE':
                self.student_targets_loss = tf.keras.losses.CategoricalCrossentropy()
            else:
                raise NotImplementedError('Now we only support CrossEntropyLoss '
                 'for loss of student model output with respect to targets.')
            logger.info('student_targets_loss: {}, {}'.format(self.loss_types[0], \
                                                        self.loss_weights[0]))            
        if self.teacher_student_loss is None:
            if self.loss_types[1] == 'CE':
                self.teacher_student_loss = tf.keras.losses.CategoricalCrossentropy()
            elif self.loss_types[1] == 'KL':
                self.teacher_student_loss = tf.keras.losses.KLDivergence()
            else:
                raise NotImplementedError('Now we only support CrossEntropyLoss'
                ' for loss of student model output with respect to teacher model ouput.')
            logger.info('teacher_student_loss: {}, {}'.format(self.loss_types[1], \
                                                        self.loss_weights[1]))

    def teacher_model_forward(self, input, teacher_model=None):
        """Teacher model forward.

        Args:
            input (tensor): input data
            teacher_model (optional): teacher model. Defaults to None.
            device (optional): device. Defaults to None.

        Returns:
            tensor: output
        """
        outputs = None
        if self.loss_weights[1] > 0 and input is not None:
            model = self.teacher_model if teacher_model is None else teacher_model
            if isinstance(input, list) or isinstance(input, tuple):  # pragma: no cover
                outputs = model(*input, training=True)
            elif isinstance(input, dict):  # pragma: no cover
                outputs = model(**input, training=True)
            else:
                outputs = model(input, training=True)
            self.teacher_outputs = outputs
        return outputs

    def teacher_student_loss_cal(self, student_outputs, teacher_outputs):
        """Calculate loss between student model and teacher model.

        Args:
            student_outputs (tensor): student outputs
            teacher_outputs (tensor): teacher outputs

        Returns:
            tensor: loss
        """
        assert self.teacher_student_loss, 'teacher_student_loss not specified.'
        return self.teacher_student_loss(teacher_outputs, student_outputs)

    def student_targets_loss_cal(self, student_outputs, targets):
        """Calculate loss of student model.

        Args:
            student_outputs (tensor): student outputs
            targets (tensor): groud truth label

        Returns:
            tensor: loss
        """
        assert self.student_targets_loss, 'student_targets_loss not specified.'
        return self.student_targets_loss(targets, student_outputs)


class IntermediateLayersKnowledgeDistillationLoss(KnowledgeDistillationFramework):
    """The IntermediateLayersKnowledgeDistillationLoss class inherits from KnowledgeDistillationLoss."""

    def __init__(self, layer_mappings=[], loss_types=None, loss_weights=None, 
                 add_origin_loss=False, student_model=None, teacher_model=None):
        """Initialize PyTorch Knowledge Distillation Loss class.

        Args:
            temperature (float, optional): Hyperparameters that control the entropy 
                                            of probability distributions. Defaults to 1.0.
            loss_types (list, optional): loss types. Defaults to ['CE', 'CE'].
            loss_weights (list, optional): loss weights. Defaults to [0.5, 0.5].
            student_model (torch.nn.model, optional): student model. Defaults to None.
            teacher_model (torch.nn.model, optional): teacher model. Defaults to None.

        Raises:
            NotImplementedError: NotImplementedError
            NotImplementedError: NotImplementedError
        """
        super(IntermediateLayersKnowledgeDistillationLoss, self).__init__(
            student_model=student_model,
            teacher_model=teacher_model
            )
        self.student_features = {}
        self.teacher_features = {}

        self.layer_mappings = []
        self.layer_output_process = []
        for item in layer_mappings:
            assert len(item) == 1 or len(item) == 2, 'Each item in layer_mappings ' + \
                'should be a list or tuple containing 1 list or 2 lists, with format ' + \
                '[(layer_name, )] or [(student_layer_name, ), (teacher_layer_name, )], ' + \
                'first one is the abbreviation for cases that student_layer_name and teacher_layer_name ' + \
                'are the same. The length of tuples in the list could be either 1 like previous cases, ' + \
                'or 2, like [(layer_name, layer_output_process)] or ' + \
                '[(student_layer_name, student_layer_output_process), ' + \
                '(teacher_layer_name, teacher_layer_output_process)].' + \
                'For example, with 2 tuples of length 2, element looks like ' + \
                '[(\'student_model.layer1.attention\', \'1\'), (\'teacher_model.layer1.attention\', \'1\')], ' + \
                'where \'student_model.layer1.attention\' and \'teacher_model.layer1.attention\' ' + \
                'represent attention module on layer 1 of the student model and the ' + \
                'teacher model respectively, two \'1\' represent the index to retrieve the ' + \
                'desired output from the defined module\'s outputs, in this case, the above ' + \
                'two module\'s outputs are lists, with desired output in index 1 of these ' + \
                'lists, in cases of dict output, retrieving can be done by defining the ' + \
                'corresponding key, in cases of module\'s output is the desired output, ' + \
                'just adopt the format such as [(\'student_model.layer1.output' + \
                '.output\', ), (\'teacher_model.layer1.output\', )].'
            if len(item) == 1:
                item = [item[0], item[0]]
            for i in range(len(item)):
                if not isinstance(item[i], (list, tuple)):
                    item[i] = [item[i], '']
                elif len(item[i]) == 1:
                    item[i] = [item[i][0], '']
                else:
                    assert len(item[i]) == 2, "Expect {} to be a tuple of length 1 or 2.".format(item[i])
            self.layer_mappings.append((item[0][0], item[1][0]))
            self.layer_output_process.append((item[0][1], item[1][1]))
        for student_layer, teacher_layer in self.layer_mappings:
            self.student_features[student_layer] = []
            self.teacher_features[teacher_layer] = []

        self.loss_weights = [1.0 / len(layer_mappings)] * len(layer_mappings) \
                            if loss_weights is None else loss_weights
        self.loss_types = ['MSE'] * len(layer_mappings) \
                          if loss_types is None else loss_types
        self.add_origin_loss = add_origin_loss
        self.loss_funcs = []
        self.feature_matchers = None
        self.init_loss_funcs()
        assert len(self.layer_mappings) == len(self.loss_weights) == len(self.loss_types), \
            'Wrong length for layer_mappings:{}, loss_weights:{} or loss_types:{}, ' + \
            'all should be the same.'.format(
                len(self.layer_mappings), len(self.loss_weights), len(self.loss_types)
                )

    def init_loss_funcs(self):
        """Init loss funcs.

        Raises:
            NotImplementedError: NotImplementedError
        """
        raise NotImplementedError('Function init_loss_funcs '
                                  'should be framework related.')

    def init_feature_matcher(self, student_feature, teacher_feature):
        """Init feature matcher.

        Raises:
            NotImplementedError: NotImplementedError
        """
        raise NotImplementedError('Function init_feature_matcher '
                                  'should be framework related.')

    def teacher_model_forward(self, input, teacher_model=None):
        """Teacher model forward.

        Raises:
            NotImplementedError: NotImplementedError
        """
        raise NotImplementedError('Function teacher_model_forward '
                                  'should be framework related.')

    def loss_cal(self):
        """Calculate loss.

        Raises:
            NotImplementedError: NotImplementedError
        """
        raise NotImplementedError('Function loss_cal should be framework related.')

    def loss_cal_sloss(self, student_outputs, teacher_outputs, student_loss):
        """Calculate all losses between student model and teacher model.

        Args:
            student_outputs (tensor): student outputs
            teacher_outputs (tensor): teacher outputs
            student_loss (tensor): student loss

        Returns:
            tensor: loss
        """
        return self.loss_cal()

    def clear_features(self):
        """Clean features in list."""
        for student_layer in self.student_features:
            self.student_features[student_layer] = []
        for teacher_layer in self.teacher_features:
            self.teacher_features[teacher_layer] = []

    def __call__(self, student_outputs, targets):
        """Return 0."""
        return 0


class PyTorchIntermediateLayersKnowledgeDistillationLoss(
                IntermediateLayersKnowledgeDistillationLoss
                ):
    """PyTorch Intermediate Layers Knowledge Distillation Loss."""

    def __init__(self, layer_mappings=[], loss_types=None, loss_weights=None, 
                 add_origin_loss=False, student_model=None, teacher_model=None):
        """Initialize PyTorch Knowledge Distillation Loss class.

        Args:
            temperature (float, optional): Hyperparameters that control the entropy 
                                            of probability distributions. Defaults to 1.0.
            loss_types (list, optional): loss types. Defaults to ['CE', 'CE'].
            loss_weights (list, optional): loss weights. Defaults to [0.5, 0.5].
            student_model (optional): student model. Defaults to None.
            teacher_model (optional): teacher model. Defaults to None.

        Raises:
            NotImplementedError: NotImplementedError
            NotImplementedError: NotImplementedError
        """
        super(PyTorchIntermediateLayersKnowledgeDistillationLoss, self).__init__(
                                                layer_mappings=layer_mappings, 
                                                loss_types=loss_types,
                                                loss_weights=loss_weights,
                                                add_origin_loss=add_origin_loss, 
                                                student_model=student_model,
                                                teacher_model=teacher_model)
        self.register_hooks_for_models()

    def register_hooks_for_models(self):
        """Register hooks for models to record module output.

        Raises:
            AttributeError: AttributeError
        """
        from neural_compressor.experimental.common import torch_utils
        def register_model_forward_hook(model, path, output_process='', student=False):
            nodes = path.split('.')
            module = model
            for node in nodes:
                try:
                    module = module.__getattr__(node)
                except:
                    raise AttributeError('There is no path {} in the model.'.format(path))
            return module.register_forward_hook(
                torch_utils.get_activation(path, output_process, student)
            )

        assert isinstance(self.student_model, torch.nn.Module) and \
               isinstance(self.teacher_model, torch.nn.Module), \
               'Expect student_model and teacher_model to be an torch.nn.Module object, ' + \
               'got student_model:{} and teacher_model:{}'.format(
                   type(self.student_model), type(self.teacher_model)
                   )
        self.hook_handles = []
        for idx in range(len(self.layer_mappings)):
            student_layer, teacher_layer = self.layer_mappings[idx]
            student_output_process, teacher_output_process = self.layer_output_process[idx]
            st_handle = register_model_forward_hook(self.student_model, student_layer,
                                                    student_output_process, True)
            te_handle = register_model_forward_hook(self.teacher_model, teacher_layer,
                                                    teacher_output_process)
            torch_utils.STUDENT_FEATURES = self.student_features
            torch_utils.TEACHER_FEATURES = self.teacher_features
            self.hook_handles.extend([st_handle, te_handle])

    def remove_all_hooks(self):
        """Remove all hooks."""
        for hook in self.hook_handles:
            hook.remove()

    def init_loss_funcs(self):
        """Init loss funcs."""
        for loss_type in self.loss_types:
            if loss_type == 'MSE':
                loss_func = torch.nn.MSELoss()
            elif loss_type == 'KL':
                loss_func = torch.nn.KLDivLoss()
            elif loss_type == 'L1':
                loss_func = torch.nn.L1Loss()
            else:
                raise NotImplementedError('Unsupported loss type {}, supported loss is ' + \
                    'MSE for mean squared error, KL for Kullback-Leibler divergence and ' + \
                    'L1 for L1 loss.'.format(loss_type))
            self.loss_funcs.append(loss_func)

    def init_feature_matcher(self, student_feature, teacher_feature):
        """Init feature matcher.

        Args:
            student_feature (tensor): student feature
            teacher_feature (tensor): teacher feature

        Returns:
            pytorch_linear_feature_matcher
        """
        class pytorch_linear_feature_matcher(torch.nn.Module):
            def __init__(self, src_shape, dst_shape):
                super().__init__()
                shape_diff = [abs(i - j) for i, j in zip(dst_shape, src_shape)]
                assert shape_diff.count(0) == len(shape_diff) - 1, 'Expect only one ' + \
                        'different dimension between student_feature and teacher_feature.'
                self.dim_idx = np.argmax(shape_diff)
                self.dense = torch.nn.Linear(src_shape[self.dim_idx], dst_shape[self.dim_idx])

            def forward(self, input):
                output = torch.transpose(input, self.dim_idx, -1)
                if input.device != next(self.parameters()).device:
                    self.to(input.device)
                output = self.dense(output)
                output = torch.transpose(output, self.dim_idx, -1)
                return output

        assert isinstance(student_feature, (torch.Tensor, np.ndarray)) and \
            isinstance(teacher_feature, (torch.Tensor, np.ndarray)), \
            'Expect student_feature and teacher_feature to be torch.Tensor or np.ndarray ' + \
            'objects, got student_feature a {st} object, teacher_feature a {tt} object.'.format(
                st=type(student_feature), tt=type(teacher_feature)
            )
        assert len(student_feature.shape) == len(teacher_feature.shape), \
            'Expect student_feature and teacher_feature to have the same length of shape, ' + \
            'got student_feature of {}, teacher_feature of {}.'.format(
                student_feature.shape, teacher_feature.shape
                )
        if sum([abs(i - j) for i, j in zip(student_feature.shape, teacher_feature.shape)]) == 0:
            return lambda x:x
        return pytorch_linear_feature_matcher(student_feature.shape, teacher_feature.shape)

    def teacher_model_forward(self, input, teacher_model=None, device=None):
        """Define parameters for teacher_model_forward function.

        Args:
            input (tensor, tuple or dict): input data.
            teacher_model (model, optional): teacher model. Defaults to None.

        Raises:
            NotImplementedError: NotImplementedError
        """
        model = self.teacher_model if teacher_model is None else teacher_model
        assert isinstance(model, torch.nn.Module), \
            'Teacher model should be a torch Module instead of {}'.format(type(model))
        model.eval()
        try:
            model_device = next(model.parameters()).device
        except:
            logger.warning("Cannot get model device, assuming it's in CPU.")
            model_device = "cpu"
        device = model_device if device is None else device
        if device != model_device:
            model.to(device)
        with torch.no_grad():
            return pytorch_forward_wrapper(model, input, device=device)

    def loss_cal_sloss(self, student_outputs, teacher_outputs, student_loss):
        """Calculate all losses between student model and teacher model.

        Args:
            student_outputs (tensor): student outputs
            teacher_outputs (tensor): teacher outputs
            student_loss (tensor): student loss

        Returns:
            tensor: loss
        """
        loss = self.loss_cal()
        if self.add_origin_loss:
            loss += student_loss
        return loss

    def loss_cal(self):
        """Calculate loss of student model.

        Returns:
            tensor: loss
        """
        self.loss = 0
        init_feature_matchers = False
        if self.feature_matchers is None:
            init_feature_matchers = True
            self.feature_matchers = {}
        for idx in range(len(self.layer_mappings)):
            student_layer, teacher_layer = self.layer_mappings[idx]
            student_feature = self.student_features[student_layer]
            teacher_feature = self.teacher_features[teacher_layer]
            assert len(student_feature) == len(teacher_feature) and len(student_feature) > 0, \
                'Lengths of student_feature and teacher_feature should be the same and larger than 0, ' + \
                'instead of {} and {}, '.format(len(student_feature), len(teacher_feature)) + \
                'please run student and teacher model forward properly before calculating the loss.'
            def device2feature_gen(features):
                devices_count = Counter([f.device for f in features])
                assert [1] * len(devices_count) == [_ for _ in devices_count.values()], \
                    'Currently only support 1 feature tensor per device, ' + \
                    'got {}.'.format(devices_count)
                return {feat.device:feat for feat in features}

            student_feature = device2feature_gen(student_feature)
            teacher_feature = device2feature_gen(teacher_feature)
            assert student_feature.keys() == teacher_feature.keys(), \
                'Features from student model have different devices with that of ' + \
                'teacher model, got student: {}, teacher: {}.'.format(student_feature.keys(),
                                                                    teacher_feature.keys())
            output_device = torch.device('cuda:0') \
                if torch.device('cuda:0') in student_feature.keys() else torch.device('cpu')
            if init_feature_matchers:
                feature_matcher = self.init_feature_matcher(student_feature[output_device], 
                                                            teacher_feature[output_device])
                self.feature_matchers[student_layer] = feature_matcher

            tmp_loss = 0
            for device in student_feature.keys():
                student_feature[device] = student_feature[device].to(output_device)
                teacher_feature[device] = teacher_feature[device].to(output_device)
                stfeat, tefeat = student_feature[device], teacher_feature[device]
                stfeat = self.feature_matchers[student_layer](stfeat)
                if self.loss_types[idx] == 'KL':
                    check_is_not_prob = \
                        lambda x:(torch.abs(x.sum(dim=-1) - 1.0) > 0.2).any().item()
                    if isinstance(self.feature_matchers[student_layer], torch.nn.Module):
                        stfeat = torch.nn.LogSoftmax(dim=-1)(stfeat)
                    else:
                        if check_is_not_prob(stfeat):
                            stfeat = torch.softmax(stfeat, dim=-1)
                        stfeat = torch.log(stfeat+1e-9)
                    if check_is_not_prob(tefeat):
                        tefeat = torch.softmax(tefeat, dim=-1)
                tmp_loss += self.loss_funcs[idx](stfeat, tefeat) * self.loss_weights[idx]
            self.loss += tmp_loss
        self.clear_features()
        return self.loss

@criterion_registry('IntermediateLayersKnowledgeDistillationLoss', 'pytorch')
class PyTorchIntermediateLayersKnowledgeDistillationLossWrapper(object):
    """PyTorch Intermediate Layers Knowledge Distillation Loss Wrapper."""

    def __init__(self, param_dict):
        """Initialize PyTorchIntermediateLayersKnowledgeDistillationLossWrapper class.

        Args:
            param_dict (dict): param dict
        """
        self.param_dict = param_dict

    def _param_check(self):
        param_dict = self.param_dict
        _params = ['layer_mappings', 'loss_types', 'loss_weights', 'add_origin_loss']
        layer_mappings = param_dict['layer_mappings']
        if 'loss_types' not in param_dict:
            param_dict['loss_types'] = ['MSE'] * len(layer_mappings)
        if 'loss_weights' not in param_dict:
            param_dict['loss_weights'] = [1.0 / len(layer_mappings)] * len(layer_mappings)
        if 'add_origin_loss' not in param_dict:
            param_dict['add_origin_loss'] = False
        assert 'layer_mappings' in param_dict, \
            'Key layer_mappings must be in input parameters.'
        assert all(type(param_dict[k]) in [list, tuple] \
            for k in ['layer_mappings', 'loss_types', 'loss_weights']), \
            'Type of loss_types and loss_weights must be list or tuple.'
        assert isinstance(param_dict['add_origin_loss'], bool), \
            'Type of add_origin_loss should be bool.'
        assert len(param_dict['layer_mappings']) == \
            len(param_dict['loss_types']) == len(param_dict['loss_weights']),\
            'Length of layer_mappings, loss_types and loss_weights must be the same.'
        assert all(type(it) in [list, tuple] and (len(it) == 1 or len(it) == 2) \
            for it in param_dict['layer_mappings']), \
            'Each item in layer_mappings should be a list containing 1 tuple or 2 tuples, with format ' + \
            '[(layer_name, )] or [(student_layer_name, ), (teacher_layer_name, )], ' + \
            'first one is the abbreviation for cases that student_layer_name and teacher_layer_name ' + \
            'are the same. The length of tuples in the list could be either 1 like previous cases, ' + \
            'or 2, like [(layer_name, layer_output_process)] or ' + \
            '[(student_layer_name, student_layer_output_process), ' + \
            '(teacher_layer_name, teacher_layer_output_process)].' + \
            'For example, with 2 tuples of length 2, element looks like ' + \
            '[(\'student_model.layer1.attention\', \'1\'), (\'teacher_model.layer1.attention\', \'1\')], ' + \
            'where \'student_model.layer1.attention\' and \'teacher_model.layer1.attention\' ' + \
            'represent attention module on layer 1 of the student model and the ' + \
            'teacher model respectively, two \'1\' represent the index to retrieve the ' + \
            'desired output from the defined module\'s outputs, in this case, the above ' + \
            'two module\'s outputs are lists, with desired output in index 1 of these ' + \
            'lists, in cases of dict output, retrieving can be done by defining the ' + \
            'corresponding key, in cases of module\'s output is the desired output, ' + \
            'just adopt the format such as [(\'student_model.layer1.output' + \
            '.output\', ), (\'teacher_model.layer1.output\', )].'
        assert all(any(isinstance(e, t) for t in [str, torch.nn.Module]) \
            for e in param_dict['loss_types']), \
            'Type of loss_types element must be str or torch Module.'
        assert all(0. <= e <= 1. for e in param_dict['loss_weights']), \
            'Element of loss_weights must be in interval [0, 1].'
        new_dict = {}
        for k in _params:
            new_dict[k] = param_dict[k]
        return new_dict

    def __call__(self, **kwargs):
<<<<<<< HEAD
=======
        """Return PyTorchIntermediateLayersKnowledgeDistillationLossWrapper, param dict.

        Returns:
            class: PyTorchIntermediateLayersKnowledgeDistillationLoss
            param dict (dict): param dict
        """
>>>>>>> 564ca23a
        return PyTorchIntermediateLayersKnowledgeDistillationLoss, self._param_check()


class SelfKnowledgeDistillationLoss(KnowledgeDistillationFramework):
    def __init__(self, layer_mappings=[], loss_types=None, loss_weights=None, temperature=1.0,
                 add_origin_loss=False, student_model=None, teacher_model=None):
        super(SelfKnowledgeDistillationLoss, self).__init__(student_model=student_model,
                                                            teacher_model=teacher_model)
        self.temperature = temperature
        self.layer_mappings = []
        for items in layer_mappings:
            for value in items:
                assert len(value) == 2, 'Each item in layer_mappings ' + \
                    'should be a list or tuple of length 2, with format ' + \
                    '[student_layer_name, teacher_layer_name].'
            self.layer_mappings.append(items)

        self.loss_weights = [1.0 / len(self.layer_mappings)] * len(self.layer_mappings) \
            if loss_weights is None else loss_weights
        self.loss_types = ['CE'] * len(self.layer_mappings) \
            if loss_types is None else loss_types
        self.add_origin_loss = add_origin_loss
        self.loss_funcs = []
        self.init_loss_funcs()
        assert len(self.layer_mappings) == len(self.loss_weights) == len(self.loss_types), \
            'Wrong length for layer_mappings:{}, loss_weights:{} or loss_types:{}, ' + \
            'all should be the same.'.format(
                len(self.layer_mappings), len(
                    self.loss_weights), len(self.loss_types)
        )

    def init_loss_funcs(self):
        raise NotImplementedError('Function init_loss_funcs '
                                  'should be framework related.')

    def teacher_model_forward(self, input, teacher_model=None):
        raise NotImplementedError('Function teacher_model_forward '
                                  'should be framework related.')

    def loss_cal(self, student_outputs):
        raise NotImplementedError(
            'Function loss_cal should be framework related.')

    def loss_cal_sloss(self, student_outputs, teacher_outputs, student_loss):
        loss = self.loss_cal(student_outputs)
        if self.add_origin_loss:
            loss += student_loss
        return loss

    def __call__(self, student_outputs, targets):
        return 0


class PyTorchSelfKnowledgeDistillationLoss(
    SelfKnowledgeDistillationLoss
):
    def __init__(self, layer_mappings=[], loss_types=None, loss_weights=None, temperature=1.0,
                 add_origin_loss=False, student_model=None, teacher_model=None):
        super(PyTorchSelfKnowledgeDistillationLoss, self).__init__(
            layer_mappings=layer_mappings,
            loss_types=loss_types,
            loss_weights=loss_weights,
            temperature=temperature,
            add_origin_loss=add_origin_loss,
            student_model=student_model,
            teacher_model=teacher_model)

    def SoftCrossEntropy(self, logits, targets):
        log_prob = torch.nn.functional.log_softmax(logits, dim=-1)
        targets_prob = torch.nn.functional.softmax(targets, dim=-1)
        return (-targets_prob * log_prob).sum(dim=-1).mean()

    def KullbackLeiblerDivergence(self, logits, targets):
        log_prob = torch.nn.functional.log_softmax(logits, dim=-1)
        targets_prob = torch.nn.functional.softmax(targets, dim=-1)
        return torch.nn.functional.kl_div(log_prob, targets_prob)

    def L2Divergence(self, feature1, feature2):
        return torch.dist(feature1, feature2)

    def init_loss_funcs(self):
        for loss_type in self.loss_types:
            if loss_type == 'CE':
                loss_func = self.SoftCrossEntropy
            elif loss_type == 'KL':
                loss_func = self.KullbackLeiblerDivergence
            elif loss_type == 'L2':
                loss_func = self.L2Divergence
            else:
                raise NotImplementedError('Unsupported loss type {}, supported loss is ' +
                                          'CE for software CE, KL for Kullback-Leibler divergence and ' +
                                          'L2 for L2 distance.'.format(loss_type))
            self.loss_funcs.append(loss_func)

    def loss_cal(self, student_outputs):
        self.loss = torch.FloatTensor([0.])
        tmp_loss = 0
        temperature = self.temperature
        for loss_idx in range(len(self.layer_mappings)):
            items = self.layer_mappings[loss_idx]
            for idx in range(len(items)):
                student_layer, teacher_layer = items[idx]
                student_feature = student_outputs[student_layer]
                teacher_feature = student_outputs[teacher_layer]
                if loss_idx == 1:  # soft logit
                    tmp_loss += self.loss_funcs[loss_idx](
                        student_feature/temperature, teacher_feature/temperature) * self.loss_weights[loss_idx]
                else:  # feature learning
                    tmp_loss += self.loss_funcs[loss_idx](
                        student_feature, teacher_feature) * self.loss_weights[loss_idx]
            if tmp_loss.device != self.loss.device:
                self.loss = self.loss.to(tmp_loss.device)
            self.loss += tmp_loss
        return self.loss


@criterion_registry('SelfKnowledgeDistillationLoss', 'pytorch')
class PyTorchSelfKnowledgeDistillationLossWrapper(object):
    def __init__(self, param_dict):
        self.param_dict = param_dict

    def _param_check(self):
        param_dict = self.param_dict
        _params = ['temperature', 'layer_mappings',
                   'loss_types', 'loss_weights', 'add_origin_loss']
        layer_mappings = param_dict['layer_mappings']
        if 'loss_types' not in param_dict:
            param_dict['loss_types'] = ['CE'] * len(layer_mappings)
        if 'loss_weights' not in param_dict:
            param_dict['loss_weights'] = [
                1.0 / len(layer_mappings)] * len(layer_mappings)
        if 'add_origin_loss' not in param_dict:
            param_dict['add_origin_loss'] = False
        if 'temperature' not in param_dict:
            param_dict['temperature'] = 1.0
        assert 'layer_mappings' in param_dict, \
            'Key layer_mappings must be in input parameters.'
        assert all(type(param_dict[k]) in [list, tuple]
                   for k in ['layer_mappings', 'loss_types', 'loss_weights']), \
            'Type of loss_types and loss_weights must be list or tuple.'
        assert isinstance(param_dict['add_origin_loss'], bool), \
            'Type of add_origin_loss should be bool.'
        assert len(param_dict['layer_mappings']) == \
            len(param_dict['loss_types']) == len(param_dict['loss_weights']),\
            'Length of layer_mappings, loss_types and loss_weights must be the same.'
        assert param_dict['temperature'] > 0.0,\
            'Value of temperature must be positive.'
        for items in param_dict['layer_mappings']:
            assert all(type(it) in [list, tuple] and (len(it) == 2)
                       for it in items), \
                'Elements of layer_mappings must be list or tuple and with length of 2.' + \
                'element looks like [\'resblock.1.feature.output,' + \
                '\'resblock.deepst.feature.output\'], where ' + \
                '\'resblock.1.feature.output\' and \'resblock.deepst.feature.output\' ' + \
                'represent resblock feature output of the student model and feature output of the' + \
                'teacher model respectively.'
        assert all(any(isinstance(e, t) for t in [str])
                   for e in param_dict['loss_types']), \
            'Type of loss_types element must be str.'
        assert all(0. <= e <= 1. for e in param_dict['loss_weights']), \
            'Element of loss_weights must be in interval [0, 1].'
        new_dict = {}
        for k in _params:
            new_dict[k] = param_dict[k]
        return new_dict

    def __call__(self, **kwargs):
        return PyTorchSelfKnowledgeDistillationLoss, self._param_check()<|MERGE_RESOLUTION|>--- conflicted
+++ resolved
@@ -1239,15 +1239,12 @@
         return new_dict
 
     def __call__(self, **kwargs):
-<<<<<<< HEAD
-=======
         """Return PyTorchIntermediateLayersKnowledgeDistillationLossWrapper, param dict.
 
         Returns:
             class: PyTorchIntermediateLayersKnowledgeDistillationLoss
             param dict (dict): param dict
         """
->>>>>>> 564ca23a
         return PyTorchIntermediateLayersKnowledgeDistillationLoss, self._param_check()
 
 
