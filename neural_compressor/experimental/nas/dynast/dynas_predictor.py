--- conflicted
+++ resolved
@@ -36,20 +36,9 @@
     DEFAULT_COST_FACTORS = np.arange(1.0, 101.0, 1.0)
     DEFAULT_MAX_ITERATIONS = 1000000
 
-<<<<<<< HEAD
-    def __init__(
-        self,
-        alphas=DEFAULT_ALPHAS,
-        cost_factors=DEFAULT_COST_FACTORS,
-        max_iterations=DEFAULT_MAX_ITERATIONS,
-        verbose=False,
-    ):
-
-=======
     def __init__(self, alphas=DEFAULT_ALPHAS, cost_factors=DEFAULT_COST_FACTORS,
                  max_iterations=DEFAULT_MAX_ITERATIONS, verbose=False):
         """Initialize the attributes."""
->>>>>>> 40e9e567
         SEARCHER_VERBOSITY = 10
 
         # Initialize label normalization factor
@@ -80,34 +69,19 @@
             )
 
     def train(self, examples, labels):
-<<<<<<< HEAD
-        '''
-        Trains the predictor on the specified examples and labels using the underlying regressor.
-        Parameters
-        ----------
-            examples: Examples to be used for training.
-            labels: Labels to be used for training.
-        Returns
-        -------
-            None
-        '''
-
-        # Compute normalization factor
-        max_label = np.amax(np.abs(labels))
-        if max_label > 0.0:
-            self.normalization_factor = 10 ** (
-                np.floor(np.log10(max_label)) - 1.0)
-        else:
-            self.normalization_factor = 1.0
-
-=======
         """Train the predictor on the specified examples and labels using the underlying regressor.
 
         Args:
             examples: Examples to be used for training.
             labels: Labels to be used for training.
         """
->>>>>>> 40e9e567
+                # Compute normalization factor
+        max_label = np.amax(np.abs(labels))
+        if max_label > 0.0:
+            self.normalization_factor = 10 ** (np.floor(np.log10(max_label)) - 1.0)
+        else:
+            self.normalization_factor = 1.0
+
         # Compute normalized labels
         normalized_labels = labels / self.normalization_factor
 
@@ -119,6 +93,7 @@
 
         # Determine index of best searcher
         self.best_index = np.argmax(scores)
+
 
     def predict(self, examples):
         """Predict the output values of the specified examples using the underlying regressor.
