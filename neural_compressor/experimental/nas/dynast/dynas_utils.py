--- conflicted
+++ resolved
@@ -238,9 +238,6 @@
     def validate_top1(
         self,
         subnet_cfg: dict,
-<<<<<<< HEAD
-    ) -> float:  # pragma: no cover
-=======
     ) -> float: # pragma: no cover
         """Validate the top1 accuracy of the subnet on the dataset.
 
@@ -250,7 +247,6 @@
         Returns:
             Top1 accuracy of the subnet.
         """
->>>>>>> 40e9e567
         subnet = self.get_subnet(subnet_cfg)
         folder_name = '.torch/tmp-{}'.format(uuid.uuid1().hex)
         run_manager = RunManager(
@@ -760,16 +756,12 @@
         # separately to avoid modifications to the model being passed between calls.
         get_torchvision_model(model_name=self.model_name)
 
-<<<<<<< HEAD
-    def validate_top1(self) -> Tuple[float, float, float]:  # pragma: no cover
-=======
     def validate_top1(self) -> Tuple[float, float, float]: # pragma: no cover
         """Get the top1 accuracy of the model on the dataset.
 
         Returns:
             Top1 accuracy of the model.
         """
->>>>>>> 40e9e567
         ImagenetDataProvider.DEFAULT_PATH = self.dataset_path
         model = get_torchvision_model(model_name=self.model_name)
         run_config = ImagenetRunConfig(test_batch_size=64, n_worker=20)
