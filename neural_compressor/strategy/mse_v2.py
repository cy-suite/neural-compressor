#!/usr/bin/env python
# -*- coding: utf-8 -*-
#
# Copyright (c) 2021 Intel Corporation
#
# Licensed under the Apache License, Version 2.0 (the "License");
# you may not use this file except in compliance with the License.
# You may obtain a copy of the License at
#
#   http://www.apache.org/licenses/LICENSE-2.0
#
# Unless required by applicable law or agreed to in writing, software
# distributed under the License is distributed on an "AS IS" BASIS,
# WITHOUT WARRANTIES OR CONDITIONS OF ANY KIND, either express or implied.
# See the License for the specific language governing permissions and
# limitations under the License.
"""The MSE_V2 tuning strategy."""
import copy
from copy import deepcopy
import numpy as np
from collections import OrderedDict
from typing import Dict, Any, List
from .strategy import strategy_registry, TuneStrategy
from ..utils import logger
from time import time

from .utils.tuning_sampler import OpTypeWiseTuningSampler
from .utils.tuning_structs import OpTuningConfig
from .utils.constant import PRECISION_LIST
@strategy_registry
class MSE_V2TuneStrategy(TuneStrategy):
    """The `mse_v2` tuning strategy.

    MSE_v2 is a strategy with a two stages fallback and revert fallback.
    Note that, only tensorflow framework and pytorch FX backend is currently supported for mse_v2
    tuning strategy.
    """

    def _tuning_record_msg(self, records):
        records_str_lst = [[str(e) for e in record] for record in records]
        record_msg = '\n'.join(','.join(record) for record in records_str_lst)
        return record_msg

    def next_tune_cfg(self):
        """Generate and yield the next tuning config with below order.

           1. In the fallback stage, it uses multi-batch data to score the op impact
            and then fallback the op with the highest score util found the quantized model
            that meets accuracy criteria.
           2. In the revert fallback stage, it also scores
            the impact of fallback OPs in the previous stage and selects the op
            with the lowest score to revert the fallback until the quantized model
            that does not meets accuracy criteria.

        Returns:
            tune_config (dict): A dict containing the tuning configuration for quantization.
        """
        from copy import deepcopy
        tuning_space = self.tuning_space
        initial_op_tuning_cfg = {}
        calib_sampling_size_lst = tuning_space.root_item.get_option_by_name('calib_sampling_size').options
        for calib_sampling_size in calib_sampling_size_lst:
            op_item_dtype_dict, quant_mode_wise_items, initial_op_tuning_cfg = self.initial_tuning_cfg()
            quant_ops = quant_mode_wise_items.get('static', [])
            quant_ops += quant_mode_wise_items.get('dynamic', [])
            # Optype-wise tuning
            early_stop_tuning = True
            stage1_cnt = 0
            stage1_max = 2  # TODO set a more appropriate value
            op_wise_tuning_sampler = OpTypeWiseTuningSampler(tuning_space, [], [],
                                                             op_item_dtype_dict, initial_op_tuning_cfg)
            for op_tuning_cfg in op_wise_tuning_sampler:
                stage1_cnt += 1
                if early_stop_tuning and stage1_cnt > stage1_max:
                    logger.info("Early stopping the stage 1.")
                    break
                op_tuning_cfg['calib_sampling_size'] = calib_sampling_size
                yield op_tuning_cfg

            # Fallback the ops supported both static and dynamic from static to dynamic
            static_dynamic_items = [item for item in tuning_space.query_items_by_quant_mode('static') if
                                    item in tuning_space.query_items_by_quant_mode('dynamic')]
            if static_dynamic_items:
                logger.info("Fallback all ops that support both dynamic and static to dynamic.")
            else:
                logger.info("No op support both dynamic and static")

            def dynamic_op_tuning_cfg_from_static(op_tuning_cfg: OpTuningConfig):
                new_op_tuning_cfg = deepcopy(op_tuning_cfg)
                new_op_tuning_cfg.op_quant_mode = 'dynamic'
                return new_op_tuning_cfg

            new_op_tuning_cfg = deepcopy(self.cur_best_tuning_cfg)
            for item in static_dynamic_items:
                new_op_tuning_cfg[item.name] = dynamic_op_tuning_cfg_from_static(new_op_tuning_cfg[item.name])
            new_op_tuning_cfg['calib_sampling_size'] = calib_sampling_size
            yield new_op_tuning_cfg

            # Fallback one by one by op sensitivity(mse)
            # 1. while the accuracy requirements not met:  # to improve the accuracy
            #     1) calculate the sensitivity of int8 ops in current state.
            #     2) fallback the op with higher sensitivity accumulatively
            # 2. after the accuracy requirements met:  # to improve the performance
            #     1) calculate the sensitivity of fp32 ops in the current state
            #     2) re-quantize the op with lower sensitivity accumulatively
            tune_cfg = deepcopy(self.cur_best_tuning_cfg)
            requantize_cfg = deepcopy(self._tune_cfg_converter(self.cur_best_tuning_cfg))
            self.output_op_names = self.adaptor.get_output_op_names(self.last_qmodel)
            confidence_batches = 2
<<<<<<< HEAD
            strategy_kwargs = self.conf.quantization.tuning_criterion.strategy_kwargs
=======
            strategy_kwargs = self.config.tuning_criterion.strategy_kwargs
>>>>>>> e5667218
            if strategy_kwargs and strategy_kwargs.get('confidence_batches', None):
                confidence_batches = strategy_kwargs.get('confidence_batches', None)

            tune_cfg_backup = deepcopy(tune_cfg)
            quant_ops_in_tune_cfg = self._collect_ops_by_quant_mode(tune_cfg, 'dynamic') + \
                                    self._collect_ops_by_quant_mode(tune_cfg, 'static')
            op_quant_cfgs = {op_info: tune_cfg_backup[op_info] for op_info in quant_ops_in_tune_cfg}
            fallback_records = []
            self.re_quant = True
            for target_dtype in PRECISION_LIST:
                tune_cfg = deepcopy(tune_cfg_backup)
                target_type_op_lst = set(tuning_space.query_items_by_quant_mode(target_dtype))
                fallback_items_lst = [item for item in quant_ops if item in target_type_op_lst]
                if fallback_items_lst:
                    logger.info(f"Start to fallback op to {target_dtype}.")
                else:
                    logger.info(f"No op support {target_dtype}.")
                    continue
                while not self.objectives.compare(self.last_tune_result, self.baseline):
                    # Record the time of calculating the sensitivity
                    start = time()
                    ops_lst = self.adaptor.calculate_op_sensitivity(self.model,
                                                                    self.calib_dataloader,
                                                                    deepcopy(self._tune_cfg_converter(tune_cfg)),
                                                                    self.output_op_names,
                                                                    confidence_batches,
                                                                    fallback=True)
                    if not ops_lst:
                        logger.debug(f" Try to fallback to next data type.")
                        break
                    logger.debug(f"*** The op sensitivity analysis took {time() - start:.2f}s.")
                    select_op_info = ops_lst[0]
                    logger.debug(f"*** ops_lst({len(ops_lst)}): {ops_lst} ")
                    logger.info(f"*** The op {select_op_info} have the highest sensitivity in the current state, \
                        fallback it to {target_dtype}.")
                    tune_cfg[select_op_info] = OpTuningConfig(select_op_info[0],
                                                                select_op_info[1],
                                                                target_dtype,
                                                                self.tuning_space)
                    # Record the fallback history
                    if not fallback_records:
                        fallback_records = [[select_op_info]]
                    else:
                        fallback_records.append(fallback_records[-1] + [select_op_info])
                    logger.debug(f"*** The fallback ops record: \n{self._tuning_record_msg(fallback_records)}")
                    yield tune_cfg

            logger.info(f"*** The accuracy meeting the accuracy requirements, stop fallback ops.")
            while self.objectives.compare(self.last_tune_result, self.baseline):
                if len(fallback_records) == 0 or len(fallback_records[-1]) <= 1:
                    logger.info(f"*** Stop re-quant due to no int8 op or only 1 int8 op left.")
                    break
                logger.info(f"*** Start to re-quant the fallback op in the previous stage.")
                # Track the current fallback ops
                tmp_fallback_ops = fallback_records[-1] if fallback_records else []
                start = time()
                ops_lst = self.adaptor.calculate_op_sensitivity(self.model,
                                                                self.calib_dataloader,
                                                                deepcopy(self._tune_cfg_converter(tune_cfg)),
<<<<<<< HEAD
                                                                self.output_op_names, 
=======
                                                                self.output_op_names,
>>>>>>> e5667218
                                                                confidence_batches,
                                                                fallback=False,
                                                                requantize_cfgs=requantize_cfg['op'])
                logger.debug(f"*** The op sensitivity analysis took {time() - start:.2f}s.")
                if not ops_lst:
                    logger.warning("No op to be requantized")
                    break
                for select_op_info in ops_lst:
                    #assert select_op_info in tmp_fallback_ops, f"{select_op_info} not in fallback list."
                    if select_op_info not in tmp_fallback_ops:
                        logger.debug(f"{select_op_info} not in fallback list.")
                        continue

                    new_fallback_ops = deepcopy(tmp_fallback_ops)
                    new_fallback_ops.remove(select_op_info)
                    if new_fallback_ops not in fallback_records:
                        logger.info(f"*** The op {select_op_info} have the lowest sensitivity in the current state, \
                                    re-quantize it.")
                        tune_cfg[select_op_info] = op_quant_cfgs[select_op_info]
                        fallback_records.append(new_fallback_ops)
                        logger.debug(f"*** The fallback ops record: \n{self._tuning_record_msg(fallback_records)}")
                        yield tune_cfg
                        break
                    else:
                        logger.debug(f"*** Skip re-quant {select_op_info}, due the config has been evaluated.")
                        continue
            self.re_quant = False
            logger.info(f"*** The accuracy not meeting the accuracy requirements, stop re-quantize ops.")<|MERGE_RESOLUTION|>--- conflicted
+++ resolved
@@ -107,11 +107,7 @@
             requantize_cfg = deepcopy(self._tune_cfg_converter(self.cur_best_tuning_cfg))
             self.output_op_names = self.adaptor.get_output_op_names(self.last_qmodel)
             confidence_batches = 2
-<<<<<<< HEAD
-            strategy_kwargs = self.conf.quantization.tuning_criterion.strategy_kwargs
-=======
             strategy_kwargs = self.config.tuning_criterion.strategy_kwargs
->>>>>>> e5667218
             if strategy_kwargs and strategy_kwargs.get('confidence_batches', None):
                 confidence_batches = strategy_kwargs.get('confidence_batches', None)
 
@@ -171,11 +167,7 @@
                 ops_lst = self.adaptor.calculate_op_sensitivity(self.model,
                                                                 self.calib_dataloader,
                                                                 deepcopy(self._tune_cfg_converter(tune_cfg)),
-<<<<<<< HEAD
-                                                                self.output_op_names, 
-=======
                                                                 self.output_op_names,
->>>>>>> e5667218
                                                                 confidence_batches,
                                                                 fallback=False,
                                                                 requantize_cfgs=requantize_cfg['op'])
