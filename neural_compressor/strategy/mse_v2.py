#!/usr/bin/env python
# -*- coding: utf-8 -*-
#
# Copyright (c) 2021 Intel Corporation
#
# Licensed under the Apache License, Version 2.0 (the "License");
# you may not use this file except in compliance with the License.
# You may obtain a copy of the License at
#
#   http://www.apache.org/licenses/LICENSE-2.0
#
# Unless required by applicable law or agreed to in writing, software
# distributed under the License is distributed on an "AS IS" BASIS,
# WITHOUT WARRANTIES OR CONDITIONS OF ANY KIND, either express or implied.
# See the License for the specific language governing permissions and
# limitations under the License.
"""The MSE_V2 tuning strategy."""
import copy
from copy import deepcopy
import numpy as np
from collections import OrderedDict
from typing import Dict, Any, List
from .strategy import strategy_registry, TuneStrategy
from ..utils import logger
from time import time 

from .utils.tuning_sampler import OpTypeWiseTuningSampler
from .utils.tuning_structs import OpTuningConfig
from .utils.constant import PRECISION_LIST
@strategy_registry
class MSE_V2TuneStrategy(TuneStrategy):
    """The `mse_v2` tuning strategy.
    
    MSE_v2 is a strategy with a two stages fallback and revert fallback. 
    Note that, only tensorflow framework and pytorch FX backend is currently supported for mse_v2
    tuning strategy.
    """
    
    def _tuning_record_msg(self, records):
        records_str_lst = [[str(e) for e in record] for record in records]
        record_msg = '\n'.join(','.join(record) for record in records_str_lst)
        return record_msg

    def next_tune_cfg(self):
        """Generate and yield the next tuning config with below order.
           
           1. In the fallback stage, it uses multi-batch data to score the op impact
            and then fallback the op with the highest score util found the quantized model
            that meets accuracy criteria.
           2. In the revert fallback stage, it also scores
            the impact of fallback OPs in the previous stage and selects the op
            with the lowest score to revert the fallback until the quantized model
            that does not meets accuracy criteria.
    
        Returns:
            tune_config (dict): A dict containing the tuning configuration for quantization.
        """
        from copy import deepcopy
        tuning_space = self.tuning_space
        initial_op_tuning_cfg = {}
        for item in tuning_space.root_item.options:
            if item.item_type == 'op':
                op_name, op_type = item.name
                initial_op_tuning_cfg[item.name] = OpTuningConfig(op_name, op_type, 'fp32', tuning_space)
        calib_sampling_size_lst = tuning_space.root_item.get_option_by_name('calib_sampling_size').options
        for calib_sampling_size in calib_sampling_size_lst:
            # Collect the ops that support static and dynamic
            quant_mode_wise_items = OrderedDict()
            query_order = ['static', 'dynamic', 'bf16', 'fp16', 'fp32']
            pre_items = set()
            for quant_mode in query_order:
                items = tuning_space.query_items_by_quant_mode(quant_mode)
                filtered_items = [item for item in items if item not in pre_items]
                pre_items = pre_items.union(set(items))
                quant_mode_wise_items[quant_mode] = filtered_items

            def initial_op_quant_mode(items_lst, target_quant_mode, op_item_dtype_dict):
                for item in items_lst:
                    op_item_dtype_dict[item.name] = target_quant_mode

            op_item_dtype_dict = OrderedDict()
            for quant_mode, quant_mode_items in quant_mode_wise_items.items():
                initial_op_quant_mode(quant_mode_items, quant_mode, op_item_dtype_dict)

            quant_ops = quant_mode_wise_items.get('static', [])
            quant_ops += quant_mode_wise_items.get('dynamic', [])
            # Optype-wise tuning 
            early_stop_tuning = True
            stage1_cnt = 0
            stage1_max = 2  # TODO set a more appropriate value
            op_wise_tuning_sampler = OpTypeWiseTuningSampler(tuning_space, [], [], 
                                                             op_item_dtype_dict, initial_op_tuning_cfg)
            for op_tuning_cfg in op_wise_tuning_sampler:
                stage1_cnt += 1
                if early_stop_tuning and stage1_cnt > stage1_max:
                    logger.info("Early stopping the stage 1.")
                    break
                op_tuning_cfg['calib_sampling_size'] = calib_sampling_size
                yield op_tuning_cfg

            # Fallback the ops supported both static and dynamic from static to dynamic
            static_dynamic_items = [item for item in tuning_space.query_items_by_quant_mode('static') if
                                    item in tuning_space.query_items_by_quant_mode('dynamic')]
            if static_dynamic_items:
                logger.info("Fallback all ops that support both dynamic and static to dynamic.")
            else:
                logger.info("No op support both dynamic and static")

            def dynamic_op_tuning_cfg_from_static(op_tuning_cfg: OpTuningConfig):
                new_op_tuning_cfg = deepcopy(op_tuning_cfg)
                new_op_tuning_cfg.op_quant_mode = 'dynamic'
                return new_op_tuning_cfg

            new_op_tuning_cfg = deepcopy(self.cur_best_tuning_cfg)
            for item in static_dynamic_items:
                new_op_tuning_cfg[item.name] = dynamic_op_tuning_cfg_from_static(new_op_tuning_cfg[item.name])
            new_op_tuning_cfg['calib_sampling_size'] = calib_sampling_size
            yield new_op_tuning_cfg

            # Fallback one by one by op sensitivity(mse)
            # 1. while the accuracy requirements not met:  # to improve the accuracy
            #     1) calculate the sensitivity of int8 ops in current state.
            #     2) fallback the op with higher sensitivity accumulatively
            # 2. after the accuracy requirements met:  # to improve the performance
            #     1) calculate the sensitivity of fp32 ops in the current state
            #     2) re-quantize the op with lower sensitivity accumulatively
            tune_cfg = deepcopy(self.cur_best_tuning_cfg)
            requantize_cfg = deepcopy(self._tune_cfg_converter(self.cur_best_tuning_cfg))
            self.output_op_names = self.adaptor.get_output_op_names(self.last_qmodel)
            confidence_batches = 2
            strategy_kwargs = self.conf.quantization.tuning_criterion.strategy_kwargs
            if strategy_kwargs and strategy_kwargs.get('confidence_batches', None):
                confidence_batches = strategy_kwargs.get('confidence_batches', None)

            tune_cfg_backup = deepcopy(tune_cfg)
            quant_ops_in_tune_cfg = self._collect_ops_by_quant_mode(tune_cfg, 'dynamic') + \
                                    self._collect_ops_by_quant_mode(tune_cfg, 'static')
            op_quant_cfgs = {op_info: tune_cfg_backup[op_info] for op_info in quant_ops_in_tune_cfg}
            fallback_records = []
            self.re_quant = True
<<<<<<< HEAD
            while not self.objectives.compare(self.last_tune_result, self.baseline):
                # Record the time of calcutating the sensitivity
                start = time()
                ops_lst = self.adaptor.calculate_op_sensitivity(self.model, 
                                                                self.calib_dataloader, 
                                                                deepcopy(self._tune_cfg_converter(tune_cfg)), 
                                                                self.output_op_names,
                                                                confidence_batches,
                                                                fallback=True)
                logger.debug(f"*** The op sensitivity analysis took {time() - start:.2f}s.")
                select_op_info = ops_lst[0]
                logger.info(f"*** The op {select_op_info} have the highest sensitivity in the current state, \
                    fallback it to fp32.")
                tune_cfg[select_op_info] = OpTuningConfig(select_op_info[0], 
                                                            select_op_info[1], 
                                                            'fp32', 
                                                            self.tuning_space)
                # Record the fallback history
                if not fallback_records: 
                    fallback_records = [[select_op_info]]
=======
            for target_dtype in PRECISION_LIST:
                tune_cfg = deepcopy(tune_cfg_backup)
                target_type_op_lst = set(tuning_space.query_items_by_quant_mode(target_dtype))
                fallback_items_lst = [item for item in quant_ops if item in target_type_op_lst]
                if fallback_items_lst:
                    logger.info(f"Start to fallback op to {target_dtype}.")
>>>>>>> 9eac3aee
                else:
                    logger.info(f"No op support {target_dtype}.")
                    continue
                while not self.objectives.compare(self.last_tune_result, self.baseline):
                    # Record the time of calculating the sensitivity
                    start = time()
                    ops_lst = self.adaptor.calculate_op_sensitivity(self.model, 
                                                                    self.calib_dataloader, 
                                                                    deepcopy(self._tune_cfg_converter(tune_cfg)), 
                                                                    self.output_op_names,
                                                                    self.confidence_batches,
                                                                    fallback=True)
                    if not ops_lst:
                        logger.debug(f" Try to fallback to next data type.")
                        break
                    logger.debug(f"*** The op sensitivity analysis took {time() - start:.2f}s.")
                    select_op_info = ops_lst[0]
                    logger.debug(f"*** ops_lst({len(ops_lst)}): {ops_lst} ")
                    logger.info(f"*** The op {select_op_info} have the highest sensitivity in the current state, \
                        fallback it to {target_dtype}.")
                    tune_cfg[select_op_info] = OpTuningConfig(select_op_info[0],
                                                                select_op_info[1],
                                                                target_dtype, 
                                                                self.tuning_space)
                    # Record the fallback history
                    if not fallback_records: 
                        fallback_records = [[select_op_info]]
                    else:
                        fallback_records.append(fallback_records[-1] + [select_op_info])
                    logger.debug(f"*** The fallback ops record: \n{self._tuning_record_msg(fallback_records)}")
                    yield tune_cfg

            logger.info(f"*** The accuracy meeting the accuracy requirements, stop fallback ops.")
            while self.objectives.compare(self.last_tune_result, self.baseline):
                if len(fallback_records) == 0 or len(fallback_records[-1]) <= 1:
                    logger.info(f"*** Stop re-quant due to no int8 op or only 1 int8 op left.")
                    break
                logger.info(f"*** Start to re-quant the fallback op in the previous stage.")
                # Track the current fallback ops
                tmp_fallback_ops = fallback_records[-1] if fallback_records else [] 
                start = time()
                ops_lst = self.adaptor.calculate_op_sensitivity(self.model, 
                                                                self.calib_dataloader, 
                                                                deepcopy(self._tune_cfg_converter(tune_cfg)),
                                                                self.output_op_names, 
                                                                confidence_batches,
                                                                fallback=False,
                                                                requantize_cfgs=requantize_cfg['op'])
                logger.debug(f"*** The op sensitivity analysis took {time() - start:.2f}s.")
                if not ops_lst: 
                    logger.warning("No op to be requantized")
                    break
                for select_op_info in ops_lst:
                    #assert select_op_info in tmp_fallback_ops, f"{select_op_info} not in fallback list."
                    if select_op_info not in tmp_fallback_ops:
                        logger.debug(f"{select_op_info} not in fallback list.")
                        continue
                    
                    new_fallback_ops = deepcopy(tmp_fallback_ops)
                    new_fallback_ops.remove(select_op_info)
                    if new_fallback_ops not in fallback_records:
                        logger.info(f"*** The op {select_op_info} have the lowest sensitivity in the current state, \
                                    re-quantize it.")
                        tune_cfg[select_op_info] = op_quant_cfgs[select_op_info]
                        fallback_records.append(new_fallback_ops)
                        logger.debug(f"*** The fallback ops record: \n{self._tuning_record_msg(fallback_records)}")
                        yield tune_cfg
                        break
                    else:
                        logger.debug(f"*** Skip re-quant {select_op_info}, due the config has been evaluated.")
                        continue
            self.re_quant = False
            logger.info(f"*** The accuracy not meeting the accuracy requirements, stop re-quantize ops.")<|MERGE_RESOLUTION|>--- conflicted
+++ resolved
@@ -138,35 +138,12 @@
             op_quant_cfgs = {op_info: tune_cfg_backup[op_info] for op_info in quant_ops_in_tune_cfg}
             fallback_records = []
             self.re_quant = True
-<<<<<<< HEAD
-            while not self.objectives.compare(self.last_tune_result, self.baseline):
-                # Record the time of calcutating the sensitivity
-                start = time()
-                ops_lst = self.adaptor.calculate_op_sensitivity(self.model, 
-                                                                self.calib_dataloader, 
-                                                                deepcopy(self._tune_cfg_converter(tune_cfg)), 
-                                                                self.output_op_names,
-                                                                confidence_batches,
-                                                                fallback=True)
-                logger.debug(f"*** The op sensitivity analysis took {time() - start:.2f}s.")
-                select_op_info = ops_lst[0]
-                logger.info(f"*** The op {select_op_info} have the highest sensitivity in the current state, \
-                    fallback it to fp32.")
-                tune_cfg[select_op_info] = OpTuningConfig(select_op_info[0], 
-                                                            select_op_info[1], 
-                                                            'fp32', 
-                                                            self.tuning_space)
-                # Record the fallback history
-                if not fallback_records: 
-                    fallback_records = [[select_op_info]]
-=======
             for target_dtype in PRECISION_LIST:
                 tune_cfg = deepcopy(tune_cfg_backup)
                 target_type_op_lst = set(tuning_space.query_items_by_quant_mode(target_dtype))
                 fallback_items_lst = [item for item in quant_ops if item in target_type_op_lst]
                 if fallback_items_lst:
                     logger.info(f"Start to fallback op to {target_dtype}.")
->>>>>>> 9eac3aee
                 else:
                     logger.info(f"No op support {target_dtype}.")
                     continue
