--- conflicted
+++ resolved
@@ -122,17 +122,6 @@
             logger.debug("Dump current tuning configuration:")
             logger.debug(tune_cfg)
             self.tuning_times += 1
-<<<<<<< HEAD
-            q_model = self.adaptor.quantize(copy.deepcopy(tune_cfg), self.model, self.calib_dataloader, self.q_func)
-            self.algo_scheduler.calib_iter = tune_cfg['calib_iteration']
-            self.algo_scheduler.q_model = q_model
-            # TODO align the api to let strategy has access to pre_optimized model
-            assert self.adaptor.pre_optimized_model
-            self.algo_scheduler.origin_model = self.adaptor.pre_optimized_model
-            if self.cfg.quantization.recipes.fast_bias_correction:
-                self.algo_scheduler.algorithms[0].quantization_cfg = tune_cfg
-            self.last_qmodel = self.algo_scheduler()
-=======
             self.algo.calib_iter = tune_cfg['calib_iteration']
             # TODO align the api to let strategy has access to pre_optimized model
             assert self.adaptor.pre_optimized_model
@@ -150,7 +139,6 @@
             if self.cfg.quantization.recipes.fast_bias_correction:
                 self.algo.algorithms[0].quantization_cfg = tune_cfg
             self.last_qmodel = self.algo('post_quantization')
->>>>>>> 70c85a3b
             assert self.last_qmodel
             # Return the last quantized model as a result. if performance only.
             if self.cfg.tuning.exit_policy.performance_only:
