--- conflicted
+++ resolved
@@ -69,6 +69,7 @@
         tune_cfg['calib_sampling_size'] = calib_sampling_size
         op_type_priority = self._get_op_type_priority()
         quant_items_pool = self._quant_items_pool(op_type_priority)
+        self.re_quant = True
         logger.info(f"*** Try to convert op into lower precision to improve performance.")
         for dtype, op_items in quant_items_pool.items():
             logger.info(f"*** Start to convert op into {dtype}.")
@@ -80,148 +81,18 @@
                     op_config = tuning_space.get_default_config(op_info, quant_mode)
                     tmp_tune_cfg[op_info] = op_config
                 yield tmp_tune_cfg
-                if self.acc_meet_flag:
+                if self.objectives.accuracy_meets():
                     self.new_o0_tuning_result[op_type] = 'int8'
                     logger.info(f"*** Convert all {op_type} ops to {dtype} and accuracy still meet the requirements")
                     tune_cfg = deepcopy(tmp_tune_cfg)
-                # skip op-wise
                 else:
                     # tmp_tune_cfg = deepcopy(tune_cfg)
                     self.new_o0_tuning_result[op_type] = 'fp32'
                     logger.info(f"*** Convert all {op_type} ops to {dtype} but accuracy not meet the requirements")
-<<<<<<< HEAD
-                logger.info(f"**--**--, new o0 result {self.new_o0_tuning_result.items()}")
-                    # logger.info(f"*** Try to convert {op_type} op into {dtype} one by one.")
-                #     for item, quant_mode in items_lst:
-                #         op_info = item.name
-                #         op_config = tuning_space.set_deafult_config(op_info, quant_mode)
-                #         tmp_tune_cfg[op_info] = op_config
-                #         yield tmp_tune_cfg
-                #         if self.acc_meet_flag:
-                #             tune_cfg[op_info] = op_config
-                #             logger.info((f"*** Convert one {op_type} op({op_info}) "
-                #                          f"into {dtype} and accuracy still meet the requirements"))
-                #         else:
-                #             tmp_tune_cfg[op_info] = tune_cfg[op_info]
-                #             logger.info(f"*** Skip convert {op_info}.")
-=======
-                    logger.info(f"*** Try to convert {op_type} op into {dtype} one by one.")
-                    for item, quant_mode in items_lst:
-                        op_info = item.name
-                        op_config = tuning_space.get_default_config(op_info, quant_mode)
-                        tmp_tune_cfg[op_info] = op_config
-                        yield tmp_tune_cfg
-                        if self.acc_meet_flag:
-                            tune_cfg[op_info] = op_config
-                            logger.info((f"*** Convert one {op_type} op({op_info}) "
-                                         f"into {dtype} and accuracy still meet the requirements"))
-                        else:
-                            tmp_tune_cfg[op_info] = tune_cfg[op_info]
-                            logger.info(f"*** Skip convert {op_info}.")
->>>>>>> 474cda6e
+                logger.info(f"***Current result {self.new_o0_tuning_result.items()}")
         logger.info(f"*** Ending tuning process due to no quantifiable op left.")
-
-    def traverse(self):
-        """Traverse the tuning space."""
-        self._eval_baseline()
-
-        # Start tuning
-        trials_count = 0
-        for op_tuning_cfg in self.next_tune_cfg():
-            tune_cfg = self._tune_cfg_converter(op_tuning_cfg)
-            trials_count += 1
-            tuning_history = self._find_tuning_history(tune_cfg)
-            if tuning_history and trials_count < self.cfg.tuning.exit_policy.max_trials:
-                self.last_tune_result = tuning_history['last_tune_result']
-                self.best_tune_result = tuning_history['best_tune_result']
-                logger.warn("Find evaluated tuning config, skip.")
-                continue
-            logger.debug("Dump current tuning configuration:")
-            logger.debug(tune_cfg)
-            self.tuning_times += 1
-            # set the parameter for pre quantization algos and run
-            self.set_param_for_pre_quantization_algos(self.algo_scheduler, tune_cfg, self.model)
-            self.model = self.algo_scheduler('pre_quantization')
-            # quantize
-            q_model = self.adaptor.quantize(copy.deepcopy(tune_cfg), self.model, self.calib_dataloader, self.q_func)
-            assert self.adaptor.pre_optimized_model
-            # set the parameter for post quantization algos and run
-            self.set_param_for_post_quantization_algos(self.algo_scheduler, tune_cfg, self.adaptor.pre_optimized_model,
-                                                       q_model)
-            self.last_qmodel = self.algo_scheduler('post_quantization')
-            self.last_tune_cfg = copy.deepcopy(tune_cfg)
-            # Remove the reference to model
-            self.algo_scheduler.reset_exec_algorithms()
-            assert self.last_qmodel
-            # Return the last quantized model as a result. if performance only.
-            if self.cfg.tuning.exit_policy.performance_only:
-                self.best_qmodel = self.last_qmodel
-                self._add_tuning_history(copy.deepcopy(tune_cfg), (-1, [0]), q_config=self.last_qmodel.q_config)
-                return
-            self.last_tune_cfg = copy.deepcopy(tune_cfg)
-            self.last_tune_result = self._evaluate(self.last_qmodel)
-            self.acc_meet_flag = self.objectives.accuracy_meets()
-            if self.acc_meet_flag:
-                # For the first tuning
-                if not self.best_tune_result:
-                    self.best_tune_result = self.last_tune_result
-                    self.best_qmodel = self.last_qmodel
-                    self.best_tune_result = self.last_tune_result
-                else:
-                    # Update current tuning config and model with best performance
-                    get_better_performance = self._compare_performace(self.last_tune_result, self.best_tune_result)
-                    if get_better_performance:
-                        logger.info(f"*** Update the model with better performance.")
-                        self.best_qmodel = self.last_qmodel
-                        self.best_tune_result = self.last_tune_result
-                    else:
-                        logger.info(f"*** Not achieved better performance but also update the model.")
-                        self.best_qmodel = self.last_qmodel
-                        self.best_tune_result = self.last_tune_result
-            # Dump the current state to log
-            self._dump_tuning_state(trials_count, self.last_tune_result, self.best_tune_result, self.baseline)
-            # Judge stop or continue tuning
-            need_stop = self.stop(trials_count)
-            # Record the tuning history
-            saved_tune_cfg = copy.deepcopy(tune_cfg)
-            saved_last_tune_result = copy.deepcopy(self.last_tune_result)
-            self._add_tuning_history(saved_tune_cfg,
-                                    saved_last_tune_result,
-                                    q_config=q_model.q_config)
-            self.tune_result_record.append(copy.deepcopy(self.last_tune_result))
-            self.tune_cfg = tune_cfg
-            self._dump_tuning_process_statistics()
-            if need_stop:
-                if self.cfg.tuning.diagnosis and self.cfg.tuning.diagnosis.diagnosis_after_tuning:
-                    logger.debug(f'*** Start to do diagnosis (inspect tensor).')
-                    self._diagnosis()
-                self._recover_best_qmodel_from_tuning_cfg()
-                if self.use_multi_objective and len(self.tune_result_record) > 1 and \
-                    self.best_tune_result is not None:
-                    best_trail, best_result = self.objectives.best_result(self.tune_result_record,
-                                                                          copy.deepcopy(self.baseline))
-                    if best_result != self.best_tune_result:
-                        from neural_compressor.utils.utility import recover
-                        self.best_qmodel = recover(self.model.model, 
-                            os.path.join(self.cfg.tuning.workspace.path, 'history.snapshot'),
-                            best_trail)
-                        self.best_tune_result = best_result
-                    self._dump_tuning_process_statistics()
-                break
-
-    def stop(self, trials_count):
-        """Check whether needed to stop the traverse procedure.
-
-        Args:
-            trials_count (int): current total count of tuning trails.
-
-        Returns:
-            bool: whether needed to stop the traverse procedure.
-        """
-        need_stop = False
-        if trials_count >= self.cfg.tuning.exit_policy.max_trials:
-            need_stop = True
-        return need_stop
+        self.re_quant = False
+
             
     def _compare_performace(self, last_tune_result, best_tune_result): # pragma: no cover
         """Compare the tuning result with performance only.
@@ -432,6 +303,6 @@
                 _quant_mode = "static" if "static" in quant_mode else "dynamic"
                 op_item_pairs += [(item, _quant_mode) for item in items_lst if item.name not in quant_ops_name_set]
                 quant_ops_name_set = quant_ops_name_set.union([item.name for item in items_lst])
-        op_item_pairs_dict = self._sorted_item_by_op_type(op_item_pairs, op_type_priority)
-        quant_items_pool['int8'] = op_item_pairs_dict
+                op_item_pairs = self._sorted_item_by_op_type(op_item_pairs, op_type_priority)
+                quant_items_pool['int8'] = op_item_pairs
         return quant_items_pool