--- conflicted
+++ resolved
@@ -65,8 +65,6 @@
         if adaptor_name.startswith(name):
             return name
     return ""
-
-<<<<<<< HEAD
 
 class OpEntry:
     """OP entry class."""
@@ -206,7 +204,7 @@
     diff_tensor = fp32_tensor_norm - dequantize_tensor_norm
     euclidean_dist = np.sum(diff_tensor**2)  # type: ignore
     return euclidean_dist / fp32_tensor.size
-=======
+
 def build_slave_faker_model():
     """Slave does not have a model, so construct a fake model.
 
@@ -226,5 +224,4 @@
             logger.warning("Slave node has no quantized model, please handle it yourself.")
             return self
 
-    return FakerModel()
->>>>>>> a7cf8d4a
+    return FakerModel()