--- conflicted
+++ resolved
@@ -18,11 +18,7 @@
 
 """Intel Neural Compressor Metric."""
 
-<<<<<<< HEAD
-from .metric import METRICS, Metric, BaseMetric, metric_registry, COCOmAPv2, GeneralTopK
-=======
-from .metric import METRICS, Metric, BaseMetric, TensorflowTopK, metric_registry
->>>>>>> a000e9d9
+from .metric import METRICS, Metric, BaseMetric, TensorflowTopK, metric_registry, COCOmAPv2, GeneralTopK
 from os.path import dirname, basename, isfile, join
 import glob
 
@@ -33,8 +29,4 @@
         __import__(basename(f)[:-3], globals(), locals(), level=1)
 
 
-<<<<<<< HEAD
-__all__ = ["METRICS", "Metric", "BaseMetric", "metric_registry", "COCOmAPv2", "GeneralTopK"]
-=======
-__all__ = ["METRICS", "Metric", "BaseMetric", "TensorflowTopK", "metric_registry"]
->>>>>>> a000e9d9
+__all__ = ["METRICS", "Metric", "BaseMetric", "TensorflowTopK", "metric_registry", "COCOmAPv2", "GeneralTopK"]