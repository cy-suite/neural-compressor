--- conflicted
+++ resolved
@@ -93,18 +93,11 @@
                  resume=None,
                  q_hooks=None):
         """Initialize the tpe tuning strategy if the user specified to use it."""
-<<<<<<< HEAD
-        assert conf.quantization.approach == 'post_training_static_quant', \
-               "TPE strategy is only for post training static quantization!"
-        """Initialize the tpe tuning strategy if the user specified to use it."""
-        strategy_name = conf.quantization.tuning_criterion.strategy
-=======
         self.config = self._initialize_config(conf)
         assert self.config.approach == 'post_training_static_quant', \
                "TPE strategy is only for post training static quantization!"
         """Initialize the tpe tuning strategy if the user specified to use it."""
         strategy_name = self.config.tuning_criterion.strategy
->>>>>>> e5667218
         if strategy_name.lower() == "tpe":
             try:
                 import hyperopt
@@ -123,25 +116,15 @@
         self.cfg_evaluated = False
         self.hpopt_trials = hyperopt.Trials()
         self.max_trials = 200
-<<<<<<< HEAD
-        if conf.quantization.tuning_criterion.max_trials:
-            self.max_trials = conf.quantization.tuning_criterion.max_trials
-        
-=======
         if self.config.tuning_criterion.max_trials:
             self.max_trials = self.config.tuning_criterion.max_trials
 
->>>>>>> e5667218
         self.loss_function_config = {
             'acc_th': 0.01,
             'acc_weight': 1.0,
             'lat_weight': 1.0
         }
-<<<<<<< HEAD
-        accuracy_criterion = conf.quantization.accuracy_criterion
-=======
         accuracy_criterion = self.config.accuracy_criterion
->>>>>>> e5667218
         if accuracy_criterion.criterion == 'relative':
             self.loss_function_config['acc_th'] = accuracy_criterion.tolerable_loss
 
@@ -324,11 +307,7 @@
                     self._save_trials(trials_file)
                     self._update_best_result(best_result_file)
                 self._save()
-<<<<<<< HEAD
-                if self.stop(self.conf.quantization.tuning_criterion.timeout, trials_count):
-=======
                 if self.stop(self.config.tuning_criterion.timeout, trials_count):
->>>>>>> e5667218
                     exit = True
         else:
             logger.warn("Can't create search space for input model.")
@@ -540,11 +519,7 @@
 
         if timeout == 0 and self.best_tune_result:
             need_stop = True
-<<<<<<< HEAD
-        elif trials_count >= self.conf.quantization.tuning_criterion.max_trials:
-=======
         elif trials_count >= self.config.tuning_criterion.max_trials:
->>>>>>> e5667218
             need_stop = True
         else:
             need_stop = False
