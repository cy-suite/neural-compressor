#!/usr/bin/env python
# -*- coding: utf-8 -*-
#
# Copyright (c) 2021 Intel Corporation
#
# Licensed under the Apache License, Version 2.0 (the "License");
# you may not use this file except in compliance with the License.
# You may obtain a copy of the License at
#
#   http://www.apache.org/licenses/LICENSE-2.0
#
# Unless required by applicable law or agreed to in writing, software
# distributed under the License is distributed on an "AS IS" BASIS,
# WITHOUT WARRANTIES OR CONDITIONS OF ANY KIND, either express or implied.
# See the License for the specific language governing permissions and
# limitations under the License.
"""The configuration of the training loop."""
import copy
from .compression.callbacks import AwareTrainingQuantCallbacks, DistillationCallbacks, PruningCallbacks
from .model.model import Model
from .utils import logger
from neural_compressor import (DistillationConfig, QuantizationAwareTrainingConfig,
                               WeightPruningConfig)
from typing import Callable, List, Union


class CompressionManager:
    """CompressionManager is uesd in train loop for what user want to deal with additional.

    Arguments:
        model: A model to be compressed. It should be neural compressor model.
        callbacks: A list of Callbacks instances.
                   Such as: DistillationCallbbacks, AwareTrainingQuantCallbacks, PruningCallbacks.

    Examples:
        import neural_compressor.training.prepare_compression
        compression_manager = prepare_compression(nc_model, confs)
        compression_manager.callbacks.on_train_begin()
        model = compression_manager.model
        train_loop:
            for epoch in range(epochs):
                compression_manager.callbacks.on_epoch_begin(epoch)
                for i, batch in enumerate(dataloader):
                    compression_manager.callbacks.on_step_begin(i)
                    ......
                    output = model(batch)
                    loss = ......
                    loss = compression_manager.callbacks.on_after_compute_loss(batch, output, loss)
                    loss.backward()
                    compression_manager.callbacks.on_before_optimizer_step()
                    optimizer.step()
                    compression_manager.callbacks.on_step_end()
                compression_manager.callbacks.on_epoch_end()
        compression_manager.callbacks.on_train_end()
        compression_manager.save("path_to_save")
    """
    def __init__(self, model, callbacks_list):
        """Initialize the CompressionManager's parameters.

        model: A model to be compressed. It should be neural compressor model.
        callbacks: A list of Callbacks instances.
                   Such as: DistillationCallbbacks, AwareTrainingQuantCallbacks, PruningCallbacks.
        """
        self.callbacks = CallBacks(callbacks_list)
        self.model = model
        self._train_func = None
        self._eval_func = None
        self.quantizer = None

        try:
            # TODO: export to ONNX model need original fp32 model now, will remove it
            #  when int8 model can be exported to ONNX model.
            self.fp32_model = model
        except Exception as e:  # pragma: no cover
            logger.warning("Fail to deep copy the model due to {}.".format(repr(e)))
            self.fp32_model = None

        for component in callbacks_list:
            if isinstance(component, AwareTrainingQuantCallbacks):
                self.quantizer = component

    @property
    def train_func(self):
        """Not support get train_func."""
        assert False, 'Should not try to get the value of `train_func` attribute.'

    @train_func.setter
    def train_func(self, user_train_func):
        """Set training function.

        Args:
            user_train_func: This function takes "model" as input parameter
                         and executes entire training process with self
                         contained training hyper-parameters. If training_func set,
                         an evaluation process must be triggered and user should
                         set eval_dataloader with metric configured or directly eval_func
                         to make evaluation of the model executed. training_func will return
                         a trained model.
        """
        self.quantizer.train_func = user_train_func

    @property
    def eval_func(self):
        """Not support get eval_func."""
        assert False, 'Should not try to get the value of `eval_func` attribute.'
        return None

    @eval_func.setter
    def eval_func(self, user_eval_func):
        """Eval function for component.

        Args:
            user_eval_func: This function takes "model" as input parameter
                         and executes entire evaluation process with self
                         contained metrics. If eval_func set,
                         an evaluation process must be triggered
                         to make evaluation of the model executed.
        """
        assert self.quantizer is not None, "There is no quantizer to tune, " \
                                           "please pass a QuantizationAwareTrainingConfig."
        self.quantizer.eval_func = user_eval_func

    @property
    def eval_dataloader(self):
        """Getter to eval dataloader."""
        return self.quantizer.eval_dataloader

    @eval_dataloader.setter
    def eval_dataloader(self, dataloader):
        """Set Data loader for evaluation of component.

        It is iterable and the batched data should consists of yield (input, _).
        the input in the batched data will be used for model inference, so it
        should satisfy the input format of specific model.

        Args:
            dataloader(generator): user are supported to set a user defined dataloader
                                   which meet the requirements that can yield tuple of
                                   (input, label)/(input, _) batched data.
        """
        assert self.quantizer is not None, "There is no quantizer to tune, " \
                                           "please pass a QuantizationAwareTrainingConfig."
        assert hasattr(dataloader, '__iter__') and \
            hasattr(dataloader, 'batch_size'), \
            'dataloader must implement __iter__ method and batch_size attribute'

        self.quantizer.eval_dataloader = dataloader

    @property
    def metric(self):
        """Get `metric` attribute."""
        assert False, 'Should not try to get the value of `metric` attribute.'

    @metric.setter
    def metric(self, user_metric):
        """Set metric class or a dict of built-in metric configures.

        1. neural_compressor have many built-in metrics,
           user can pass a metric configure dict to tell neural compressor what metric will be use.
           You can set multi-metrics to evaluate the performance of a specific model.
                Single metric:
                    {topk: 1}

                Multi-metrics:
                    {topk: 1,
                     MSE: {compare_label: False},
                    }
        For the built-in metrics, please refer to below link:
        https://github.com/intel/neural-compressor/blob/master/docs/source/metric.md#supported-built-in-metric-matrix.

        2. User also can set specific metric through this api. The metric class should take the outputs of the model or
           postprocess(if have) as inputs, neural_compressor built-in metric always take(predictions, labels)
           as inputs for update, and user_metric.metric_cls should be sub_class of neural_compressor.metric.BaseMetric.

        Args:
            user_metric(neural_compressor.metric.Metric or a dict of built-in metric configurations):
                The object of Metric or a dict of built-in metric configurations.
        """
        assert self.quantizer is not None, "There is no quantizer to tune, " \
                                           "please pass a QuantizationAwareTrainingConfig."
        self.quantizer.metric = user_metric

    def fit(self):
        """Compress model with tuning for quantization."""
        self.model = self.quantizer.fit()
        return self.model

    def save(self, root=None):
        """Save compressed model.

        Args:
            root (str): path to save the model
        """
        self.model.save(root)

    def export(
        self,
        save_path: str,
        conf,
    ):
        """Convert the model to another type model, like `onnx` model and so on.

        Args:
            save_path (str): The path to save the model
            conf (Union[Callable, List]) : The configure for onnx exportation.
        """
        self.model.export(save_path, conf)


def fit(compression_manager,
        train_func,
        eval_func=None,
        eval_dataloader=None,
        eval_metric=None,
        **kwargs):
    """Compress the model with tuning for quantization.

    Args:
        compression_manager (CompressionManager):  The Compression manager contains the model and
                                              callbacks.
        train_func (function, optional):      Training function for quantization aware training. It is optional.
                                              This function takes "model" as input parameter
                                              and executes entire inference process. If this
                                              parameter specified.
        eval_func (function, optional):       The evaluation function provided by user.
                                              This function takes model as parameter,
                                              and evaluation dataset and metrics should be
                                              encapsulated in this function implementation
                                              and outputs a higher-is-better accuracy scalar
                                              value.
                                              The pseudo code should be something like:
                                              def eval_func(model):
                                                   input, label = dataloader()
                                                   output = model(input)
                                                   accuracy = metric(output, label)
                                                   return accuracy
        eval_dataloader (generator, optional): Data loader for evaluation. It is iterable
                                              and should yield a tuple of (input, label).
                                              The input could be a object, list, tuple or
                                              dict, depending on user implementation,
                                              as well as it can be taken as model input.
                                              The label should be able to take as input of
                                              supported metrics. If this parameter is
                                              not None, user needs to specify pre-defined
                                              evaluation metrics object and should set "eval_func" paramter as None.
                                              Tuner will combine model, eval_dataloader
                                              and pre-defined metrics to run evaluation
                                              process.
        eval_metric (dict or obj):            Set metric class or a dict of built-in metric configures,
                                              and neural_compressor will initialize this class when evaluation.
    """
    assert compression_manager.quantizer is not None, "Only quantization supports tuning with accuracy driven."
    compression_manager.train_func = train_func
    if eval_func is not None:
        compression_manager.eval_func = eval_func
    if eval_dataloader is not None:
        compression_manager.eval_dataloader = eval_dataloader
    if eval_metric is not None:
        compression_manager.eval_metric = eval_metric
    return compression_manager.fit()


def prepare_compression(model: Callable, confs: Union[Callable, List], **kwargs):
    """Summary.

    Args:
        model (Callable, optional):    The model to optimize.
        confs (Union[Callable, List]): Config of Distillation, Quantization, Pruning,
                                       or list of config for orchestration optimization.
                                       The config class is QuantizationAwareTrainingConfig,
                                       PruningConfig, distillationConfig.
        options (Options, optional):   The configure for random_seed, workspace,
                                       resume path and tensorboard flag.

    Returns:
        CompressionManager

    Examples:
        import neural_compressor.training.prepare_compression
        
        compression_manager = prepare_compression(conf, model)
        train_loop:
            compression_manager.on_train_begin()
            for epoch in range(epochs):
                compression_manager.on_epoch_begin(epoch)
                for i, batch in enumerate(dataloader):
                    compression_manager.on_step_begin(i)
                    ......
                    output = model(batch)
                    loss = ......
                    loss = compression_manager.on_after_compute_loss(batch, output, loss)
                    loss.backward()
                    compression_manager.on_before_optimizer_step()
                    optimizer.step()
                    compression_manager.on_step_end()
                compression_manager.on_epoch_end()
            compression_manager.on_train_end()
    """
    callbacks_list = []
    nc_model = None
    if isinstance(confs, List) and len(confs) > 1:
        for conf in confs:
            if isinstance(conf, QuantizationAwareTrainingConfig):
<<<<<<< HEAD
                nc_model = Model(model, backend=conf.backend)
                AwareTrainingQuantCallbacks(conf, model=nc_model)
=======
                nc_model = Model(model, backend=conf.backend, approach="quant_aware_training")
>>>>>>> bdd85d8e
                callbacks_list.append(AwareTrainingQuantCallbacks(conf, model=nc_model))
            elif isinstance(conf, WeightPruningConfig):
                callbacks_list.append(PruningCallbacks(conf, model=model))
            elif isinstance(conf, DistillationConfig):
                callbacks_list.append(DistillationCallbacks(conf, model=model))
            else:
                assert False, "Unsupported configure: {}".format(type(conf))
    else:
        if isinstance(confs, List):
            confs = confs[0]
        if isinstance(confs, QuantizationAwareTrainingConfig):
<<<<<<< HEAD
            nc_model = Model(model, backend=confs.backend)
            qat = AwareTrainingQuantCallbacks(confs, model=nc_model)
            callbacks_list.append(qat)
=======
            nc_model = Model(model, backend=confs.backend, approach="quant_aware_training")
            callbacks_list.append(AwareTrainingQuantCallbacks(confs, model=nc_model))
>>>>>>> bdd85d8e
        elif isinstance(confs, WeightPruningConfig):
            callbacks_list.append(PruningCallbacks(confs, model=model))
        elif isinstance(confs, DistillationConfig):
            callbacks_list.append(DistillationCallbacks(confs, model=model))
        else:
            assert False, logger.error(
                "confs should be one of QuantizationAwareTrainingConfig, "
                "PruningConfig, DistillationConfig. not {}".format(type(confs))
            )

    if nc_model is None:
        nc_model = Model(model, backend="default")

    compression_manager = CompressionManager(nc_model, callbacks_list=callbacks_list)

    return compression_manager


class CallBacks:
    """Define the basic command for the training loop."""
    def __init__(self, callbacks_list):
        """Callbacks list are used for execute the training procedure.

        Callbacks list should be any of the instance of AwareTrainingQuantCallbacks,
        PruningCallbacks and DistillationCallbacks.
        """
        assert len(callbacks_list) >= 1, "The length of callbacks list must be greater than 1."
        self.callbacks_list = callbacks_list

    def on_train_begin(self, dataloader=None):
        """Be called before the beginning of epochs."""
        for callbacks in self.callbacks_list:
            callbacks.on_train_begin(dataloader)

    def on_train_end(self):
        """Be called after the end of epochs."""
        for callbacks in self.callbacks_list:
            callbacks.on_train_end()

    def on_epoch_begin(self, epoch):
        """Be called on the beginning of epochs."""
        for callbacks in self.callbacks_list:
            callbacks.on_epoch_begin(epoch)

    def on_step_begin(self, batch_id):
        """Be called on the beginning of batches."""
        res_list = []
        for callbacks in self.callbacks_list:
            res = callbacks.on_step_begin(batch_id)
            if res is not None:
<<<<<<< HEAD
                res_list.append()
=======
                res_list.append(res)
>>>>>>> bdd85d8e
        return res_list

    def on_after_compute_loss(self, input, student_output, student_loss, teacher_output=None):
        """Be called on the end of loss computation."""
        loss_list = []
        for callbacks in self.callbacks_list:
            loss = callbacks.on_after_compute_loss(input, student_output, student_loss, teacher_output)
            if loss is not None:
                loss_list.append(loss)
        return loss_list[0] if len(loss_list) == 1 else loss_list

    def on_before_optimizer_step(self):
        """Be called before optimizer step."""
        for callbacks in self.callbacks_list:
            callbacks.on_before_optimizer_step()

    def on_after_optimizer_step(self):
        """Be called after optimizer step."""
        for callbacks in self.callbacks_list:
            callbacks.on_after_optimizer_step()

    def on_before_eval(self):
        """Be called before evaluation."""
        for callbacks in self.callbacks_list:
            callbacks.on_before_eval()

    def on_after_eval(self):
        """Be called after evaluation."""
        for callbacks in self.callbacks_list:
            callbacks.on_after_eval()

    def on_step_end(self):
        """Be called on the end of batches."""
        res_list = []
        for callbacks in self.callbacks_list:
            res = callbacks.on_step_end()
            if res is not None:
                res_list.append(res)
        return res_list

    def on_epoch_end(self):
        """Be called on the end of epochs."""
        res_list = []
        for callbacks in self.callbacks_list:
            res_list.extend(callbacks.on_epoch_end())
        return res_list<|MERGE_RESOLUTION|>--- conflicted
+++ resolved
@@ -301,12 +301,7 @@
     if isinstance(confs, List) and len(confs) > 1:
         for conf in confs:
             if isinstance(conf, QuantizationAwareTrainingConfig):
-<<<<<<< HEAD
-                nc_model = Model(model, backend=conf.backend)
-                AwareTrainingQuantCallbacks(conf, model=nc_model)
-=======
                 nc_model = Model(model, backend=conf.backend, approach="quant_aware_training")
->>>>>>> bdd85d8e
                 callbacks_list.append(AwareTrainingQuantCallbacks(conf, model=nc_model))
             elif isinstance(conf, WeightPruningConfig):
                 callbacks_list.append(PruningCallbacks(conf, model=model))
@@ -318,14 +313,8 @@
         if isinstance(confs, List):
             confs = confs[0]
         if isinstance(confs, QuantizationAwareTrainingConfig):
-<<<<<<< HEAD
-            nc_model = Model(model, backend=confs.backend)
-            qat = AwareTrainingQuantCallbacks(confs, model=nc_model)
-            callbacks_list.append(qat)
-=======
             nc_model = Model(model, backend=confs.backend, approach="quant_aware_training")
             callbacks_list.append(AwareTrainingQuantCallbacks(confs, model=nc_model))
->>>>>>> bdd85d8e
         elif isinstance(confs, WeightPruningConfig):
             callbacks_list.append(PruningCallbacks(confs, model=model))
         elif isinstance(confs, DistillationConfig):
@@ -376,11 +365,7 @@
         for callbacks in self.callbacks_list:
             res = callbacks.on_step_begin(batch_id)
             if res is not None:
-<<<<<<< HEAD
-                res_list.append()
-=======
                 res_list.append(res)
->>>>>>> bdd85d8e
         return res_list
 
     def on_after_compute_loss(self, input, student_output, student_loss, teacher_output=None):
