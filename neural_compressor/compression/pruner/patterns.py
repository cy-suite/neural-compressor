"""pruning patterns."""
# !/usr/bin/env python
# -*- coding: utf-8 -*-
#
# Copyright (c) 2022 Intel Corporation
#
# Licensed under the Apache License, Version 2.0 (the "License");
# you may not use this file except in compliance with the License.
# You may obtain a copy of the License at
#
#   http://www.apache.org/licenses/LICENSE-2.0
#
# Unless required by applicable law or agreed to in writing, software
# distributed under the License is distributed on an "AS IS" BASIS,
# WITHOUT WARRANTIES OR CONDITIONS OF ANY KIND, either express or implied.
# See the License for the specific language governing permissions and
# limitations under the License.

import numpy as np
from .utils import logger
from collections import namedtuple
from ...utils.utility import LazyImport

torch = LazyImport('torch')

PATTERNS = {}


def register_pattern(name):
    """Class decorator used to register a Pattern subclass to the registry.

    Decorator function used before a Pattern subclasses.
    Make sure that this Pattern class can be registered in PATTERNS.

    Args:
        name: A string defining the pattern type name to be used in a pruning process.

    Returns:
        cls: The class of register.
    """

    def register(pattern):
        """Register patterns."""
        PATTERNS[name] = pattern
        return pattern

    return register


def get_pattern(config, modules):
    """Get registered pattern class.

    Get a Pattern object from PATTERNS.

    Args:
        config: A config dict object that contains the pattern information.
        modules: Torch neural network modules to be pruned with the pattern.

    Returns:
        A Pattern object.

    Raises:
        AssertionError: Currently only support patterns which have been registered in PATTERNS.
    """
    name = config.pattern
    name = name.split('_')[-1]
    if "x" in name:
        return PATTERNS["NxM"](config, modules)
    if ":" in name:
        return PATTERNS["N:M"](config, modules)
    if "mha" in name:
        return PATTERNS["MHA"](config, modules)
    assert False, f"currently only support {PATTERNS.keys()}"


SparsityInfo = namedtuple("SparsityInfo", ['zero_cnt', 'total_cnt', 'sparsity_ratio'])


class ProgressivePatternUtils(object):
    @staticmethod
    def _reshape_orig_to_2dims(data):
        """Process layers that are not two-dimensional(e.g conv layer).

        Args:
            data: Input.
            
        Returns:
            Reshaped data.
        """
        if len(data.shape) == 4:  ##TODO need to verify whether it's ok for transposed conv
            data = data.permute(0, 2, 3, 1)  ##cout,k,k,cin
            data = data.reshape(data.shape[0], -1)
        return data

    @staticmethod
    def _reshape_2dims_to_orig(data, orig_shape):
        """Recover layers that are not two-dimensional(e.g conv layer).

        Args:
            data: Input.
            
        Returns:
            Reshaped data.
        """
        if len(orig_shape) == 4:
            data = data.reshape(orig_shape[0], orig_shape[2], orig_shape[3], orig_shape[1])
            data = data.permute(0, 3, 1, 2)
        return data

    # some util functions which can be used.
    @staticmethod
    def count_new_masked_cnts(new_added_masks):
        """Count the number of elements to be masked.
        
        Args:
            new_added_masks: A dict {"layer_name": Tensor} that stores the added masks.

        Returns:
            The number of masked weights.
        """
        # count how many elements are to masked,
        new_masked_cnts = 0
        for key in new_added_masks.keys():
            new_masked_cnts += torch.nonzero(1 - new_added_masks[key]).size()[0]
        return new_masked_cnts

    @staticmethod
    def update_new_added_masks(pre_masks, cur_masks):
        """Obtain the new set-to-zero masks during a pruning procedure.

        Pre_masks, cur_masks should have identical keys bacause they represent the same model.

        Args:
            pre_masks: Dict{"layer_name": Tensor} that stores the masks generated after the last pruning step.
            cur_masks: Dict{"layer_name": Tensor} that stores the current masks.
        
        Returns:
            A dict {"layer_name": Tensor} that stores the added masks.
        """
        # obtain the new set-to-zero mask during a pruning procedure.
        # pre_masks, cur_masks should have identical keys bacause they stands for one model.
        new_added_masks = {}
        for key in pre_masks.keys():
            pre_mask = pre_masks[key]
            cur_mask = cur_masks[key]
            zero = torch.tensor([0.]).to(pre_mask.device)
            one = torch.tensor([1.]).to(cur_mask.device)
            new_added_masks[key] = torch.where(pre_mask == cur_mask, one, zero)
        return new_added_masks

    @staticmethod
    def update_progressive_masks_global_scores(pre_masks, cur_masks, scores, progressive_step, progressive_configs):
        """Generate the progressive masks.
        
        Args:
            pre_masks: Dict{"layer_name": Tensor} that stores the masks generated after the last pruning step.
            cur_masks: Dict{"layer_name": Tensor} that stores the current masks.
            scores: A dict{"layer_name": Tensor} that stores the pruning scores of weights.
            progressive_step: An integer representing the number of current step in progressive pruning.
            progressive_configs: A dict that stores configurations of progressive pruning.
        
        Returns:
            A dict{"layer_name": Tensor} that stores the masks generated in progressive pruning.
        """
        # three types: score-global (nxm and n:m), score-local(nxm and n:m), linear (only nxm)
        # score-local is a special type of score global therefore can be implemented with only one function
        progressive_steps = progressive_configs["progressive_steps"]
        progressive_masks = {}
        global_new_added_score_list = []
        new_added_masks = ProgressivePatternUtils.update_new_added_masks(pre_masks, cur_masks)
        new_added_masks_cnts = ProgressivePatternUtils.count_new_masked_cnts(new_added_masks)
        kth_masked_position = (new_added_masks_cnts * progressive_step) // progressive_steps
        for key in scores.keys():
            # block_size = self.block_size[key]
            # mask_num_each_block = progressive_step * int((block_size[0] * block_size[1]) // progressive_steps)
            new_added_filter = 1 - new_added_masks[key]
            new_added_cnts = torch.nonzero(new_added_filter).size()[0]
            score = scores[key]

            score_masked = (score * new_added_filter).abs()
            score_masked_row, _ = torch.sort(score_masked.flatten(), descending=True)
            score_masked_row = score_masked_row[:new_added_cnts]
            global_new_added_score_list.append(score_masked_row)

        global_new_added_scores = torch.cat(global_new_added_score_list, dim=0)
        if global_new_added_scores.size()[0] == 0:
            # an empty tensor, at target sparsity is 0 situation
            return pre_masks
        threshold, _ = torch.kthvalue(global_new_added_scores, kth_masked_position, dim=0)
        for key in scores.keys():
            new_added_mask = new_added_masks[key]
            score = scores[key]
            new_added_filter = 1 - new_added_mask
            score_masked = (score * new_added_filter).abs()
            zero = torch.tensor([0.]).to(score.device)
            one = torch.tensor([1.]).to(score.device)
            progressive_mask = (new_added_mask + torch.where(score_masked <= threshold, zero, one)) * pre_masks[key]
            progressive_masks[key] = progressive_mask
        return progressive_masks

    @staticmethod
    def update_progressive_masks_local_scores(pre_masks, cur_masks, scores, progressive_step, progressive_configs):
        """Generate the progressive masks.
        
        Args:
            pre_masks: Dict{"layer_name": Tensor} that stores the masks generated after the last pruning step.
            cur_masks: Dict{"layer_name": Tensor} that stores the current masks.
            scores: A dict{"layer_name": Tensor} that stores the pruning scores of weights.
            progressive_step: An integer representing the number of current step in progressive pruning.
            progressive_configs: A dict that stores configurations of progressive pruning.
        
        Returns:
            A dict{"layer_name": Tensor} that stores the masks generated in progressive pruning.
        """
        # local is a speicial type of global, therefore we can call global to implement this
        progressive_steps = progressive_configs["progressive_steps"]
        progressive_masks = {}
        for key in scores.keys():
            # for local use
            pre_masks_for_this = {key: pre_masks[key]}
            cur_masks_for_this = {key: cur_masks[key]}
            scores_for_this = {key: scores[key]}
            progressive_masks_for_this = ProgressivePatternUtils.update_progressive_masks_global_scores(
                pre_masks_for_this,
                cur_masks_for_this,
                scores_for_this,
                progressive_step,
                progressive_configs
            )
            progressive_masks.update(progressive_masks_for_this)
        return progressive_masks

    @staticmethod
    def update_progressive_masks_scores_order(pre_masks, cur_masks, scores, progressive_step, progressive_configs):
        """Generate the progressive masks.
        
        Args:
            pre_masks: Dict{"layer_name": Tensor} that stores the masks generated after the last pruning step.
            cur_masks: Dict{"layer_name": Tensor} that stores the current masks.
            scores: A dict{"layer_name": Tensor} that stores the pruning scores of weights.
            progressive_step: An integer representing the number of current step in progressive pruning.
            progressive_configs: A dict that stores configurations of progressive pruning.
        
        Returns:
            A dict{"layer_name": Tensor} that stores the masks generated in progressive pruning.
        """
        if progressive_configs['use_global']:
            return ProgressivePatternUtils.update_progressive_masks_global_scores(pre_masks, cur_masks, scores, \
                                                                                  progressive_step, progressive_configs)
        else:
            return ProgressivePatternUtils.update_progressive_masks_local_scores(pre_masks, cur_masks, scores, \
                                                                                 progressive_step, progressive_configs)

    @staticmethod
    def update_progressive_masks_linear_order(
            pre_masks,
            cur_masks,
            scores,
            progressive_step,
            progressive_configs: dict,
            block_sizes: dict
    ):
        """Generate the progressive masks.
        
        Args:
            pre_masks: Dict{"layer_name": Tensor} that stores the masks generated after the last pruning step.
            cur_masks: Dict{"layer_name": Tensor} that stores the current masks.
            scores: A dict{"layer_name": Tensor} that stores the pruning scores of weights.
            progressive_step: An integer representing the number of current step in progressive pruning.
            progressive_configs: A dict that stores configurations of progressive pruning.
            block_size: Dict{"layer_name": List or Tuple} that stores the block sizes, only for NxM patterns.
        
        Returns:
            A dict{"layer_name": Tensor} that stores the masks generated in progressive pruning.
        """
        progressive_steps = progressive_configs["progressive_steps"]
        progressive_masks = {}
        new_added_masks = ProgressivePatternUtils.update_new_added_masks(pre_masks, cur_masks)
        for key in pre_masks.keys():
            block_size = block_sizes[key]
            new_added_mask = new_added_masks[key]
            # conv
            new_added_mask = ProgressivePatternUtils._reshape_orig_to_2dims(new_added_mask)
            shape = new_added_mask.shape
            # progressive masks are generated in the direction of block's large dim.
            if block_size[0] >= block_size[1]:
                # NxM (N>=M), output channel pruning
                new_shape = [shape[0] // block_size[0], progressive_steps, block_size[0] // progressive_steps,
                             shape[1] // block_size[1], block_size[1]]
                new_added_mask_reshape = new_added_mask.reshape(new_shape)
                new_added_mask_reshape[:, progressive_step:, :, :, :] = 1.0
            else:
                # NxM (N<M), input channel pruning
                new_shape = [shape[0] // block_size[0], block_size[0], shape[1] // block_size[1],
                             progressive_steps, block_size[1] // progressive_steps]
                new_added_mask_reshape = new_added_mask.reshape(new_shape)
                new_added_mask_reshape[:, :, :, progressive_step:, :] = 1.0
            new_added_mask = new_added_mask_reshape.reshape(shape)
            new_added_mask = ProgressivePatternUtils._reshape_2dims_to_orig(new_added_mask, pre_masks[key].shape)
            progressive_masks[key] = pre_masks[key] * new_added_mask
        return progressive_masks


class BasePattern:
    """Pruning Pattern.

    It defines the basic pruning unit and how this unit will be pruned during pruning, e.g. 4x1, 2:4.
    
    Args:
        config: A config dict object that contains the pattern information.
        modules: Torch neural network modules to be pruned with the pattern.

    Attributes:
        pattern: A config dict object that includes information of the pattern.    
        is_global:  A bool determining whether the pruning takes global pruning option.
                    Global pruning means that pruning scores by a pruning criterion are evaluated in all layers.
                    Local pruning, by contrast, means that pruning scores by the pruning criterion are evaluated 
                        in every layer individually.
        keep_mask_layers:A dict that includes the layers whose mask will not be updated.
        invalid_layers: The layers whose shapes don't fit the pattern.
        modules: Torch neural network modules to be pruned with the pattern.
        config: A config dict object that contains all the information including the pattern's.
        max_sparsity_ratio_per_op: A float representing the maximum sparsity that one layer could reach.
        min_sparsity_ratio_per_op: A float representing the minimum sparsity that one layer could reach.
        target_sparsity: A float representing the sparsity ratio of the modules after pruning.
    """

    def __init__(self, config, modules):
        """Initialize the basic pruning unit of a pattern."""
        self.pattern = config.pattern
        self.is_global = config.pruning_scope == "global"
        self.keep_mask_layers = {}
        self.invalid_layers = []
        self.modules = modules
        self.config = config
        self.max_sparsity_ratio_per_op = self.config['max_sparsity_ratio_per_op']
        self.min_sparsity_ratio_per_op = self.config['min_sparsity_ratio_per_op']
        self.target_sparsity_ratio = self.config['target_sparsity']
        self.block = bool('block' in self.config['pruning_type'] or 'free' in self.config['pruning_type'])
<<<<<<< HEAD
        self._init()

=======
        self.low_memory_usage = self.config['low_memory_usage']
>>>>>>> 56d4d3f0
        # Not using deterministic_algorithms for all examples

    def _init(self):
        torch.use_deterministic_algorithms(False)

    def reduce_tensor(self, data, dim):
        """Reduce the data along the given dimension.
        
        Args:
            data: The input data.
            dim: The reduced axis.

        Returns:
            The reduced tensor.
        """
        name = self.config['criterion_reduce_type']
        if name == "mean":
            return torch.mean(data, dim=dim)
        elif name == "sum":
            return torch.sum(data, dim=dim)
        elif name == "max":
            return torch.max(data, dim=dim)[0]
        else:
            assert False, "currently only support mean, sum and max reduce type"

    def get_masks(self, scores, target_sparsity_ratio, pre_masks):
        """Generate the weight masks according to the weight score and the current target sparsity ratio.

        Args:
            scores: A dict{"layer_name": Tensor} that stores the pruning scores of weights.
            target_sparsity_ratio: A float representing the sparsity of the modules after pruning.
            pre_masks: A dict{"layer_name": Tensor} that stores the masks generated at last pruning step.

        Returns:
            A dict with the identical size as pre_masks and its 0/1 values are updated. 
                1 means unpruned and 0 means pruned.
        """
        if self.is_global:
            return self.get_masks_global(scores, target_sparsity_ratio, pre_masks)
        else:
            return self.get_masks_local(scores, target_sparsity_ratio, pre_masks)

    def get_masks_global(self, scores, target_sparsity_ratio, pre_masks):
        """Generate the weight masks for global pruning, please refer to function get_masks for more information."""
        raise NotImplementedError

    def get_masks_local(self, scores, target_sparsity_ratio, pre_masks):
        """Generate the weight masks for local pruning.
        
        Args:
            scores: A dict{"layer_name": Tensor} that stores the pruning scores of weights.
            target_sparsity_ratio: A float. After pruning, the sparsity of the modules will reach this value.
            pre_masks: A dict{"layer_name": Tensor}. The previous masks generated at the last pruning step.

        Returns:
            A dict with the identical size as pre_masks and its 0/1 values are updated. 
                1 means unpruned and 0 means pruned.
        """
        masks = {}
        if isinstance(self, PatternNxM) and not isinstance(self.block_size, dict):
            self.block_size = self.get_block_size_dict(pre_masks)
        for key in scores.keys():
            score = {key: scores[key]}
            pre_mask = {key: pre_masks[key]}
            mask = self.get_masks_global(score, target_sparsity_ratio, pre_mask)
            masks[key] = mask[key]
        return masks

    def get_single_mask_per_target_ratio(self, score, exact_sparsity_ratio):
        """Generate a mask for one layer with the exact_sparsity_ratio.

        Args:
            score: A Tensor representing the pruning scores of each weight elements.
            exact_sparsity_ratio: A float representing the layer's final sparsity ratio.

        Returns:
            A Tensor with the identical size as score. a new mask.
        """

        flattern_score = torch.flatten(score)
        k = int(exact_sparsity_ratio * flattern_score.numel())
        threshold, _ = torch.kthvalue(flattern_score, k)
        if not k < 1:
            zero = torch.tensor([0.]).to(score.device)
            one = torch.tensor([1.]).to(score.device)
            mask = torch.where(score <= threshold, zero, one)
        else:
            mask = torch.ones(score.shape, device=score.device)
        return mask

    def get_block_size_dict(self, data):
        """Get pattern size for each module.
        
        This is mainly for per-channel pruning when each module has different pruning size.
        
        Args:
            data: the input data.

        Returns:
            To be implemented in subclasses.
        """
        raise NotImplementedError

    def get_sparsity_ratio(self, pre_masks, return_dict=False):
        """Calculate the zero elements' ratio in pre_masks.

        Args:
            pre_masks: Dict{"layer_name": Tensor} that stores the masks generated after the last pruning step.
            return_dict: A bool determining whether to return more information like zero_cnt and total_cnt.

        Returns:
            A float representing the zero elements' ratio in pre_masks.
        """
        zero_cnt = 0  # This function might need to refactor in subclass.
        total_cnt = 0
        for key in pre_masks.keys():
            pre_mask = pre_masks[key]
            zero_tag = False if self.low_memory_usage else 0.0
            zero_cnt += torch.sum(pre_mask == zero_tag).data.item()
            total_cnt += pre_mask.numel()  ##FIXME

        if return_dict:
            return {"sparsity_ratio": float(zero_cnt) / total_cnt, "zero_cnt": zero_cnt, "total_cnt": total_cnt}
        else:
            return float(zero_cnt) / total_cnt

    def get_sparsity_ratio_progressive(self, pre_masks, return_dict=False):
        """Calculate the sparsity ratio of each layer.
        
        Args:
            pre_masks: Dict{"layer_name": Tensor} that stores the masks generated after the last pruning step.
            return_dict: A bool determining whether to return more information like zero_cnt and total_cnt.
        
        Returns:
            A float representing the zero elements' ratio in pre_masks.
        """
        zero_cnt = 0
        total_cnt = 0
        for key in pre_masks.keys():
            if key in self.invalid_layers:
                continue
            # progressive masks are unstructured, therefore directly find zeros
            zero_cnt += float(torch.sum(pre_masks[key] == 0).data.item())
            total_cnt += float(pre_masks[key].numel())

        return (zero_cnt / total_cnt)

    def get_pattern_lock_masks(self, modules):
        """Obtain masks from original weight map according the pattern and weights' zero positions.

        Args:
            modules: a dict {'layer_name': Tensor} that stores weights.

        Returns:
            A dict with the identical size as modules, containing pattern lock masks.
        """
        pattern_lock_masks = {}
        for key in modules.keys():
            weight = modules[key].weight
            shape = weight.shape
            mask = torch.ones(shape)
            mask[weight == 0] = 0.0
            pattern_lock_masks[key] = mask.to(weight.device)

        return pattern_lock_masks

    def check_layer_validity(self):
        """Check if a layer is valid for this block_size."""
        pass

    def get_reduced_masks_from_data(self, data, key):
        """Obtain the unpruned weights and reshape according to the block_size."""
        raise NotImplementedError

    def update_residual_cnt(self, masks, target_sparsity_ratio):
        """Update the number of parameters yet to be pruned.
        
        Args:
            masks: the current pruning mask.
            target_sparsity_ratio: A float representing the final sparsity of the modules.

        Returns:
            An int representing the number of weights left to be pruned to reach the target sparsity ratio.
        """
        self.total_params_cnt = self.get_sparsity_ratio(masks, return_dict=True)["total_cnt"]
        to_prune_cnt = int(self.total_params_cnt * target_sparsity_ratio)
        for key in masks.keys():
            if self.keep_mask_layers.get(key, False):
                zero_cnt = self.get_sparsity_ratio({key: masks[key]}, return_dict=True)["zero_cnt"]
                to_prune_cnt -= zero_cnt

        return to_prune_cnt

    def get_sparsity_ratio_each_layer(self, masks):
        """Calculate the sparsity ratio of each layer.
        
        Args:
            masks: The current weight masks.

        Returns:
            infos: the sparsity information for each layer including sparsity_ratio, zero_point and total cnts.
            SparsityInfo: the sparsity information for the model.
        """
        infos = {}
        zero_cnts = 0
        total_cnts = 0

<<<<<<< HEAD
        for key in masks.keys():
            if key in self.invalid_layers:
                continue
            reduced_mask = masks[key] if self.block else self.get_reduced_masks_from_data(masks[key], key)
            zero_cnt = (int(torch.sum(reduced_mask == 0.0).data.item()))
            total_cnt = int(reduced_mask.numel())
            sparsity_ratio = float(zero_cnt) / total_cnt
            val = SparsityInfo(zero_cnt, total_cnt, sparsity_ratio)
            infos[key] = val
            zero_cnts += zero_cnt
            total_cnts += total_cnt
=======
        if self.framework == 'pytorch':
            for key in masks.keys():
                if key in self.invalid_layers:
                    continue
                if self.low_memory_usage:
                    reduced_mask = masks[key].float() if self.block else self.get_reduced_masks_from_data(masks[key].float(), key)
                else:
                    reduced_mask = masks[key] if self.block else self.get_reduced_masks_from_data(masks[key], key)
                zero_cnt = (int(torch.sum(reduced_mask == 0.0).data.item()))
                total_cnt = int(reduced_mask.numel())
                sparsity_ratio = float(zero_cnt) / total_cnt
                val = SparsityInfo(zero_cnt, total_cnt, sparsity_ratio)
                infos[key] = val
                zero_cnts += zero_cnt
                total_cnts += total_cnt
        elif self.framework == 'keras':
            for key in masks.keys():
                if key in self.invalid_layers:
                    continue
                if not isinstance(masks[key], np.ndarray):
                    masks[key] = masks[key].numpy()
                reduced_mask = masks[key] if self.block else self.get_reduced_masks_from_data(masks[key], key)
                zero_cnt = int(np.sum(reduced_mask == 0.0))
                total_cnt = int(reduced_mask.size)
                sparsity_ratio = float(zero_cnt) / total_cnt
                val = SparsityInfo(zero_cnt, total_cnt, sparsity_ratio)
                infos[key] = val
                zero_cnts += zero_cnt
                total_cnts += total_cnt
>>>>>>> 56d4d3f0

        sparsity_ratio = float(zero_cnts) / total_cnts
        return infos, SparsityInfo(zero_cnts, total_cnts, sparsity_ratio)

    def adjust_ratio(self, masks: dict, layer_name: str, key_new_sparsity: SparsityInfo,
                     max_sparsity_ratio: float, min_sparsity_ratio: float, \
                     final_target_sparsity_ratio: float):
        """Adjust the sparsity of a layer based on threshold.
        
        Args:
            masks: The weight masks.
            layer_name: The layer to be examined.
            key_new_sparsity: The proposed ratio for the layer.
            max_sparsity_ratio: A float representing the maximum sparsity that one layer could reach.
            min_sparsity_ratio: A float representing the minimum sparsity that one layer could reach.
            final_target_sparsity_ratio: The final target sparsity ratio.

        Returns:
            A bool indicating if the ratio needs to be adjusted.
            adjust_sparsity_ratio: The adjusted sparsity ratio.
        """
        need_adjust = False
        adjust_zero_cnt = key_new_sparsity.zero_cnt
        adjust_sparsity_ratio = key_new_sparsity.sparsity_ratio
        adjust_total_cnt = key_new_sparsity.total_cnt

        if adjust_sparsity_ratio > max_sparsity_ratio:
            need_adjust = True
            adjust_sparsity_ratio = max_sparsity_ratio
            adjust_zero_cnt = int(adjust_total_cnt * max_sparsity_ratio)

        if adjust_sparsity_ratio < min_sparsity_ratio:
            return need_adjust, adjust_sparsity_ratio

        ##TODO no need to calculate each time
        infos, net_info = self.get_sparsity_ratio_each_layer(masks)

        any_exceed_target_ratio = False
        for key in infos.keys():
            if infos[key].sparsity_ratio > final_target_sparsity_ratio:
                any_exceed_target_ratio = True
                break
        if adjust_sparsity_ratio > final_target_sparsity_ratio:
            any_exceed_target_ratio = True
        if not any_exceed_target_ratio:
            return need_adjust, adjust_sparsity_ratio

        zero_cnt_below_min_sparsity = 0
        total_cnt_below_min_sparsity = 0
        zero_cnt_above_min_sparsity = 0
        for key in infos.keys():
            info = infos[key]
            if key == layer_name:
                info = SparsityInfo(zero_cnt=adjust_zero_cnt, total_cnt=adjust_total_cnt,
                                    sparsity_ratio=adjust_sparsity_ratio)
            if info.sparsity_ratio < min_sparsity_ratio:
                zero_cnt_below_min_sparsity += info.zero_cnt
                total_cnt_below_min_sparsity += info.total_cnt
            else:
                zero_cnt_above_min_sparsity += info.zero_cnt

        gap_cnt = int(total_cnt_below_min_sparsity * min_sparsity_ratio) - zero_cnt_below_min_sparsity
        remaining_cnt = int(net_info.total_cnt * final_target_sparsity_ratio) \
                        - zero_cnt_above_min_sparsity - zero_cnt_below_min_sparsity
        if remaining_cnt >= gap_cnt:
            return need_adjust, adjust_sparsity_ratio
        else:
            new_zero_cnt = adjust_zero_cnt - (gap_cnt - remaining_cnt)
            new_sparsity_ratio = float(new_zero_cnt) / adjust_total_cnt
            ##adjust_zero_cnt = new_zero_cnt
            adjust_sparsity_ratio = new_sparsity_ratio
            return True, adjust_sparsity_ratio


@register_pattern('NxM')
class PatternNxM(BasePattern):
    """Pruning Pattern.
    
    A Pattern class derived from BasePattern. In this pattern, the weights in a NxM block will be pruned or kept
    during one pruning step.
    
    Args:
        config: A config dict object that contains the pattern information.
        
    Attributes:
            block_size: A list of two integers representing the height and width of the block.
            Please note that the vertical direction of a Linear layer's weight refers to the output channel.
                because PyTorch's tensor matmul has a hidden transpose operation.
    """

    def __init__(self, config, modules):
        """Initialize the basic pruning unit of NXM pattern."""
        super(PatternNxM, self).__init__(config, modules)
        pattern = self.pattern.split('_')[-1]
        self.N = pattern.split('x')[0]
        self.M = pattern.split('x')[1]
        if self.N == "channel":  ##channel-wise pruning mode
            self.block_size = ["channel", int(self.M)]
        elif self.M == "channel":  ##channel-wise pruning mode
            self.block_size = [int(self.N), "channel"]
        else:
            self.block_size = [int(pattern.split('x')[0]), int(pattern.split('x')[1])]
        self.total_params_cnt = -1

        self.block_size = self.get_block_size_dict()
        self.check_layer_validity()

    def get_block_size_dict(self):
        """Calulate the zero elements' ration in pre_masks.
        
        Args:
            data: Dict{"layer_name": Tensor} that stores weights or scores.
            
        Returns:
            A dict. Dict{"layer_name": [block_size_1, block_size_2]} containing block shapes of each layer.
                In channel-wise pruning different layers can have different pruning patterns.
        """
        datas = self.modules
        block_sizes_dict = {}
        for key in datas.keys():
            block_sizes_dict[key] = self.block_size
            if not (self.N == "channel" or self.M == "channel"):
                continue
            if isinstance(datas[key], torch.nn.Module):
                shape = datas[key].weight.shape
            else:
                shape = datas[key].shape
            if self.N == "channel":  # support "channelxM" format
                block_sizes_dict[key] = [shape[0], self.block_size[1]]
            if self.M == "channel":
                block_sizes_dict[key] = [self.block_size[0], shape[1]]

        return block_sizes_dict

    def check_layer_validity(self):
        """Check if a layer is valid for this block_size."""
        block_sizes = self.block_size
        datas = self.modules

        for key in datas.keys():
            data = datas[key].weight
            data = self._reshape_orig_to_2dims(data)
            shape = data.shape
            block_size = block_sizes[key]
            if shape[0] % block_size[0] != 0 or shape[1] % block_size[1] != 0:  ## only consider input channel
                self.invalid_layers.append(key)
                logger.warning(f"{key} shape {data.shape} cannot be divided by {self.pattern}")

    def get_reduced_masks_from_data(self, data, key):
        """Obtain the unpruned weights and reshape according to the block_size.
        
        Args:
            data: Input.
            key: The layer name.
        
        Returns:
            The unpruned weights.
        """
        assert key not in self.invalid_layers
        block_size = self.block_size[key]
        data = self._reshape_orig_to_2dims(data)
        shape = data.shape
        new_shape = [shape[0] // block_size[0], block_size[0], shape[1] // block_size[1], block_size[1]]
        data = data.reshape(new_shape)
        data = data.sum(-1).sum(1)
        reduced_mask = data != 0
        return reduced_mask

    def get_sparsity_ratio(self, pre_masks, return_dict=False):
        """Please note that the zero cnt and total cnt are all block_wise for supporting channel-wise pruning.

        Args:
            pre_masks: Dict{"layer_name": Tensor} representing the masks generated after the last pruning step.
            return_dict: A bool determining whether to return more information like zero_cnt and total_cnt.

        Returns:
            A float representing the zero elements' ratio in pre_masks.
        """
        zero_cnt = 0
        total_cnt = 0

        for key in pre_masks.keys():
            if key in self.invalid_layers:
                continue
            reduced_mask = pre_masks[key] if self.block else self.get_reduced_masks_from_data(pre_masks[key], key)
            zero_cnt += (int(torch.sum(reduced_mask == 0.0).data.item()))
            total_cnt += int(reduced_mask.numel())

        if total_cnt == 0:
            sparsity_ratio = 0.0
        else:
            sparsity_ratio = float(zero_cnt) / total_cnt
        if return_dict:
            return {"sparsity_ratio": sparsity_ratio, "zero_cnt": zero_cnt, "total_cnt": total_cnt}
        else:
            return sparsity_ratio

    def _reshape_orig_to_2dims(self, data):
        """Process layers that are not two-dimensional(e.g conv layer).

        Args:
            data: Input.
            
        Returns:
            Reshaped data.
        """
        ##TODO need to verify whether it's ok for transposed conv
        if len(data.shape) == 4:
            if isinstance(data, np.ndarray):
                data = np.transpose(data, (0, 2, 3, 1))
            else:
                data = data.permute(0, 2, 3, 1)  ##cout,k,k,cin
            data = data.reshape(data.shape[0], -1)
        return data

    def _reshape_2dims_to_orig(self, data, orig_shape):
        """Recover layers that are not two-dimensional(e.g conv layer).

        Args:
            data: Input.
            orig_shape: Target shape.
            
        Returns:
            Reshaped data.
        """
        if len(orig_shape) == 4:
            data = data.reshape(orig_shape[0], orig_shape[2], orig_shape[3],
                                orig_shape[1])
            if isinstance(data, np.ndarray):
                data = np.transpose(data, (0, 3, 1, 2))
            else:
                data = data.permute(0, 3, 1, 2)
        return data

    def reshape_orig_to_pattern(self, data, key):
        """Reshape the data(s1,s2) to [s1/N,N,s2/M,M].

        Args:
            data: The input.
            key: The layer name.
            
        Returns:
            Reshaped input tensor.
        """
        block_size = self.block_size[key]
        data = self._reshape_orig_to_2dims(data)
        shape = data.shape
        new_shape = [shape[0] // block_size[0], block_size[0], shape[1] // block_size[1],
                     block_size[1]]
        data = data.reshape(new_shape)
        return data

    def reshape_reduced_to_orig(self, data, key, orig_shape):
        """Reshape the data [s1/N,s2/M] to [s1,s2], also permute dims for conv layer.

        Args:
            data: Input.
            key: The layer name.
            orig_shape: The original shape of the layer.
            
        Returns:
            Data of its original shape.
        """
        block_size = self.block_size[key]
        data = data.repeat_interleave(block_size[0], dim=0).repeat_interleave(block_size[1], dim=-1)
        data = self._reshape_2dims_to_orig(data, orig_shape)
        return data

    def reduce_scores(self, scores):
        """Recalculate the pruning scores after reducing the data.
        
        Args:
            scores: A dict{"layer_name": Tensor} that stores the pruning scores of weights.

        Returns:
            The reduced pruning scores.
        """
        new_scores = {}
        for key in scores.keys():
            if key in self.invalid_layers:
                continue
            if self.keep_mask_layers.get(key, False):
                continue
            self.keep_mask_layers[key] = False
            current_score = scores[key]
            current_score = self.reshape_orig_to_pattern(current_score, key)
            ##sum or mean is quite different for per channel pruning
            current_score_sum = self.reduce_tensor(self.reduce_tensor(current_score, dim=-1), dim=1)
            new_scores[key] = current_score_sum
        return new_scores

    def get_mask_per_threshold(self, score, threshold, block_size):
        """Get the mask per threshold."""

        zero = torch.tensor([0.]).to(score.device)
        one = torch.tensor([1.]).to(score.device)
        mask = torch.where(score <= threshold, zero, one)
        if not self.block:
            mask = mask.repeat_interleave(block_size[0], dim=0).repeat_interleave(block_size[1], dim=-1)

        return mask

    def get_masks_global(self, scores, cur_target_sparsity_ratio, pre_masks,
                         keep_exact_sparsity_ratio=True):
        """Generate masks for layers.

        Gather all layer's scores together and calculate a common threshold.
        This threshold will be applied to all layers.
        
        Args:
            scores: A dict{"layer_name": Tensor} that stores the pruning scores of weights.
            cur_target_sparsity_ratio: A float representing the model's sparsity after pruning.
            pre_masks: A dict{"layer_name": Tensor} that stores the masks generated at the last pruning step.
            max_sparsity_ratio_per_op: A float representing the maximum sparsity that one layer can reach.
            keep_pre_masks: A bool representing if the masks should remain unchanged.
            
        Returns:
            A dict with the identical size as pre_masks and its 0/1 values are updated.
                1 means unpruned and 0 means pruned.
        """

        return self.get_masks_global(scores, cur_target_sparsity_ratio, pre_masks, \
                                             keep_exact_sparsity_ratio)

    def get_masks_global(self, scores, cur_target_sparsity_ratio, pre_masks,
                                 keep_exact_sparsity_ratio=True):
        """Generate masks for layers.

        Gather all layer's scores together and calculate a common threshold.
        This threshold will be applied to all layers.
        
        Args:
            scores: A dict{"layer_name": Tensor} that stores the pruning scores of weights.
            cur_target_sparsity_ratio: A float representing the model's sparsity after pruning.
            pre_masks: A dict{"layer_name": Tensor} that stores the masks generated at the last pruning step.
            max_sparsity_ratio_per_op: A float representing the maximum sparsity that one layer can reach.
            keep_pre_masks: A bool representing if the masks should remain unchanged.
            
        Returns:
            A dict with the identical size as pre_masks and its 0/1 values are updated.
                1 means unpruned and 0 means pruned.
        """
        ##keep the masks if the layer exceed max sparsity ratio

        masks = pre_masks
        k_blockwise = self.update_residual_cnt(masks, cur_target_sparsity_ratio)
        if k_blockwise <= 0:
            return masks
        new_scores = scores if self.block else self.reduce_scores(scores)
        not_exceed_layers = []
        residual_k = k_blockwise
        if self.min_sparsity_ratio_per_op > 0:
            sparsity_infos_perlayer, _ = self.get_sparsity_ratio_each_layer(masks)

        while True:
            new_not_exceed_layers = [key for key in new_scores.keys() if not self.keep_mask_layers.get(key, False)]
            if not_exceed_layers == new_not_exceed_layers or len(new_not_exceed_layers) == 0:
                break
            not_exceed_layers = new_not_exceed_layers
            global_scores = torch.cat([torch.flatten(new_scores[key]) for key in not_exceed_layers])
            threshold, _ = torch.kthvalue(global_scores, residual_k)

            for key in not_exceed_layers:
                block_size = self.block_size[key]
                score = new_scores[key]
                mask = self.get_mask_per_threshold(score, threshold, block_size)
                info = self.get_sparsity_ratio({key: mask}, return_dict=True)
                zero_cnt = info["zero_cnt"]
                total_cnt = info["total_cnt"]
                current_sparsity_ratio = float(zero_cnt) / total_cnt
                key_new_sparsity = SparsityInfo(zero_cnt, total_cnt, current_sparsity_ratio)
                need_adjust, adjust_ratio = self.adjust_ratio(masks, key, key_new_sparsity,
                                                              self.max_sparsity_ratio_per_op,
                                                              self.min_sparsity_ratio_per_op,
                                                              self.target_sparsity_ratio)
                if need_adjust:
                    # uptade status
                    self.keep_mask_layers[key] = True
                    masks[key] = self.get_single_mask_per_target_ratio(new_scores[key], adjust_ratio)
                    if not self.block:
                        masks[key] = masks[key].repeat_interleave(block_size[0], 0).repeat_interleave(block_size[1], -1)
                    if keep_exact_sparsity_ratio:
                        zero_cnt = self.get_sparsity_ratio({key: masks[key]}, return_dict=True)["zero_cnt"]
                        residual_k -= zero_cnt
                else:
                    masks[key] = mask
                if self.low_memory_usage:
                    masks[key] = masks[key].bool()
            if not keep_exact_sparsity_ratio:
                break

        for key in masks.keys():
            if key in self.invalid_layers:
                continue
            if len(scores[key].shape) == 4:  ## need to permute
                mask = masks[key]
                orig_shape = scores[key].shape
                mask = self._reshape_2dims_to_orig(mask, orig_shape)
                masks[key] = mask
            zero_cnt = False if self.low_memory_usage else 0.0
            layer_ratio = torch.sum(masks[key] == zero_cnt).data.item() / masks[key].numel()
            logger.info(f'{key} sparsity is {layer_ratio}')
        return masks


    def get_pattern_lock_masks(self, modules):
        """Obtain masks from original weight map by masking the zero-valued weights.
        
        Args:
            modules: A dict{"layer_name": Tensor} that stores weights.
            
        Returns:
            A dict with the identical size as modules, containing pattern lock masks.
        """
        pattern_lock_masks = {}
        for key in modules.keys():
            weight = modules[key].weight
            ori_shape = weight.shape
            if key in self.invalid_layers:
                mask = torch.ones(weight.shape, device=weight.device)
                pattern_lock_masks[key] = mask
                continue
            reduced_mask = self.get_reduced_masks_from_data(weight, key)
            mask = self.reshape_reduced_to_orig(reduced_mask, key, ori_shape)
            pattern_lock_masks[key] = mask

        return pattern_lock_masks

    def register_block_masks(self, modules):
        """Register the block mask parameters and get the mask gradients.
        
        Args:
            modules: A dict{"layer_name": Tensor} that stores weights.
            
        Returns:
            A dict containing block masks.
        """
        masks = {}
        for key in modules.keys():
            if key in self.invalid_layers:
                continue  # No corresponding block mask, skip.
            module = modules[key]
            weight = module.weight
            if type(module).__name__ not in ["Linear"]:
                logger.warning(f"Currently only support Linear block mask pruning," \
                               f"{type(module).__name__} won't be pruned.")
                continue
            block_mask = torch.nn.Parameter(self.get_reduced_masks_from_data(weight, key).to(dtype=weight.dtype))
            module.register_parameter("block_mask", block_mask)
            masks[key] = modules[key].block_mask.data

        return masks

    def remove_block_masks(self):
        """Remove the block mask parameters."""
        for key in self.modules.keys():
            if hasattr(self.modules[key], 'block_mask'):
                delattr(self.modules[key], 'block_mask')

    def mask_block_weights(self, masks):
        """Achieve weight pruning by multiplying the reshaped weights and block masks."""
        for key in masks.keys():
            if key in self.invalid_layers:
                continue
            module = self.modules[key]
            block_size = self.block_size[key]
            org_shape = module.weight.shape
            mask = masks[key].data.repeat_interleave( \
                block_size[0], dim=0).repeat_interleave(block_size[1], dim=-1).to(module.weight.device)
            reshaped_weight = self._reshape_orig_to_2dims(module.weight.data) * mask
            module.weight.data = self._reshape_2dims_to_orig(reshaped_weight, org_shape)

    def update_progressive_masks(self, pre_masks, cur_masks, scores, progressive_step, progressive_configs):
        """Generate the progressive masks.
        
        Args:
            pre_masks: Dict{"layer_name": Tensor} that stores the masks generated after the last pruning step.
            cur_masks: Dict{"layer_name": Tensor} that stores the current masks.
            scores: A dict{"layer_name": Tensor} that stores the pruning scores of weights.
            progressive_step: An integer representing the number of current step in progressive pruning.
            progressive_configs: A dict that stores configurations of progressive pruning.
        
        Returns:
            A dict{"layer_name": Tensor} that stores the masks generated in progressive pruning.
        """
        score_or_linear = progressive_configs['progressive_type']  # "scores" or "linear"
        if score_or_linear == "scores":
            return ProgressivePatternUtils.update_progressive_masks_scores_order(pre_masks, cur_masks, scores, \
                                                                                 progressive_step, progressive_configs)
        elif score_or_linear == "linear":
            return ProgressivePatternUtils.update_progressive_masks_linear_order(pre_masks, cur_masks, scores, \
                                                                                 progressive_step, progressive_configs,
                                                                                 self.block_size)
        else:
            raise NotImplementedError


@register_pattern('N:M')
class PatternNInM(BasePattern):
    """Pruning Pattern.
    
    A Pattern class derived from Pattern. In this pattern, N out of every M continuous weights will be pruned.
    For more info of this pattern, please refer to :
    https://github.com/intel/neural-compressor/blob/master/docs/sparsity.md
    
    Args:
        config: A config dict object that contains the pattern information.
        
    Attributes:
        N: The number of elements to be pruned in a weight sequence.
        M: The size of the weight sequence.
    """

    def __init__(self, config, modules):
        """Initialize the basic pruning unit of N:M pattern."""
        super(PatternNInM, self).__init__(config, modules)
        pattern = self.pattern.split('_')[-1]
        self.N = int(pattern.split(':')[0])
        self.M = int(pattern.split(':')[1])  ##m is bigger
        self.check_layer_validity(self.modules, (self.N, self.M))

    def check_layer_validity(self, datas: dict, block_size: tuple):
        """Check if a layer is valid for this block_size.
        
        Args:
            datas: A dict object containing the weights for all layers.
            block_size: A tuple representing the size of the pattern block.
        """
        self.invalid_layers = []
        for key in datas.keys():
            data = datas[key].weight
            data = self._reshape_orig_to_2dims(data)
            shape = data.shape
            if shape[1] % block_size[1] != 0:
                self.invalid_layers.append(key)
                logger.warning(f"{key} shape {shape} cannot be divided by {self.pattern}")

    def get_reduced_masks_from_data(self, data, key):
        """Obtain the unpruned weights and reshape according to the block_size.
        
        Args:
            data: Input.
            key: The layer name.

        Returns:
            A tensor representing the unpruned weights.
        """
        data = self._reshape_orig_to_2dims(data)
        shape = data.shape
        M = self.M
        N = self.N
        new_shape = [shape[0], shape[1] // M, M]
        data = data.reshape(new_shape)
        nonzeros = torch.count_nonzero(data, dim=-1)
        reduced_mask = nonzeros > N
        return reduced_mask

    def get_least_ninm_mask_from_data(self, score):
        """Generate the least N scores in M.
        
        Args:
            score: the pruning scores of weights.

        Returns:
            A dict with the identical size as pre_masks and its 0/1 values are updated. 
                1 means unpruned and 0 means pruned.
        """
        current_score = score
        M = self.M
        N = self.N
        current_score = self._reshape_orig_to_2dims(current_score)
        shape = current_score.shape
        new_shape = [shape[0], shape[1] // M, M]
        current_score_new = current_score.reshape(new_shape)

        threshold, _ = torch.kthvalue(current_score_new, N, dim=2)
        threshold = threshold.unsqueeze(-1)

        threshold = threshold.expand(shape[0], shape[1] // M, M)
        threshold = threshold.reshape((shape[0], shape[1]))

        one = torch.tensor([1.]).to(current_score.device)
        zero = torch.tensor([0.]).to(current_score.device)
        mask = torch.where(current_score <= threshold, zero, one)
        return mask

    def get_sparsity_ratio(self, pre_masks, return_dict=False):
        """Please note that the zero cnt and total cnt are all block_wise for supporting channel-wise pruning.

        The return sparsity ratio is elementwised.
        
        Args:
            pre_masks: Dict{"layer_name": Tensor} that stores the masks generated after the last pruning step.
            return_dict: A bool determining whether to return more information like zero_cnt and total_cnt.
            
        Returns:
            An elementwise sparisty ratio.
        """
        zero_cnt = 0
        total_cnt = 0
        for key in pre_masks.keys():
            if key in self.invalid_layers:
                # total_cnt += pre_masks[key].numel() // self.M
                continue
            reduced_mask = self.get_reduced_masks_from_data(pre_masks[key], key)
            zero_cnt += int((torch.sum(reduced_mask == 0)).data.item())
            total_cnt += int(reduced_mask.numel())
        sparsity_ratio = float(zero_cnt) / total_cnt * self.N / self.M

        if return_dict:
            return {"sparsity_ratio": sparsity_ratio, "zero_cnt": zero_cnt,
                    "total_cnt": total_cnt}
        else:
            return sparsity_ratio

    def _reshape_orig_to_2dims(self, data):
        """Process layers that are not two-dimensional(e.g conv layer).

        Args:
            data: Input.
            
        Returns:
            Reshaped data.
        """
        if len(data.shape) == 4:  ##TODO need to verify whether it's ok for transposed conv
            data = data.permute(0, 2, 3, 1)  ##cout,k,k,cin
            data = data.reshape(data.shape[0], -1)
        return data

    def _reshape_2dims_to_orig(self, data, orig_shape):
        """Recover layers that are not two-dimensional(e.g conv layer).

        Args:
            data: Input.
            
        Returns:
            Reshaped data.
        """
        if len(orig_shape) == 4:
            data = data.reshape(orig_shape[0], orig_shape[2], orig_shape[3], orig_shape[1])
            data = data.permute(0, 3, 1, 2)
        return data

    def reshape_orig_to_pattern(self, data, key):
        """Reshape the data based on the pruning pattern.
        
        Args:
            data: Input.
            key: layer name.
        
        Returns:
            Reshaped data.
        """
        data = self._reshape_orig_to_2dims(data)
        shape = data.shape
        new_shape = [shape[0], shape[1] // self.M, self.M]
        data = data.reshape(new_shape)
        return data

    def reshape_reduced_to_orig(self, data, key, orig_shape):
        """Reshape the reduced data to its original shape.
        
        Args:
            data: Input.
            key: The layer name.
            orig_shape: The original shape of the layer.
            
        Returns:
            Data of its original shape.
        """
        data = data.repeat_interleave(self.M, dim=-1)
        return self._reshape_2dims_to_orig(data, orig_shape)

    def reduce_scores(self, scores):
        """Calculate the pruning scores after reducing the data and obtain the least N scores in M.
        
        Args:
            scores: Pruning scores of weights.

        Returns:
            Updated pruning scores and the least N scores in M.
        """
        ##to get the least N scores in M
        M = self.M
        N = self.N
        least_ninm_masks = {}
        new_scores = {}
        for key in scores.keys():
            if key in self.invalid_layers:
                continue
            if self.keep_mask_layers.get(key, False):
                continue
            current_score = scores[key]
            mask = self.get_least_ninm_mask_from_data(current_score)
            current_score_new = self._reshape_orig_to_2dims(current_score)
            shape = current_score_new.shape
            current_score_new = current_score_new.reshape((shape[0], shape[1]))
            ##to get the sum of N scores in each block with M
            current_score_new = current_score_new * (1.0 - mask)
            current_score_new = current_score_new.reshape(shape[0], shape[1] // M, M)
            score_sum = self.reduce_tensor(current_score_new, dim=-1)
            least_ninm_masks[key] = mask
            new_scores[key] = score_sum
        return new_scores, least_ninm_masks

    def get_ele_mask_per_threshold(self, score, threshold, block_size, least_ninm_mask):
        """Get the elementwise mask per threshold.

        Args:
            score: A tensor that stores the pruning scores of weights.
            threshold: A float used to determine whether to prune a weight.
            block_size: A list of two integers representing the height and width of the block.
            least_m_in_m_masks: A tensor representing the least N scores in M.
            
        Returns:
            mask: The elementwise pruning mask.
        """
        zero = torch.tensor([0.]).to(score.device)
        one = torch.tensor([1.]).to(score.device)
        mask = torch.where(score <= threshold, zero, one)
        mask = mask.repeat_interleave(block_size[1], dim=-1)
        ## both zero will be zero
        mask = (mask + least_ninm_mask)
        mask = torch.where(mask <= 0, zero, one)
        return mask

    def get_masks_global(self, scores, cur_target_sparsity_ratio, pre_masks,
                         keep_exact_sparsity_ratio=True):
        """Generate masks for layers.
        
        Gather all layer's scores together and calculate a common threshold.
        This threshold will be applied for all layers.
        
        Args:
            scores: A dict{"layer_name": Tensor} that stores the pruning scores of weights.
            target_sparsity_ratio: A float representing the model's final sparsity.
            pre_masks: A dict{"layer_name": Tensor} representing the masks generated after the last pruning step.
            max_sparsity_ratio_per_op: A float representing the maximum sparsity that one layer can reach.
            
        Returns:
            A dict with the identical size as pre_masks and its 0/1 values are updated. 
                1 means unpruned and 0 means pruned.
        """
        masks = pre_masks

        block_sparsity_ratio = cur_target_sparsity_ratio * self.M / self.N
        k_blockwise = self.update_residual_cnt(pre_masks, block_sparsity_ratio)
        if k_blockwise <= 0:
            return masks
        new_scores, least_ninm_masks = self.reduce_scores(scores)
        global_scores = torch.cat([torch.flatten(v) for v in new_scores.values()])  ##block_wise
        residual_k = k_blockwise
        not_exceed_layers = [key for key in new_scores.keys()]

        while True:
            threshold, _ = torch.kthvalue(global_scores, residual_k)
            for key in not_exceed_layers:
                score = new_scores[key]
                mask = self.get_ele_mask_per_threshold(score, threshold, (self.N, self.M), least_ninm_masks[key])
                info = self.get_sparsity_ratio({key: mask}, return_dict=True)
                zero_cnt = info["zero_cnt"]
                total_cnt = info["total_cnt"]
                current_sparsity_ratio = float(zero_cnt) / total_cnt
                key_new_sparsity = SparsityInfo(zero_cnt, total_cnt, current_sparsity_ratio)
                need_adjust, adjust_ratio = self.adjust_ratio(masks, key, key_new_sparsity,
                                                              self.max_sparsity_ratio_per_op * self.M / self.N,
                                                              self.min_sparsity_ratio_per_op * self.M / self.N,
                                                              self.target_sparsity_ratio * self.M / self.N)

                if need_adjust:
                    self.keep_mask_layers[key] = True
                    masks[key] = self.get_single_mask_per_target_ratio(new_scores[key], adjust_ratio)
                    masks[key] = masks[key].repeat_interleave(self.M, dim=-1)
                    ## both zero will be zero
                    masks[key] = (masks[key] + least_ninm_masks[key])
                    zero = torch.tensor([0.]).to(score.device)
                    one = torch.tensor([1.]).to(score.device)
                    masks[key] = torch.where(masks[key] <= 0, zero, one)
                    if keep_exact_sparsity_ratio:
                        zero_cnt = self.get_sparsity_ratio({key: masks[key]}, return_dict=True)["zero_cnt"]
                        residual_k -= zero_cnt
                else:
                    masks[key] = mask
                if self.low_memory_usage:
                    masks[key] = masks[key].bool()
            if not keep_exact_sparsity_ratio:
                break
            new_not_exceed_layers = [key for key in new_scores.keys() if not self.keep_mask_layers.get(key, False)]
            if not_exceed_layers == new_not_exceed_layers or len(new_not_exceed_layers) == 0:
                break
            not_exceed_layers = new_not_exceed_layers
            global_scores = torch.cat([torch.flatten(new_scores[key]) for key in not_exceed_layers])

        for key in masks.keys():
            if key in self.invalid_layers:
                continue
            if len(scores[key].shape) == 4:  ## need to permute
                mask = masks[key]
                orig_shape = scores[key].shape
                mask = self._reshape_2dims_to_orig(mask, orig_shape)
                masks[key] = mask
            zero_tag = False if self.low_memory_usage else 0.0
            layer_ratio = torch.sum(masks[key] == zero_tag).data.item() / masks[key].numel()
            logger.info(f'layer {key} sparsity_ratio is {layer_ratio}')
        return masks

    def get_pattern_lock_masks(self, modules):
        """Obtain masks from original weight map, by masking where weights' are zero.
        
        Args:
            modules: A dict{"layer_name": Tensor} that stores weights.
            
        Returns:
            A dict with the identical size as modules, containing pattern lock masks.
        """
        pattern_lock_masks = {}
        for key in modules.keys():
            weight = modules[key].weight
            orig_shape = weight.shape
            if key in self.invalid_layers:
                mask = torch.ones(orig_shape, device=weight.device)
                pattern_lock_masks[key] = mask
                continue
            mask = self.get_least_ninm_mask_from_data(weight)
            mask = self._reshape_2dims_to_orig(mask, orig_shape)
            if self.low_memory_usage:
                pattern_lock_masks[key] = mask.bool()
        return pattern_lock_masks

    def update_progressive_masks(self, pre_masks, cur_masks, scores, progressive_step, progressive_configs):
        assert progressive_configs['progressive_type'] == "scores", f"N:M progressive pruning only supports 'scores'."
        # we only have to handle global score or local score
        return ProgressivePatternUtils.update_progressive_masks_scores_order(pre_masks, cur_masks, scores, \
                                                                             progressive_step, progressive_configs)


@register_pattern('MHA')
class PatternMHA(BasePattern):
    """Pruning Pattern.
    
    A Pattern class derived from BasePattern. In this pattern, we calculate head masks for a MHA module
    For more info of this pattern, please refer to :
    https://github.com/intel/neural-compressor/blob/master/docs/sparsity.md
    
    Args:
        config: A config dict object that contains the pattern information.
        
    Attributes:
        N: The number of elements to be pruned in a weight sequence.
        M: The size of the weight sequence.
    """

    def __init__(self, config, modules=None):

        self.is_global = config.pruning_scope == "global"

    # only implement three method: get_masks, get_masks_local, get_masks_global

    def get_masks_global(self, scores, target_sparsity_ratio, pre_masks):
        # gather all score items into one tensor
        if target_sparsity_ratio <= .0:
            return pre_masks
        flatten_score = torch.cat(list(scores.values())).flatten()
        k = int(target_sparsity_ratio * flatten_score.numel())
        if k <= 0:
            return pre_masks
        threshold, _ = torch.kthvalue(flatten_score, k)
        head_masks = {}
        zero = torch.tensor([0.]).to(threshold.device)
        one = torch.tensor([1.]).to(threshold.device)
        for mha_name, mha_score in scores.items():
            head_masks[mha_name] = torch.where(mha_score <= threshold, zero, one).permute(1, 0)
            if self.low_memory_usage:
                head_masks[mha_name] = head_masks[mha_name].bool()
        return head_masks<|MERGE_RESOLUTION|>--- conflicted
+++ resolved
@@ -337,12 +337,9 @@
         self.min_sparsity_ratio_per_op = self.config['min_sparsity_ratio_per_op']
         self.target_sparsity_ratio = self.config['target_sparsity']
         self.block = bool('block' in self.config['pruning_type'] or 'free' in self.config['pruning_type'])
-<<<<<<< HEAD
+        self.low_memory_usage = self.config['low_memory_usage']
         self._init()
 
-=======
-        self.low_memory_usage = self.config['low_memory_usage']
->>>>>>> 56d4d3f0
         # Not using deterministic_algorithms for all examples
 
     def _init(self):
@@ -550,19 +547,6 @@
         zero_cnts = 0
         total_cnts = 0
 
-<<<<<<< HEAD
-        for key in masks.keys():
-            if key in self.invalid_layers:
-                continue
-            reduced_mask = masks[key] if self.block else self.get_reduced_masks_from_data(masks[key], key)
-            zero_cnt = (int(torch.sum(reduced_mask == 0.0).data.item()))
-            total_cnt = int(reduced_mask.numel())
-            sparsity_ratio = float(zero_cnt) / total_cnt
-            val = SparsityInfo(zero_cnt, total_cnt, sparsity_ratio)
-            infos[key] = val
-            zero_cnts += zero_cnt
-            total_cnts += total_cnt
-=======
         if self.framework == 'pytorch':
             for key in masks.keys():
                 if key in self.invalid_layers:
@@ -592,7 +576,6 @@
                 infos[key] = val
                 zero_cnts += zero_cnt
                 total_cnts += total_cnt
->>>>>>> 56d4d3f0
 
         sparsity_ratio = float(zero_cnts) / total_cnts
         return infos, SparsityInfo(zero_cnts, total_cnts, sparsity_ratio)
