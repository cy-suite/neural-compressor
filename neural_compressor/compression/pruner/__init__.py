--- conflicted
+++ resolved
@@ -19,9 +19,8 @@
 # model slim related
 from .model_slim.auto_slim import parse_auto_slim_config
 from .model_slim.auto_slim import model_slim
-<<<<<<< HEAD
 from .pruning import PRUNINGS
-from neural_compressor.compression.pruner.utils import process_config, torch, logger
+from .utils import process_config, torch, logger
 from typing import Optional, Union
 
 FRAMEWORK = {
@@ -74,8 +73,4 @@
             logger.info(f"Note that two post-training pruning methods are used here.")
             return pruning_list
         return pruning_list[0]
-=======
 
-
->>>>>>> d19b42f9
-
