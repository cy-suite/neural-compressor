"""Pruning."""
# !/usr/bin/env python
# -*- coding: utf-8 -*-
#
# Copyright (c) 2023 Intel Corporation
#
# Licensed under the Apache License, Version 2.0 (the "License");
# you may not use this file except in compliance with the License.
# You may obtain a copy of the License at
#
#   http://www.apache.org/licenses/LICENSE-2.0
#
# Unless required by applicable law or agreed to in writing, software
# distributed under the License is distributed on an "AS IS" BASIS,
# WITHOUT WARRANTIES OR CONDITIONS OF ANY KIND, either express or implied.
# See the License for the specific language governing permissions and
# limitations under the License.

import gc
from typing import Optional

from neural_compressor.compression.pruner.pruners import get_pruner
from neural_compressor.compression.pruner.utils import (
    collect_layer_inputs,
    get_layers,
    get_sparsity_ratio,
    logger,
    parse_to_prune,
    torch,
)

PRUNINGS = {}


def register_pruning(name):
    """Class decorator to register a pruning subclass to the registry.

    Decorator function used before a pruner subclass.
    Make sure that the pruning class decorated by this function can be registered in PRUNINGS.

    Args:
        cls (class): The subclass of register.
        name: A string. Define the pruning type.

    Returns:
        cls: The class of register.
    """

    def register(pruning):
        PRUNINGS[name] = pruning
        return pruning

    return register


class BasePruning:
    """Pruning.

    The main class to do pruning; it contains at least one Pruner object.

    Args:
        config: a string representing the path to a config file. For config file template, please refer to
            https://github.com/intel/neural-compressor/tree/master/examples/pytorch/nlp/huggingface_models/text-classification/pruning/pytorch_pruner/eager/

    Attributes:
        model: The model object to prune.
        config_file_path: A string representing the path to a config file.
        pruners: A list. A list of Pruner objects.
        pruner_info: A config dict object that contains pruners' information.
    """

    def __init__(self, config, model, opt=None):
        """Initialize."""
        self._model = model
        self.pruners_info = config
        self.pruners = self._generate_pruners()

    def _generate_pruners(self):
        """Obtain Pruner objects."""
        pruners = []
        # model auto slim related
        # assert isinstance(self._model, torch.nn.Module) # mha only for torch
        from .model_slim.pattern_analyzer import SelfMHASearcher

        for info in self.pruners_info:
            if "mha" in info["pattern"]:
                # head pruning
                pa_obj = SelfMHASearcher(self._model)
                modules, _ = pa_obj.search(split_qkv_ffn=False)
                modules = pa_obj.obtain_mha_module(modules)
                modules = pa_obj.from_layer_name_to_object(modules)
                if len(modules) == 0:
                    logger.warning("one pruner hooks no mha modules, please have a check")
                pruners.append(get_pruner(info, modules))
            else:
                # original pruning types, e.g NxM or N:M
                modules = parse_to_prune(info, self._model)
                if modules == {}:
                    logger.warning("one pruner hooks no layers, please have a check")

                pruners.append(get_pruner(info, modules))
                info["modules"] = [key for key in modules.keys()]
                info["len_of_modules"] = len(info["modules"])
                logger.info(info)

        return pruners

    def on_train_begin(self, dataloader=None):
        """Implement at the beginning of training process.

        Before training, ensure that pruners are generated.
        """
        for pruner in self.pruners:
            pruner.on_train_begin(dataloader)

    def on_step_begin(self, local_step=0):
        """Implement at the beginning of every step."""
        for pruner in self.pruners:
            pruner.on_step_begin(local_step)

    def on_step_end(self):
        """Implement at the end of each step."""
        for pruner in self.pruners:
            pruner.on_step_end()

    def on_before_optimizer_step(self):
        """Implement before optimizer.step()."""
        for pruner in self.pruners:
            pruner.on_before_optimizer_step()

    def on_after_optimizer_step(self):
        """Implement after optimizer.step()."""
        for pruner in self.pruners:
            pruner.on_after_optimizer_step()

    def on_epoch_begin(self, epoch):  # pragma: no cover
        """Implement at the beginning of every epoch."""
        for pruner in self.pruners:
            pruner.on_epoch_begin(epoch)

    def on_epoch_end(self):  # pragma: no cover
        """Implement the end of every epoch."""
        for pruner in self.pruners:
            pruner.on_epoch_end()

    def on_train_end(self):
        """Implement the end of training phase."""
        for pruner in self.pruners:
            pruner.on_train_end()
        get_sparsity_ratio(self.pruners, self._model)


@register_pruning("basic_pruning")
class BasicPruning(BasePruning):
    def __init__(self, config, model, opt=None):
        """Initialize."""
        super().__init__(config, model)


@register_pruning("sparse_gpt_pruning")
class SparseGPTPruning(BasePruning):
    """SparseGPT Pruning
    The SparseGPT pruning_class is derived from BasePruning.

    Args:
        config: A config dict object that contains the pruner information.
        model: The model that need to be pruned.
        dataloader: Processed datasets, which is necessary for sparseGPT pruning.
        device: available device of pruning.
    """

    def __init__(self, config, model, dataloader, framework="pytorch", device=None):
        """Initialize."""
        super().__init__(config, model)
        if device is None:
            self.dev = model.device
<<<<<<< HEAD
        else:
            assert "cpu" in str(device) or "cuda" in str(device), "Only cpu and cuda are supported."
=======
        elif isinstance(device, str):
            assert "cpu" in device or "cuda" in device, "Only 'cpu' and 'cuda' are supported."
>>>>>>> 54e4d433
            self.dev = torch.device(device)
        else:
            assert isinstance(device, torch.device), "Only 'str' and 'torch.device' are supported."
            self.dev = device

        self._layers = []
        self._dataloader = dataloader
        if dataloader is not None:
            self._prepare_pruners()

    def _prepare_pruners(self):
        """One-shot post-training pruning."""
        self.model_dev = self._model.device
        self._layers = get_layers(self._model)
        self._do_pruning()
        self._model = self._model.to(self.model_dev)
        # TODO add get_sparsity_ratio() for sparseGPT

    def gather_single_batch_from_dict(self, data_dict, idx):
        single_batch = {}
        for k, v in data_dict.items():
            single_batch[k] = data_dict[k][idx]
        return single_batch

    def _do_pruning(self):
        from tqdm.auto import tqdm

        layers = self._layers
        self._model = self._model.cpu()
        inputs, inp_dict = collect_layer_inputs(
            model=self._model, layers=layers, layer_idx=0, layer_inputs=self._dataloader, device=self.dev
        )

        with torch.no_grad():
            for i in tqdm(range(len(layers))):
                layer = layers[i].to(self.dev)
                layer_index_str = "." + str(i) + "."
                handles_list = []
                for pruner in self.pruners:
                    layer_op_names = [key for key in pruner.modules.keys() if layer_index_str in key]
                    handles_list.append(pruner.register_gpt_hook(layer_op_names))
                for j in range(len(inputs)):
                    input_infos = self.gather_single_batch_from_dict(inp_dict, j)
                    layer(inputs[j], **input_infos)[0]
                for handles in handles_list:
                    for h in handles:
                        h.remove()
                for pruner in self.pruners:
                    layer_op_names = [key for key in pruner.modules.keys() if layer_index_str in key]
                    pruner.fasterprune(layer_op_names)
                for j in range(len(inputs)):
                    # the weights of current layer have been pruned, get the latest outputs as the inputs for next layer
                    input_infos = self.gather_single_batch_from_dict(inp_dict, j)
                    inputs[j] = layer(inputs[j], **input_infos)[0]
                layers[i] = layer.cpu()
                if "cuda" in self.dev.type:
                    torch.cuda.empty_cache()
            del inp_dict
            del inputs
            gc.collect()
        if "cuda" in self.dev.type:
            torch.cuda.empty_cache()

    def on_train_begin(self, dataloader):  # pragma: no cover
        if self._dataloader is not None:
            logger.info(
                "The sparseGPT pruning is already done at initialization time, "
                "calling on_train_begin() is a redundant operation."
            )
        elif dataloader is None:
            logger.error(
                "The sparseGPT pruning must be passed the 'dataloader' argument "
                "when initializing or calling on_train_begin()"
            )
        self._dataloader = dataloader
        self._prepare_pruners()


@register_pruning("retrain_free_pruning")
class RetrainFreePruning(BasePruning):
    def __init__(self, config, model, dataloader=None, loss_func=None, framework="pytorch"):
        """Initialize."""
        super().__init__(config, model)
        self._dataloader = dataloader
        self._loss_func = loss_func
        if dataloader is not None:
            self._prepare_pruners()

    def _prepare_pruners(self):
        self._do_pruning()
        get_sparsity_ratio(self.pruners, self._model)

    def _do_pruning(self):
        from tqdm.auto import tqdm

        length = len(self._dataloader.dataset)
        if self._dataloader.batch_sampler is not None:
            length = len(self._dataloader.batch_sampler)
        progress_bar = tqdm(range(length))
        if self._loss_func is not None:
            for inputs, target in self._dataloader:
                self.on_step_begin()
                outputs = self._model(inputs)
                loss = self._loss_func(outputs, target)
                loss.backward()
                self.on_step_end()
                progress_bar.update(1)
        else:
            for batch in self._dataloader:
                self.on_step_begin()
                outputs = self._model(return_dict=True, **batch)
                loss = outputs.loss
                loss.backward()
                self.on_step_end()
                progress_bar.update(1)

    # def on_train_begin(self, dataloader):
    #     if self._dataloader is not None:
    #         logger.info("The retrain_free pruning is already done at initialization time, " \
    #                     "calling on_train_begin() is a redundant operation.")
    #     elif dataloader is None:
    #         logger.error("The retrain_free pruning must be passed the 'dataloader' argument " \
    #                      "when initializing or calling on_train_begin()")
    #     self._dataloader = dataloader
    #     self._prepare_pruners()<|MERGE_RESOLUTION|>--- conflicted
+++ resolved
@@ -174,13 +174,8 @@
         super().__init__(config, model)
         if device is None:
             self.dev = model.device
-<<<<<<< HEAD
-        else:
-            assert "cpu" in str(device) or "cuda" in str(device), "Only cpu and cuda are supported."
-=======
         elif isinstance(device, str):
             assert "cpu" in device or "cuda" in device, "Only 'cpu' and 'cuda' are supported."
->>>>>>> 54e4d433
             self.dev = torch.device(device)
         else:
             assert isinstance(device, torch.device), "Only 'str' and 'torch.device' are supported."
