--- conflicted
+++ resolved
@@ -775,13 +775,7 @@
 from packaging.version import Version
 
 
-<<<<<<< HEAD
 def get_deepspeed_version(): # pragma: no cover
-=======
-# pragma: no cover
-# disable the code coverage check as it requires DeepSpeed
-def get_deepspeed_version():
->>>>>>> 22f5bf88
     try:
         import deepspeed  # pylint: disable=E0401
 
@@ -835,11 +829,4 @@
 
         safe_set_local_fp32_param(new_val, param)
     else:
-<<<<<<< HEAD
-        param.data = new_val
-=======
-        param.data = new_val
-
-
-# pragma: cover
->>>>>>> 22f5bf88
+        param.data = new_val