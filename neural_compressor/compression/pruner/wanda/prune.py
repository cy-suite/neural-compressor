# !/usr/bin/env python
# -*- coding: utf-8 -*-
#
# Copyright (c) 2022 Intel Corporation
#
# Licensed under the Apache License, Version 2.0 (the "License");
# you may not use this file except in compliance with the License.
# You may obtain a copy of the License at
#
#   http://www.apache.org/licenses/LICENSE-2.0
#
# Unless required by applicable law or agreed to in writing, software
# distributed under the License is distributed on an "AS IS" BASIS,
# WITHOUT WARRANTIES OR CONDITIONS OF ANY KIND, either express or implied.
# See the License for the specific language governing permissions and
# limitations under the License.
import transformers

from neural_compressor.adaptor.torch_utils.util import get_hidden_states

from .utils import find_layers, get_module_list, get_tensor_sparsity_ratio, logger, nn, torch
from .wrapper import WrappedGPT


@torch.no_grad()
def prepare_calibration_input(model, dataloader, device):
    use_cache = model.config.use_cache
    model.config.use_cache = False
    layers = get_module_list(model)

    if hasattr(model, "hf_device_map") and "model.embed_tokens" in model.hf_device_map:
        device = model.hf_device_map["model.embed_tokens"]

    inps = []
    others = []

    class Catcher(nn.Module):
        def __init__(self, module):
            super().__init__()
            self.module = module

        def forward(self, *inp, **kwargs):
            tmp_other = {}
            for arg in kwargs:
                if isinstance(kwargs[arg], torch.Tensor) or arg == "alibi":
                    tmp_other[arg] = kwargs[arg]
            others.append(tmp_other)
            inps.append(list(inp))
            raise ValueError

    layers[0] = Catcher(layers[0])
    for batch in dataloader:
        try:
            model(batch[0].to(next(model.parameters()).device))
        except ValueError:
            pass
    layers[0] = layers[0].module

    model.config.use_cache = use_cache

    return inps, others


def return_given_alpha(alpha, sort_res, W_metric, tmp_metric, sum_before):
    thres_cumsum = sum_before * alpha
    sort_mask = tmp_metric <= thres_cumsum.reshape((-1, 1))
    thres = torch.gather(sort_res[0], dim=1, index=sort_mask.sum(dim=1, keepdims=True) - 1)
    W_mask = W_metric <= thres
    cur_sparsity = torch.sum(W_mask is True).data.item() / W_mask.numel()
    return W_mask, cur_sparsity


def move_inps_to_device(inps, others, device):
    for idx in range(len(inps)):
        for i in range(len(inps[idx])):
            inps[idx][i] = inps[idx][i].to(device)
        for arg in others[idx]:
            other = others[idx][arg]
            if isinstance(other, torch.Tensor):
                others[idx][arg] = other.to(device)


@torch.no_grad()
def prune_wanda(
    model,
    dataloader,
    sparsity_ratio,
    prune_n=0,
    prune_m=0,
    nsamples=128,
    use_variant=False,
    device=None,
    low_mem_usage=None,
<<<<<<< HEAD
    dsnot=False 
=======
>>>>>>> 0bc8392f
):
    """Prune the model using wanda
    Sij = |Wij| · ||Xj||2."""
    # When the model is too large, we can use low memory usage mode to reduce the GPU memory consumption.
    if low_mem_usage is None:
        low_mem_usage = False
        if "cuda" in str(device):
            current_gpu_index = str(device)
            total_memory = torch.cuda.get_device_properties(current_gpu_index).total_memory
            used_memory = torch.cuda.memory_allocated(current_gpu_index)
            free_space = total_memory - used_memory
            total_params = sum(p.numel() for p in model.parameters())
            n = 2 if "16" in str(model.dtype) else 4
            need_space = total_params * n
            if free_space < need_space:
                logger.info("Low memory usage mode is enabled.")
                low_mem_usage = True

    if device is not None and not low_mem_usage:
        model.to(device)
    use_cache = model.config.use_cache
    model.config.use_cache = False

    # get inputs
    # inps, others = prepare_calibration_input(model, dataloader, device)
    inps, others = get_hidden_states(model, dataloader)
    if low_mem_usage:
        move_inps_to_device(inps, others, device)
    nsamples = min(nsamples, len(inps))

    # get the module list of the model, blockwise
    layers = get_module_list(model)
    for i in range(len(layers)):
        outs = []
        layer = layers[i]
        if low_mem_usage:
            layer.to(device)
        subset = find_layers(layer)
        if len(subset) == 0:
            logger.info(f"skip layer {i}, no op found")
            continue
        logger.info(f"prune layer {i}, subset list:")
        logger.info(subset)

        wrapped_layers = {}
        for name in subset:
            wrapped_layers[name] = WrappedGPT(subset[name])

        def add_batch(name):
            def tmp(_, inp, out):
                wrapped_layers[name].add_batch(inp[0].data, out.data)

            return tmp

        # register hook and forward to gather the activations ||Xj||2
        handles = []
        for name in wrapped_layers:
            handles.append(subset[name].register_forward_hook(add_batch(name)))
        for j in range(nsamples):
            with torch.no_grad():
                out = layer(*inps[j], **others[j])
                if isinstance(out, (list, tuple)):
                    out = out[0]
                outs.append(out)
        for h in handles:
            h.remove()

        # start pruning
        for name in subset:
            logger.info(f"pruning layer {i} name {name}")
            # Sij = |Wij| · ||Xj||2
            W = subset[name].weight.data
            if isinstance(subset[name], transformers.Conv1D):
                W = W.t()
            W_metric = torch.abs(W) * torch.sqrt(
                # wrapped_layers[name].scaler_row.reshape((1, -1))
                wrapped_layers[name].scaler_row.unsqueeze(0)
            )

            W_mask = torch.zeros_like(W_metric) == 1  ## initialize a mask to be all False
            if prune_n != 0:
                # structured n:m sparsity
                for ii in range(W_metric.shape[1]):
                    if ii % prune_m == 0:
                        tmp = W_metric[:, ii : (ii + prune_m)].float()
                        W_mask.scatter_(1, ii + torch.topk(tmp, prune_n, dim=1, largest=False)[1], True)
            else:
                sort_res = torch.sort(W_metric, dim=-1, stable=True)

                if use_variant:
                    # wanda variant
                    tmp_metric = torch.cumsum(sort_res[0], dim=1)
                    sum_before = W_metric.sum(dim=1)

                    alpha = 0.4
                    alpha_hist = [0.0, 0.8]
                    W_mask, cur_sparsity = return_given_alpha(alpha, sort_res, W_metric, tmp_metric, sum_before)
                    while (abs(cur_sparsity - sparsity_ratio) > 0.001) and (alpha_hist[1] - alpha_hist[0] >= 0.001):
                        if cur_sparsity > sparsity_ratio:
                            alpha_new = (alpha + alpha_hist[0]) / 2.0
                            alpha_hist[1] = alpha
                        else:
                            alpha_new = (alpha + alpha_hist[1]) / 2.0
                            alpha_hist[0] = alpha

                        alpha = alpha_new
                        W_mask, cur_sparsity = return_given_alpha(alpha, sort_res, W_metric, tmp_metric, sum_before)
                    logger.info(f"alpha found {alpha} sparsity {cur_sparsity:.6f}")
                else:
                    # unstructured pruning
                    indices = sort_res[1][:, : int(W_metric.shape[1] * sparsity_ratio)]
                    W_mask.scatter_(1, indices, True)

            if dsnot:
                from .dsnot import DSnoT
                W_mask = DSnoT(W_metric, sparsity_ratio, wrapped_layers[name])
            if isinstance(subset[name], transformers.Conv1D):
                subset[name].weight.data[W_mask.T] = 0  ## set weights to zero
            else:
                subset[name].weight.data[W_mask] = 0  ## set weights to zero
            ratio = get_tensor_sparsity_ratio(subset[name].weight.data)
            logger.info(f"finish pruning layer {i} name {name}, sparsity ratio: {ratio}")

        for j in range(nsamples):
            with torch.no_grad():
                out = layer(*inps[j], **others[j])
                if isinstance(out, (tuple, list)):
                    out = out[0]
                if "hidden_states" in others[j]:
                    outs[j] = []
                    others[j]["hidden_states"] = out
                else:
                    if len(inps[j]) > 1:
                        outs[j] = inps[j]
                        outs[j][0] = out
                    else:
                        outs[j] = [out]
        inps, outs = outs, inps
        if low_mem_usage:
            layer.to(torch.device("cpu"))

    model.config.use_cache = use_cache
    torch.cuda.empty_cache()<|MERGE_RESOLUTION|>--- conflicted
+++ resolved
@@ -91,10 +91,7 @@
     use_variant=False,
     device=None,
     low_mem_usage=None,
-<<<<<<< HEAD
     dsnot=False 
-=======
->>>>>>> 0bc8392f
 ):
     """Prune the model using wanda
     Sij = |Wij| · ||Xj||2."""
