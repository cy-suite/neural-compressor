--- conflicted
+++ resolved
@@ -152,18 +152,8 @@
         W_metric_max_value = torch.max(initial_metric, dim=1, keepdim=True)[0] + 1
 
         cycle_time = 1
-<<<<<<< HEAD
-        update_mask = torch.ones_like(
-            reconstruction_error, dtype=torch.bool
-        )
-        while not (
-            torch.all(update_mask is False)
-            or cycle_time > max_cycle_time
-        ):
-=======
         update_mask = torch.ones_like(reconstruction_error, dtype=torch.bool)
-        while not (torch.all(update_mask == False) or cycle_time > max_cycle_time):
->>>>>>> 29254b9c
+        while not (torch.all(update_mask is False) or cycle_time > max_cycle_time):
             cycle_time += 1
 
             # regrowing
@@ -189,19 +179,13 @@
             pruning_block = torch.gather(initial_metric, 1, recover_block_indices.to(torch.int64))
             pruning_wanda_metric, pruning_indice = torch.topk(pruning_block, 1, dim=1, largest=False)
             pruning_indice += recover_block_start_indice
-<<<<<<< HEAD
-            pruning_metric = DSnoT_metric.gather( 1, pruning_indice.to(torch.int64) )
-            reconstruction_error_after = ( reconstruction_error + pruning_metric - regrowing_metric )
-            update_mask = (update_mask & ( initialize_error_sign == torch.sign(reconstruction_error_after) ) & ( abs(reconstruction_error) > update_threshold))
-=======
             pruning_metric = DSnoT_metric.gather(1, pruning_indice.to(torch.int64))
             reconstruction_error_after = reconstruction_error + pruning_metric - regrowing_metric
             update_mask = (
                 update_mask
                 & (initialize_error_sign == torch.sign(reconstruction_error_after))
-                & (abs(reconstruction_error) > args.update_threshold)
-            )
->>>>>>> 29254b9c
+                & (abs(reconstruction_error) > update_threshold)
+            )
             initial_metric.scatter_(1, pruning_indice, W_metric_max_value)
             weight_mask.scatter_(1, pruning_indice, update_mask)
             weight_mask.scatter_(1, regrowing_indice, ~update_mask)
@@ -222,17 +206,9 @@
                 + update_num_for_regrowing.gather(1, indice_of_indice_indice_list_for_regrowing),
             )
     else:
-<<<<<<< HEAD
-        _, sorted_initial_indice = torch.sort(
-            initial_metric, dim=-1, stable=True
-        )
+        _, sorted_initial_indice = torch.sort(initial_metric, dim=-1, stable=True)
         sparsity_num = int(initial_metric.shape[-1] * sparsity_ratio)
         res_sparsity_num = sorted_initial_indice.shape[-1] - sparsity_num
-=======
-        _, sorted_initial_indice = torch.sort(initial_metric, dim=-1, stable=True)
-        sparsity_num = int(initial_metric.shape[1] * sparsity_ratio)
-        res_sparsity_num = sorted_initial_indice.shape[1] - sparsity_num
->>>>>>> 29254b9c
 
         initial_prune_indices, initial_res_indices = torch.split(
             sorted_initial_indice,
@@ -294,11 +270,7 @@
 
         update_mask = torch.ones_like(reconstruction_error, dtype=torch.bool)
         cycle_time = 0
-<<<<<<< HEAD
         while not ( torch.all(update_mask is False) or cycle_time >= max_cycle_time ):
-=======
-        while not (torch.all(update_mask == False) or cycle_time >= max_cycle_time):
->>>>>>> 29254b9c
             cycle_time += 1
 
             # regrowing
