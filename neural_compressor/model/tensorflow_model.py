--- conflicted
+++ resolved
@@ -462,11 +462,7 @@
                 graph_def, input_names, output_names = _get_graph_from_saved_model_v1(model)
             except:
                 keras_format = "saved_model_general"
-<<<<<<< HEAD
         if keras_format == "saved_model_general": # pargma: no cover
-=======
-        if keras_format == "saved_model_general":  # pargma: no cover
->>>>>>> e09400b1
             try:
                 from neural_compressor.adaptor.tf_utils.util import parse_saved_model
 
