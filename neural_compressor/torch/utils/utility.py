# Copyright (c) 2024 Intel Corporation
#
# Licensed under the Apache License, Version 2.0 (the "License");
# you may not use this file except in compliance with the License.
# You may obtain a copy of the License at
#
#    http://www.apache.org/licenses/LICENSE-2.0
#
# Unless required by applicable law or agreed to in writing, software
# distributed under the License is distributed on an "AS IS" BASIS,
# WITHOUT WARRANTIES OR CONDITIONS OF ANY KIND, either express or implied.
# See the License for the specific language governing permissions and
# limitations under the License.


import enum
from typing import Callable, Dict, List, Optional, Tuple, Union

import psutil
import torch
from typing_extensions import TypeAlias

<<<<<<< HEAD
from neural_compressor.common.utils import Mode, ProcessorType, cpu_info, detect_processor_type_based_on_hw, logger
=======
from neural_compressor.common.utils import Mode, Statistics, logger
>>>>>>> 2fc72555

OP_NAME_AND_TYPE_TUPLE_TYPE: TypeAlias = Tuple[str, Union[torch.nn.Module, Callable]]

# Dictionary to store a mapping between algorithm names and corresponding algo implementation(function)
algos_mapping: Dict[str, Callable] = {}


# All constants for torch
WHITE_MODULE_LIST = [torch.nn.Linear, torch.nn.Conv1d, torch.nn.Conv2d, torch.nn.Conv3d]


WEIGHT_NAME = "quantized_model.pt"
QCONFIG_NAME = "qconfig.json"


def register_algo(name):
    """Decorator function to register algorithms in the algos_mapping dictionary.

    Usage example:
        @register_algo(name=example_algo)
        def example_algo(model: torch.nn.Module, quant_config: RTNConfig) -> torch.nn.Module:
            ...

    Args:
        name (str): The name under which the algorithm function will be registered.

    Returns:
        decorator: The decorator function to be used with algorithm functions.
    """

    def decorator(algo_func):
        algos_mapping[name] = algo_func
        return algo_func

    return decorator


def fetch_module(model, op_name):
    """Get module with a given op name.

    Args:
        model (object): the input model.
        op_name (str): name of op.

    Returns:
        module (object).
    """
    module = model
    name_list = op_name.split(".")
    for name in name_list:
        if hasattr(module, name):
            module = getattr(module, name)
        else:
            logger.warning(f"The {op_name} is not present in the model.")
            return None
    return module


def set_module(model, op_name, new_module):
    """Set module with a given op name.

    Args:
        model (object): the input model.
        op_name (str): name of op.
        new_module (object): the input model.

    Returns:
        module (object).
    """
    name_list = op_name.split(".")
    if len(name_list) == 1:
        setattr(model, name_list[-1], new_module)
        return
    else:
        second_last_module = fetch_module(model, ".".join(name_list[:-1]))
        if second_last_module is None:
            logger.warning(f"Setting skipped as the {op_name} is not present in the model.")
            return None
        else:
            setattr(second_last_module, name_list[-1], new_module)


get_attr = fetch_module
set_attr = set_module


def get_model_info(model: torch.nn.Module, white_module_list: List[Callable]) -> List[Tuple[str, str]]:
    module_dict = dict(model.named_modules())
    filter_result = []
    filter_result_set = set()
    for op_name, module in module_dict.items():
        if isinstance(module, tuple(white_module_list)):
            pair = (op_name, type(module).__name__)
            if pair not in filter_result_set:
                filter_result_set.add(pair)
                filter_result.append(pair)
    logger.debug(f"Get model info: {filter_result}")
    return filter_result


def get_double_quant_config_dict(double_quant_type="BNB_NF4"):
    from neural_compressor.torch.utils.constants import DOUBLE_QUANT_CONFIGS

    assert double_quant_type in DOUBLE_QUANT_CONFIGS, "Supported double quant configs: {}".format(
        list(DOUBLE_QUANT_CONFIGS.keys())
    )
    return DOUBLE_QUANT_CONFIGS[double_quant_type]


def get_quantizer(model, quantizer_cls, quant_config=None, *args, **kwargs):
    """Get the quantizer.

    Initialize a quantizer or get `quantizer` attribute from model.

    Args:
        model (torch.nn.Module): pytorch model.
        quantizer_cls (Quantizer): quantizer class of a specific algorithm.
        quant_config (dict, optional): Specifies how to apply the algorithm on the given model.
            Defaults to None.

    Returns:
        quantizer object.
    """
    if not hasattr(model, "quantizer"):
        quantizer = quantizer_cls(quant_config=quant_config, *args, **kwargs)
        return quantizer
    else:
        return model.quantizer


def postprocess_model(model, mode, quantizer):
    """Process `quantizer` attribute of model according to current phase.

    In `prepare` phase, the `quantizer` is set as an attribute of the model
    to avoid redundant initialization during `convert` phase.

    In 'convert' or 'quantize' phase, the unused `quantizer` attribute is removed.

    Args:
        model (torch.nn.Module): pytorch model.
        mode (Mode): The mode of current phase, including 'prepare', 'convert' and 'quantize'.
        quantizer (Quantizer): quantizer object.
    """
    if mode == Mode.PREPARE:
        model.quantizer = quantizer
    elif mode == Mode.CONVERT or mode == Mode.QUANTIZE:
        if getattr(model, "quantizer", False):
            del model.quantizer


def dump_model_op_stats(mode, tune_cfg):
    """This is a function to dump quantizable ops of model to user.

    Args:
        model (object): input model
        tune_cfg (dict): quantization config
    Returns:
        None
    """
    if mode == Mode.PREPARE:
        return
    res = {}
    # collect all dtype info and build empty results with existing op_type
    dtype_set = set()
    for op, config in tune_cfg.items():
        op_type = op[1]
        config = config.to_dict()
        if not config["dtype"] == "fp32":
            num_bits = config["bits"]
            group_size = config["group_size"]
            dtype_str = "A32W{}G{}".format(num_bits, group_size)
            dtype_set.add(dtype_str)
    dtype_set.add("FP32")
    dtype_list = list(dtype_set)
    dtype_list.sort()

    for op, config in tune_cfg.items():
        config = config.to_dict()
        op_type = op[1]
        if op_type not in res.keys():
            res[op_type] = {dtype: 0 for dtype in dtype_list}

    # fill in results with op_type and dtype
    for op, config in tune_cfg.items():
        config = config.to_dict()
        if config["dtype"] == "fp32":
            res[op_type]["FP32"] += 1
        else:
            num_bits = config["bits"]
            group_size = config["group_size"]
            dtype_str = "A32W{}G{}".format(num_bits, group_size)
            res[op_type][dtype_str] += 1

    # update stats format for dump.
    field_names = ["Op Type", "Total"]
    field_names.extend(dtype_list)
    output_data = []
    for op_type in res.keys():
        field_results = [op_type, sum(res[op_type].values())]
        field_results.extend([res[op_type][dtype] for dtype in dtype_list])
        output_data.append(field_results)

    Statistics(output_data, header="Mixed Precision Statistics", field_names=field_names).print_stat()


def get_model_device(model: torch.nn.Module):
    """Get the device.

    Args:
        model (torch.nn.Module): the input model.

    Returns:
        device (str): a string.
    """
    for n, p in model.named_parameters():
        return p.data.device.type  # p.data.device == device(type='cpu')


def get_processor_type_from_user_config(user_processor_type: Optional[Union[str, ProcessorType]] = None):
    """Get the processor type.

    Get the processor type based on the user configuration or automatically detect it based on the hardware.

    Args:
        user_processor_type (Optional[Union[str, ProcessorType]]): The user-specified processor type. Defaults to None.

    Returns:
        ProcessorType: The detected or user-specified processor type.

    Raises:
        AssertionError: If the user-specified processor type is not supported.
        NotImplementedError: If the processor type is not recognized.
    """
    if user_processor_type is None:
        processor_type = detect_processor_type_based_on_hw()
    elif isinstance(user_processor_type, ProcessorType):
        processor_type = user_processor_type
    elif isinstance(user_processor_type, str):
        user_processor_type = user_processor_type.lower().capitalize()
        assert user_processor_type in ProcessorType.__members__, f"Unsupported processor type: {user_processor_type}"
        processor_type = ProcessorType(user_processor_type)
    else:
        raise NotImplementedError(f"Unsupported processor type: {user_processor_type}")
    return processor_type<|MERGE_RESOLUTION|>--- conflicted
+++ resolved
@@ -20,11 +20,14 @@
 import torch
 from typing_extensions import TypeAlias
 
-<<<<<<< HEAD
-from neural_compressor.common.utils import Mode, ProcessorType, cpu_info, detect_processor_type_based_on_hw, logger
-=======
-from neural_compressor.common.utils import Mode, Statistics, logger
->>>>>>> 2fc72555
+from neural_compressor.common.utils import (
+    Mode,
+    ProcessorType,
+    Statistics,
+    cpu_info,
+    detect_processor_type_based_on_hw,
+    logger,
+)
 
 OP_NAME_AND_TYPE_TUPLE_TYPE: TypeAlias = Tuple[str, Union[torch.nn.Module, Callable]]
 
