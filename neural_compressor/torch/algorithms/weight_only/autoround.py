# Copyright (c) 2024 Intel Corporation
#
# Licensed under the Apache License, Version 2.0 (the "License");
# you may not use this file except in compliance with the License.
# You may obtain a copy of the License at
#
#    http://www.apache.org/licenses/LICENSE-2.0
#
# Unless required by applicable law or agreed to in writing, software
# distributed under the License is distributed on an "AS IS" BASIS,
# WITHOUT WARRANTIES OR CONDITIONS OF ANY KIND, either express or implied.
# See the License for the specific language governing permissions and
# limitations under the License.
"""AutoRound quantization."""
import copy
import json
import time
from typing import Union

import torch
from auto_round import AutoRound  # pylint: disable=E0401
from auto_round.export.export_to_itrex.export import pack_model  # pylint: disable=E0401

from neural_compressor.torch.algorithms import Quantizer
from neural_compressor.torch.utils import get_accelerator, logger

from .utility import CapturedDataloader, InputCaptureModule


class AutoRoundQuantizer(Quantizer):
    """AutoRound Quantizer."""

    def __init__(
        self,
        quant_config: dict = {},
        enable_full_range: bool = False,  ##for symmetric, TODO support later
        batch_size: int = 8,
        amp: bool = True,
        device: str = None,
        lr_scheduler=None,
        dataset: Union[str, list, tuple, torch.utils.data.DataLoader] = "NeelNanda/pile-10k",
        enable_quanted_input: bool = True,
        enable_minmax_tuning: bool = True,
        lr: float = None,
        minmax_lr: float = None,
        low_gpu_mem_usage: bool = False,
        iters: int = 200,
        seqlen: int = 2048,
        nsamples: int = 128,
        sampler: str = "rand",
        seed: int = 42,
        nblocks: int = 1,
        gradient_accumulate_steps: int = 1,
        not_use_best_mse: bool = False,
        dynamic_max_gap: int = -1,
        data_type: str = "int",
        scale_dtype: str = "fp16",
        quant_block_list: list = None,
        act_bits: int = 32,
        act_group_size: int = None,
        act_sym: bool = None,
        act_dynamic: bool = True,
        low_cpu_mem_usage: bool = False,
        **kwargs,
    ):
        """Init a AutQRoundQuantizer object.

        Args:
            quant_config (dict): Configuration for weight quantization (default is None).
            quant_config={
                        'layer1':##layer_name
                        {
                            'data_type': 'int',
                            'bits': 4,
                            'group_size': 32,
                            'sym': False,
                            'act_data_type': None,
                            'act_bits': 32,
                            'act_sym': None,
                            'act_dynamic': True,
                        }
                        ...,
                    }
                keys:
                    data_type (str): The data type to be used (default is "int").
                    bits (int): Number of bits for quantization (default is 4).
                    group_size (int): Size of the quantization group (default is 128).
                    sym (bool): Whether to use symmetric quantization. (default is None).
            bits (int): Number of bits for quantization (default is 4).
            group_size (int): Size of the quantization group (default is 128).
            sym (bool): Whether symmetric quantization is to be used (default is False).
            enable_full_range (bool): Whether to enable full range quantization (default is False).
            batch_size (int): Batch size for training (default is 8).
            amp (bool): Whether to use automatic mixed precision (default is True).
            device: The device to be used for tuning (default is "auto").
            lr_scheduler: The learning rate scheduler to be used.
            dataset (str): The default dataset name (default is "NeelNanda/pile-10k").
            enable_quanted_input (bool): Whether to use the output of the previous quantized block as
                                            the input for the current block (default is True).
            enable_minmax_tuning (bool): Whether to enable weight min-max tuning (default is True).
            lr (float): The learning rate (default is None, will be set to 1.0/iters).
            minmax_lr (float): The learning rate for min-max tuning
                                    (default is None, it will be set to lr automatically).
            low_gpu_mem_usage (bool): Whether to use low GPU memory (default is True).
            iters (int): Number of iterations (default is 200).
            seqlen (int): Data length of the sequence for tuning (default is 2048).
            nsamples (int): Number of samples (default is 128).
            sampler (str): The sampling method (default is "rand").
            seed (int): The random seed (default is 42).
            nblocks (int): Number of blocks (default is 1).
            gradient_accumulate_steps (int): Number of gradient accumulation steps (default is 1).
            not_use_best_mse (bool): Whether to use mean squared error (default is False).
            dynamic_max_gap (int): The dynamic maximum gap (default is -1).
            data_type (str): The data type to be used (default is "int").
            scale_dtype (str): The data type of quantization scale to be used (default is "float16"), different kernels
<<<<<<< HEAD
                have different choices.
            quant_block_list (list): A list whose elements are list of block's layer names to be quantized.
=======
                                    have different choices.
            multimodal(bool): Enable multimodal model quantization, (default is "False").
>>>>>>> efcb2930
            act_bits (int): Number of bits for activation quantization. Default is 32.
            act_group_size (int): Group size for activation quantization. Default is None.
            act_sym (bool): Whether to use symmetric activation quantization. Default is None.
            act_dynamic (bool): Whether to use dynamic activation quantization. Default is True.

        Returns:
            The quantized model.
        """
        super().__init__(quant_config)
        self.tokenizer = None
        self.enable_full_range = enable_full_range
        self.batch_size = batch_size
        self.amp = amp
        self.device = get_accelerator(kwargs.pop("device", "auto")).current_device_name()
        self.lr_scheduler = lr_scheduler
        self.enable_quanted_input = enable_quanted_input
        self.enable_minmax_tuning = enable_minmax_tuning
        self.lr = lr
        self.minmax_lr = minmax_lr
        self.low_gpu_mem_usage = low_gpu_mem_usage
        self.iters = iters
        self.seqlen = seqlen
        self.nsamples = nsamples
        self.sampler = sampler
        self.seed = seed
        self.nblocks = nblocks
        self.gradient_accumulate_steps = gradient_accumulate_steps
        self.not_use_best_mse = not_use_best_mse
        self.dynamic_max_gap = dynamic_max_gap
        self.data_type = data_type
        self.scale_dtype = scale_dtype
        self.quant_block_list = quant_block_list
        self.act_bits = act_bits
        self.act_group_size = act_group_size
        self.act_sym = act_sym
        self.act_dynamic = act_dynamic
        self.low_cpu_mem_usage = low_cpu_mem_usage

    def prepare(self, model: torch.nn.Module, *args, **kwargs):
        """Prepares a given model for quantization.

        Args:
            model (torch.nn.Module): The model to be prepared.

        Returns:
            A prepared model.
        """
        prepare_model = InputCaptureModule(model)
        return prepare_model

    def convert(self, model: torch.nn.Module, *args, **kwargs):
        """Convert the prepared model to a quantized model.

        Args:
            model (torch.nn.Module): the prepared model

        Returns:
            The quantized model.
        """
        dataloader = CapturedDataloader(model.args_list, model.kwargs_list)
        model = model.orig_model
        rounder = AutoRound(
            model=model,
            tokenizer=None,
            dataset=dataloader,
            layer_config=self.quant_config or {},
            enable_full_range=self.enable_full_range,
            batch_size=self.batch_size,
            amp=self.amp,
            device=self.device,
            lr_scheduler=self.lr_scheduler,
            enable_quanted_input=self.enable_quanted_input,
            enable_minmax_tuning=self.enable_minmax_tuning,
            lr=self.lr,
            minmax_lr=self.minmax_lr,
            low_gpu_mem_usage=self.low_gpu_mem_usage,
            iters=self.iters,
            seqlen=self.seqlen,
            nsamples=self.nsamples,
            sampler=self.sampler,
            seed=self.seed,
            nblocks=self.nblocks,
            gradient_accumulate_steps=self.gradient_accumulate_steps,
            not_use_best_mse=self.not_use_best_mse,
            dynamic_max_gap=self.dynamic_max_gap,
            data_type=self.data_type,
            scale_dtype=self.scale_dtype,
            quant_block_list=self.quant_block_list,
            act_bits=self.act_bits,
            act_group_size=self.act_group_size,
            act_sym=self.act_sym,
            act_dynamic=self.act_dynamic,
            low_cpu_mem_usage=self.low_cpu_mem_usage,
        )
        model, weight_config = rounder.quantize()
        model.autoround_config = weight_config
        model = pack_model(model, weight_config, device=self.device, inplace=True)
        return model


def get_dataloader(tokenizer, seqlen, dataset_name="NeelNanda/pile-10k", seed=42, bs=8, nsamples=128):
    """Generate a DataLoader for calibration using specified parameters.

    Args:
        tokenizer (Tokenizer): The tokenizer to use for tokenization.
        seqlen (int): The exact sequence length. samples < seqlen will be dropped,
                      samples longer than seqlen will be truncated
        dataset_name (str, optional): The name of the dataset or datasets separated by commas.
                                     Defaults to "NeelNanda/pile-10k".
        split (str, optional): The data split to use. Defaults to None.
        seed (int, optional): The random seed for reproducibility. Defaults to 42.
        bs (int, optional): The batch size. Defaults to 4.
        nsamples (int, optional): The total number of samples to include. Defaults to 128.

    Returns:
        DataLoader: The DataLoader for the calibrated dataset.
    """
    from auto_round.calib_dataset import get_dataloader  # pylint: disable=E0401

    dataloader = get_dataloader(
        tokenizer, seqlen, dataset_name="NeelNanda/pile-10k", seed=seed, bs=bs, nsamples=nsamples
    )
    return dataloader<|MERGE_RESOLUTION|>--- conflicted
+++ resolved
@@ -113,13 +113,8 @@
             dynamic_max_gap (int): The dynamic maximum gap (default is -1).
             data_type (str): The data type to be used (default is "int").
             scale_dtype (str): The data type of quantization scale to be used (default is "float16"), different kernels
-<<<<<<< HEAD
                 have different choices.
             quant_block_list (list): A list whose elements are list of block's layer names to be quantized.
-=======
-                                    have different choices.
-            multimodal(bool): Enable multimodal model quantization, (default is "False").
->>>>>>> efcb2930
             act_bits (int): Number of bits for activation quantization. Default is 32.
             act_group_size (int): Group size for activation quantization. Default is None.
             act_sym (bool): Whether to use symmetric activation quantization. Default is None.
