--- conflicted
+++ resolved
@@ -836,12 +836,7 @@
             state_dict = load_state_dict(shard_file)
             import transformers
             from packaging.version import Version
-<<<<<<< HEAD
             if Version(transformers.__version__) >= Version("4.45.0"): # pragma: no cover
-=======
-
-            if Version(transformers.__version__) >= Version("4.5"):  # pragma: no cover
->>>>>>> a44aa46e
                 _load_state_dict_into_meta_model(
                     model=model,
                     state_dict=state_dict,
