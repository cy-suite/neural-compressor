--- conflicted
+++ resolved
@@ -1066,115 +1066,4 @@
         model_forward(model, dataloader, iters, device=next(model.parameters()).device)
     for h in hook_list:
         h.remove()
-<<<<<<< HEAD
-    return total_values
-<<<<<<< HEAD
-
-
-# -------------- Model Wrapper ---------------------------
-from torch.autograd import Function
-from torch.nn import functional as F
-
-
-class FakeAffineTensorQuantFunction(Function):
-    """Fake version of affine quantization."""
-
-    @staticmethod
-    def forward(ctx, inputs, num_bits=4, group_size=1024, scheme="asym"):
-        """As it will be only applied on activation with per tensor granularity, broadcast is not needed.
-
-        Args:
-            ctx: Pytorch convention.
-            inputs: A Tensor of type float32.
-            min_range: A float.
-            max_range: A float.
-            num_bits: An integer
-
-        Returns:
-            outputs: A Tensor of type output_dtype
-        """
-        return quant_tensor(inputs, num_bits, group_size, scheme)
-
-    @staticmethod
-    def backward(ctx, grad_outputs):
-        """
-        Args:
-            ctx: Pytorch convention.
-            grad_output: A tensor of gradient of outputs
-
-        Returns:
-            grad_inputs: A tensor of gradient
-        """
-        return grad_outputs, None, None, None
-
-
-class TEQLinearFakeQuant(torch.nn.Module):
-    """Wrapper quantization linear."""
-
-    def __init__(self, orig_layer, alpha=None, num_bits=4, group_size=-1, scheme="asym"):
-        """A forward hook to linear module
-        :param orig_layer: the original module
-        :param alpha: trainable alpha/scale
-        :param num_bits: quantization level
-        :param group_size: for fine-grained quantization."""
-        super(TEQLinearFakeQuant, self).__init__()
-        self.orig_layer = orig_layer
-        self.alpha = alpha
-
-        self.num_bits = num_bits
-        self.group_size = group_size
-        self.scheme = scheme
-
-    def forward(self, x):
-        alpha = torch.clip(self.alpha, 1e-5)
-        shape_len = len(x.shape) - 1
-        shape = (1,) * shape_len + (-1,)
-        x = x / alpha.view(shape)
-        weight = self.orig_layer.weight
-        weight = weight * alpha.unsqueeze(dim=0)
-        weight_q = FakeAffineTensorQuantFunction().apply(weight, self.num_bits, self.group_size, self.scheme)
-        return F.linear(x, weight_q, self.orig_layer.bias)
-
-
-class MulLinear(torch.nn.Module):
-    """Linear wrapper to apply scale to input."""
-
-    def __init__(self, module, input_scale=None):
-        """A forward hook to save input max of a module
-        :param module: the linear module
-        :param input_scale: scale for input."""
-        super().__init__()
-        if input_scale is None:
-            input_scale = torch.empty(module.in_features)
-        self.register_buffer("input_scale", input_scale)
-        self.add_module("linear", module)
-
-    @property
-    def weight(self):
-        return self.linear.weight
-
-    @weight.setter
-    def weight(self, weight):
-        self.linear.weight = weight
-
-    def forward(self, X):
-        X = torch.mul(X, self.input_scale)
-        X = self.linear(X)
-        return X
-
-    def _update_linear(self):
-        # update linear weight with input_scale
-        scale = self.input_scale.view(1, self.input_scale.shape[0])
-        with torch.no_grad():
-            self.linear.weight /= scale
-
-    def _recover_linear(self):
-        # remove mul and reset sq_linear for ipex inference
-        scale = self.input_scale.view(1, self.input_scale.shape[0])
-        with torch.no_grad():
-            self.linear.weight *= scale
-=======
->>>>>>> kaihui/awq
-=======
-    return total_values
->>>>>>> a9bf79c6
+    return total_values