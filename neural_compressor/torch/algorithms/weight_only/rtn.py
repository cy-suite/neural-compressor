--- conflicted
+++ resolved
@@ -19,12 +19,7 @@
 # limitations under the License.
 
 
-<<<<<<< HEAD
-import gc
-import os
-=======
 import copy
->>>>>>> 17036587
 from collections import OrderedDict
 
 import torch
@@ -78,12 +73,9 @@
         quantile=1.0,
         use_full_range=False,
         use_mse_search=False,
-<<<<<<< HEAD
         use_layer_wise=False,
         model_path="",
-=======
         quant_lm_head=False,
->>>>>>> 17036587
         *args,
         **kwargs,
     ):
@@ -112,29 +104,12 @@
         device = get_accelerator(kwargs.pop("device", "auto")).current_device_name()
         model_device = get_model_device(model)  # return model on the same device
 
-<<<<<<< HEAD
-        # Put model on device explicitly
-        # TODO: refine it later, Put module on device one by one instead of the whole model
-        if not use_layer_wise:
-           model.to(device)
-
-        total_time = 0.0
-        total_load_time = 0.0
-        total_save_time = 0.0
-        total_quant_time = 0.0
-        total_quant_int_time = 0.0
-        total_set_module_time = 0.0
-        save_time = 0.0
-        layer_time = 0.0
-        import time
-=======
         # for transformers model. If lm_head is tied from embedding, we deepcopy it.
         if quant_lm_head and getattr(getattr(model, "config", None), "tie_word_embeddings", False):
             for key in model._tied_weights_keys:
                 weight = get_attr(model, key)
                 set_attr(model, key, copy.deepcopy(weight))
 
->>>>>>> 17036587
         assert isinstance(model, torch.nn.Module), "only support torch module"
         if is_transformers_imported():
             supported_layers = (torch.nn.Linear, transformers.Conv1D)
@@ -210,8 +185,6 @@
                 continue
             logger.debug(f"RTN quantized module:{name, m}")
             logger.debug(log_msg)
-
-
             
             if use_layer_wise:
                 load_module(model, name, model_path, device=device)
