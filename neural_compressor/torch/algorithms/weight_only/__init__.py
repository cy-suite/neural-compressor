# Copyright (c) 2024 Intel Corporation
#
# Licensed under the Apache License, Version 2.0 (the "License");
# you may not use this file except in compliance with the License.
# You may obtain a copy of the License at
#
#    http://www.apache.org/licenses/LICENSE-2.0
#
# Unless required by applicable law or agreed to in writing, software
# distributed under the License is distributed on an "AS IS" BASIS,
# WITHOUT WARRANTIES OR CONDITIONS OF ANY KIND, either express or implied.
# See the License for the specific language governing permissions and
# limitations under the License.

from .rtn import rtn_quantize
from .gptq import gptq_quantize
<<<<<<< HEAD
from .awq import awq_quantize
=======
from .modules import WeightOnlyLinear
from .utility import *
>>>>>>> ac717bc4
<|MERGE_RESOLUTION|>--- conflicted
+++ resolved
@@ -14,9 +14,6 @@
 
 from .rtn import rtn_quantize
 from .gptq import gptq_quantize
-<<<<<<< HEAD
 from .awq import awq_quantize
-=======
 from .modules import WeightOnlyLinear
-from .utility import *
->>>>>>> ac717bc4
+from .utility import *