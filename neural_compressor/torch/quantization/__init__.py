--- conflicted
+++ resolved
@@ -19,11 +19,8 @@
     get_default_double_quant_config,
     GPTQConfig,
     get_default_gptq_config,
-<<<<<<< HEAD
     AWQConfig,
-    get_default_awq_config
-)
-=======
+    get_default_awq_config,
     StaticQuantConfig,
     get_default_static_config,
     SmoothQuantConfig,
@@ -34,5 +31,4 @@
 from neural_compressor.torch.quantization.autotune import autotune, TuningConfig, get_all_config_set
 
 ### Quantization Function Registration ###
-import neural_compressor.torch.quantization.algorithm_entry
->>>>>>> 83bc779a
+import neural_compressor.torch.quantization.algorithm_entry