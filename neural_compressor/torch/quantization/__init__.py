# Copyright (c) 2024 Intel Corporation
#
# Licensed under the Apache License, Version 2.0 (the "License");
# you may not use this file except in compliance with the License.
# You may obtain a copy of the License at
#
#    http://www.apache.org/licenses/LICENSE-2.0
#
# Unless required by applicable law or agreed to in writing, software
# distributed under the License is distributed on an "AS IS" BASIS,
# WITHOUT WARRANTIES OR CONDITIONS OF ANY KIND, either express or implied.
# See the License for the specific language governing permissions and
# limitations under the License.

from neural_compressor.torch.quantization.quantize import quantize
from neural_compressor.torch.quantization.config import (
    RTNConfig,
    get_default_rtn_config,
    get_default_double_quant_config,
    GPTQConfig,
    get_default_gptq_config,
    AWQConfig,
    get_default_awq_config,
    StaticQuantConfig,
    get_default_static_config,
    SmoothQuantConfig,
    get_default_sq_config,
<<<<<<< HEAD
    TEQConfig,
    get_default_teq_config,
=======
    HQQConfig,
    get_default_hqq_config,
>>>>>>> 26b260e1
)

from neural_compressor.torch.quantization.autotune import (
    autotune,
    TuningConfig,
    get_all_config_set,
    get_rtn_double_quant_config_set,
)

### Quantization Function Registration ###
import neural_compressor.torch.quantization.algorithm_entry<|MERGE_RESOLUTION|>--- conflicted
+++ resolved
@@ -25,13 +25,10 @@
     get_default_static_config,
     SmoothQuantConfig,
     get_default_sq_config,
-<<<<<<< HEAD
     TEQConfig,
     get_default_teq_config,
-=======
     HQQConfig,
     get_default_hqq_config,
->>>>>>> 26b260e1
 )
 
 from neural_compressor.torch.quantization.autotune import (
