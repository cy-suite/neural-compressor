--- conflicted
+++ resolved
@@ -36,11 +36,8 @@
     FP8_QUANT,
     GPTQ,
     HQQ,
-<<<<<<< HEAD
     MX_QUANT,
-=======
     MIX_PRECISION,
->>>>>>> 72fbce4b
     OP_NAME_OR_MODULE_TYPE,
     RTN,
     SMOOTH_QUANT,
@@ -772,7 +769,6 @@
     return AutoRoundConfig()
 
 
-<<<<<<< HEAD
 ######################## MX Config ###############################
 @register_config(framework_name=FRAMEWORK_NAME, algo_name=MX_QUANT)
 class MXQuantConfig(BaseConfig):
@@ -788,30 +784,10 @@
         "weight_only",
     ]
     name = MX_QUANT
-=======
-######################## Dynamic Quant Config ###############################
-@register_config(framework_name=FRAMEWORK_NAME, algo_name=PT2E_DYNAMIC_QUANT)
-class DynamicQuantConfig(BaseConfig):
-    """Config class for dynamic quantization."""
-
-    name = PT2E_DYNAMIC_QUANT
-    params_list = [
-        "w_dtype",
-        "w_sym",
-        "w_granularity",
-        "w_algo",
-        "act_dtype",
-        "act_sym",
-        "act_granularity",
-        "act_algo",
-    ]
-    supported_configs: List[OperatorConfig] = []
->>>>>>> 72fbce4b
 
     def __init__(
         self,
         w_dtype: str = "int8",
-<<<<<<< HEAD
         act_dtype: str = "int8",
         out_dtype: str = "bfloat16",
         blocksize: int = 32,
@@ -836,33 +812,11 @@
         self.blocksize = blocksize
         self.round_method = round_method
         self.weight_only = weight_only
-=======
-        w_sym: bool = True,
-        w_granularity: str = "per_tensor",
-        w_algo: str = "minmax",
-        act_dtype: str = "uint8",
-        act_sym: bool = False,
-        act_granularity: str = "per_tensor",
-        act_algo: str = "kl",
-        white_list: Optional[List[OP_NAME_OR_MODULE_TYPE]] = DEFAULT_WHITE_LIST,
-    ):
-        """Init Dynamic Quant Configs."""
-        super().__init__(white_list=white_list)
-        self.w_dtype = w_dtype
-        self.w_sym = w_sym
-        self.w_granularity = w_granularity
-        self.w_algo = w_algo
-        self.act_dtype = act_dtype
-        self.act_sym = act_sym
-        self.act_granularity = act_granularity
-        self.act_algo = act_algo
->>>>>>> 72fbce4b
         self._post_init()
 
     @classmethod
     def register_supported_configs(cls) -> List[OperatorConfig]:
         supported_configs = []
-<<<<<<< HEAD
         linear_mx_config = MXQuantConfig(
             w_dtype=[
                 "int8",
@@ -926,7 +880,53 @@
         the default rtn config.
     """
     return MXQuantConfig()
-=======
+
+
+######################## Dynamic Quant Config ###############################
+@register_config(framework_name=FRAMEWORK_NAME, algo_name=PT2E_DYNAMIC_QUANT)
+class DynamicQuantConfig(BaseConfig):
+    """Config class for dynamic quantization."""
+
+    name = PT2E_DYNAMIC_QUANT
+    params_list = [
+        "w_dtype",
+        "w_sym",
+        "w_granularity",
+        "w_algo",
+        "act_dtype",
+        "act_sym",
+        "act_granularity",
+        "act_algo",
+    ]
+    supported_configs: List[OperatorConfig] = []
+
+    def __init__(
+        self,
+        w_dtype: str = "int8",
+        w_sym: bool = True,
+        w_granularity: str = "per_tensor",
+        w_algo: str = "minmax",
+        act_dtype: str = "uint8",
+        act_sym: bool = False,
+        act_granularity: str = "per_tensor",
+        act_algo: str = "kl",
+        white_list: Optional[List[OP_NAME_OR_MODULE_TYPE]] = DEFAULT_WHITE_LIST,
+    ):
+        """Init Dynamic Quant Configs."""
+        super().__init__(white_list=white_list)
+        self.w_dtype = w_dtype
+        self.w_sym = w_sym
+        self.w_granularity = w_granularity
+        self.w_algo = w_algo
+        self.act_dtype = act_dtype
+        self.act_sym = act_sym
+        self.act_granularity = act_granularity
+        self.act_algo = act_algo
+        self._post_init()
+
+    @classmethod
+    def register_supported_configs(cls) -> List[OperatorConfig]:
+        supported_configs = []
         linear_static_config = cls()
         operators = [torch.nn.Linear]
         supported_configs.append(OperatorConfig(config=linear_static_config, operators=operators))
@@ -954,7 +954,6 @@
         the default dynamic quant config.
     """
     return DynamicQuantConfig()
->>>>>>> 72fbce4b
 
 
 ######################## Static Quant Config ###############################
