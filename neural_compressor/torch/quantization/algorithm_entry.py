--- conflicted
+++ resolved
@@ -19,29 +19,27 @@
 import torch
 
 from neural_compressor.common.utils import (
-<<<<<<< HEAD
-    AUTOROUND, 
-    AWQ, 
-    FP8_QUANT, 
-    GPTQ, 
-    HQQ, 
-    RTN, 
-    SMOOTH_QUANT, 
-    STATIC_QUANT, 
-    TEQ, 
-    MIX_PRECISION
-=======
+    (
     AUTOROUND,
+    
     AWQ,
+    
     FP8_QUANT,
+    
     GPTQ,
+    
     HQQ,
+    
     RTN,
+    
     SMOOTH_QUANT,
+    
     STATIC_QUANT,
+    
     TEQ,
     Mode,
->>>>>>> 1cb844b3
+), 
+    MIX_PRECISION
 )
 from neural_compressor.torch.quantization import (
     AutoRoundConfig,
