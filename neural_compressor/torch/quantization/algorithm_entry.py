# Copyright (c) 2024 Intel Corporation
#
# Licensed under the Apache License, Version 2.0 (the "License");
# you may not use this file except in compliance with the License.
# You may obtain a copy of the License at
#
#    http://www.apache.org/licenses/LICENSE-2.0
#
# Unless required by applicable law or agreed to in writing, software
# distributed under the License is distributed on an "AS IS" BASIS,
# WITHOUT WARRANTIES OR CONDITIONS OF ANY KIND, either express or implied.
# See the License for the specific language governing permissions and
# limitations under the License.

from copy import deepcopy
from types import MethodType
from typing import Callable, Dict, Tuple

import torch

from neural_compressor.common.utils import (
    AUTOROUND,
    AWQ,
    FP8_QUANT,
    GPTQ,
    HQQ,
    MIX_PRECISION,
    MX_QUANT,
    RTN,
    SMOOTH_QUANT,
    STATIC_QUANT,
    TEQ,
    Mode,
)
from neural_compressor.torch.quantization import (
    AutoRoundConfig,
    AWQConfig,
    FP8Config,
    GPTQConfig,
    HQQConfig,
    MixPrecisionConfig,
    MXQuantConfig,
    RTNConfig,
    SmoothQuantConfig,
    StaticQuantConfig,
    TEQConfig,
)
from neural_compressor.torch.utils import (
    dump_model_op_stats,
    get_quantizer,
    is_ipex_imported,
    logger,
    postprocess_model,
    register_algo,
)
from neural_compressor.torch.utils.constants import PT2E_DYNAMIC_QUANT, PT2E_STATIC_QUANT


###################### RTN Algo Entry ##################################
@register_algo(RTN)
@torch.no_grad()
def rtn_entry(
    model: torch.nn.Module,
    configs_mapping: Dict[Tuple[str, callable], RTNConfig],
    mode: Mode = Mode.QUANTIZE,
    *args,
    **kwargs,
) -> torch.nn.Module:
    """The main entry to apply rtn quantization."""
    from neural_compressor.torch.algorithms.weight_only.rtn import RTNQuantizer
    from neural_compressor.torch.algorithms.weight_only.save_load import save

    # rebuild weight_config for RTNQuantizer class
    weight_config = {}
    for (op_name, op_type), quant_config in configs_mapping.items():
        if quant_config.name != RTN:
            continue
        weight_config[op_name] = {
            "dtype": quant_config.dtype,
            "bits": quant_config.bits,
            "scheme": "sym" if quant_config.use_sym else "asym",
            "group_size": quant_config.group_size,
            "group_dim": quant_config.group_dim,
            "use_full_range": quant_config.use_full_range,
            "use_mse_search": quant_config.use_mse_search,
            "use_double_quant": quant_config.use_double_quant,
            "double_quant_dtype": quant_config.double_quant_dtype,
            "double_quant_bits": quant_config.double_quant_bits,
            "double_quant_scheme": "sym" if quant_config.double_quant_use_sym else "asym",
            "double_quant_group_size": quant_config.double_quant_group_size,
        }
    kwargs.update(
        {
            "use_layer_wise": quant_config.use_layer_wise,
            "model_path": quant_config.model_path,
        }
    )
    quantizer = get_quantizer(model, quantizer_cls=RTNQuantizer, quant_config=weight_config)
<<<<<<< HEAD
    model = quantizer.execute(model, mode=mode, *args, **kwargs)
=======
    model = quantizer.execute(model, mode=mode, quant_lm_head=quant_config.quant_lm_head)
>>>>>>> 17036587
    model.qconfig = configs_mapping
    model.save = MethodType(save, model)
    postprocess_model(model, mode, quantizer)
    dump_model_op_stats(mode, configs_mapping)
    return model


###################### GPTQ Algo Entry ##################################
@register_algo(GPTQ)
@torch.no_grad()
def gptq_entry(
    model: torch.nn.Module,
    configs_mapping: Dict[Tuple[str, callable], GPTQConfig],
    mode: Mode = Mode.QUANTIZE,
    *args,
    **kwargs,
) -> torch.nn.Module:
    logger.info("Quantize model with the GPTQ algorithm.")
    from neural_compressor.torch.algorithms.weight_only.gptq import GPTQuantizer
    from neural_compressor.torch.algorithms.weight_only.save_load import save

    # rebuild weight_config for gptq_quantize function
    weight_config = {}
    for (op_name, op_type), quant_config in configs_mapping.items():
        if quant_config.name != GPTQ or quant_config.dtype == "fp32":
            continue
        weight_config[op_name] = {
            "dtype": quant_config.dtype,
            "bits": quant_config.bits,
            "sym": quant_config.use_sym,
            "group_size": quant_config.group_size,
            "mse": quant_config.use_mse_search,
            "use_double_quant": quant_config.use_double_quant,
            "double_quant_dtype": quant_config.double_quant_dtype,
            "double_quant_bits": quant_config.double_quant_bits,
            "double_quant_sym": quant_config.double_quant_use_sym,
            "double_quant_group_size": quant_config.double_quant_group_size,
            "act_order": quant_config.act_order,
            "percdamp": quant_config.percdamp,
            "block_size": quant_config.block_size,
            "static_groups": quant_config.static_groups,
        }
    kwargs.update(
        {
            "use_layer_wise": quant_config.use_layer_wise,
            "model_path": quant_config.model_path,
        }
    )
    kwargs.pop("example_inputs")
    logger.warning("lm_head in transformer model is skipped by GPTQ")

    quantizer = get_quantizer(model, quantizer_cls=GPTQuantizer, quant_config=weight_config)
    model = quantizer.execute(model, mode=mode, *args, **kwargs)
    model.qconfig = configs_mapping
    model.save = MethodType(save, model)
    postprocess_model(model, mode, quantizer)
    dump_model_op_stats(mode, configs_mapping)

    return model


###################### Static Quant Algo Entry ##################################
@register_algo(name=STATIC_QUANT)
@torch.no_grad()
def static_quant_entry(
    model: torch.nn.Module,
    configs_mapping: Dict[Tuple[str, callable], StaticQuantConfig],
    mode: Mode = Mode.QUANTIZE,
    *args,
    **kwargs,
) -> torch.nn.Module:
    if not is_ipex_imported():
        return pt2e_static_quant_entry(model, configs_mapping, mode, *args, **kwargs)
    logger.info("Quantize model with the static quant algorithm.")
    from neural_compressor.torch.algorithms.static_quant import StaticQuantQuantizer

    # convert the user config into internal format
    quant_config_mapping = {}
    cfgs = deepcopy(configs_mapping)
    quant_config_mapping["op"] = cfgs
    for (op_name, op_type), cfg in cfgs.items():
        if cfg.name != STATIC_QUANT:
            continue
        quant_config_mapping["op"][(op_name, op_type)] = {
            "weight": {
                "dtype": cfg.w_dtype,
                "scheme": "sym",
                "granularity": cfg.w_granularity,
                "algorithm": cfg.w_algo,
            },
            "activation": {
                "dtype": cfg.act_dtype,
                "scheme": "sym" if cfg.act_sym else "asym",
                "granularity": cfg.act_granularity,
                "algorithm": cfg.act_algo,
            },
        }
        quant_config_mapping["use_bf16"] = "bf16" not in cfg.excluded_precisions

    run_fn = kwargs.get("run_fn", None)
    example_inputs = kwargs.get("example_inputs", None)
    inplace = kwargs.get("inplace", True)
    assert example_inputs is not None, "Please provide example_inputs for static quantization."

    quantizer = get_quantizer(model, quantizer_cls=StaticQuantQuantizer, quant_config=quant_config_mapping)
    model = quantizer.execute(model, mode=mode, run_fn=run_fn, example_inputs=example_inputs, inplace=inplace)
    postprocess_model(model, mode, quantizer)

    return model


###################### PT2E Dynamic Quant Algo Entry ##################################
@register_algo(name=PT2E_DYNAMIC_QUANT)
@torch.no_grad()
def pt2e_dynamic_quant_entry(model: torch.nn.Module, configs_mapping, mode: Mode, *args, **kwargs) -> torch.nn.Module:
    logger.info("Quantize model with the PT2E static quant algorithm.")
    from neural_compressor.torch.algorithms.pt2e_quant.core import W8A8PT2EQuantizer

    run_fn = kwargs.get("run_fn", None)
    example_inputs = kwargs.get("example_inputs", None)
    inplace = kwargs.get("inplace", True)
    W8A8PT2EQuantizer.is_dynamic = True
    for _, quant_config in configs_mapping.items():
        if quant_config.name == PT2E_DYNAMIC_QUANT:
            w8a8_quantizer = W8A8PT2EQuantizer(quant_config=quant_config)
            model = w8a8_quantizer.execute(
                model, mode=mode, run_fn=run_fn, example_inputs=example_inputs, inplace=inplace
            )
            return model


###################### PT2E Static Quant Algo Entry ##################################
@register_algo(name=PT2E_STATIC_QUANT)
@torch.no_grad()
def pt2e_static_quant_entry(model: torch.nn.Module, configs_mapping, mode: Mode, *args, **kwargs) -> torch.nn.Module:
    logger.info("Quantize model with the PT2E static quant algorithm.")
    from neural_compressor.torch.algorithms.pt2e_quant.core import W8A8PT2EQuantizer

    run_fn = kwargs.get("run_fn", None)
    example_inputs = kwargs.get("example_inputs", None)
    inplace = kwargs.get("inplace", True)
    for _, quant_config in configs_mapping.items():
        if quant_config.name == STATIC_QUANT:
            w8a8_quantizer = W8A8PT2EQuantizer(quant_config=quant_config)
            model = w8a8_quantizer.execute(
                model, mode=mode, run_fn=run_fn, example_inputs=example_inputs, inplace=inplace
            )
            return model


###################### Smooth Quant Algo Entry ##################################
@register_algo(name=SMOOTH_QUANT)
@torch.no_grad()
def smooth_quant_entry(
    model: torch.nn.Module,
    configs_mapping: Dict[Tuple[str, callable], SmoothQuantConfig],
    mode: Mode = Mode.QUANTIZE,
    *args,
    **kwargs,
) -> torch.nn.Module:
    logger.info("Quantize model with the smooth quant algorithm.")
    from neural_compressor.torch.algorithms.smooth_quant import SmoothQuantQuantizer, TorchSmoothQuant

    # convert the user config into internal format
    quant_config_mapping = {}
    cfgs = deepcopy(configs_mapping)
    quant_config_mapping["op"] = cfgs
    for (op_name, op_type), cfg in cfgs.items():
        quant_config_mapping["op"][(op_name, op_type)] = {
            "weight": {
                "dtype": cfg.w_dtype,
                "scheme": "sym",
                "granularity": cfg.w_granularity,
                "algorithm": cfg.w_algo,
            },
            "activation": {
                "dtype": cfg.act_dtype,
                "scheme": "sym" if cfg.act_sym else "asym",
                "granularity": cfg.act_granularity,
                "algorithm": cfg.act_algo,
            },
        }
        quant_config_mapping["recipe_cfgs"] = {
            "smooth_quant": True,
            "smooth_quant_args": {
                "alpha": cfg.alpha,
                "folding": cfg.folding,
                "scale_sharing": cfg.scale_sharing,
                "auto_alpha_args": cfg.auto_alpha_args if cfg.auto_alpha_args is not None else {},
            },
            "layer_wise_quant_args": {},
            "first_conv_or_matmul_quantization": True,
            "last_conv_or_matmul_quantization": True,
            "pre_post_process_quantization": True,
        }
        quant_config_mapping["use_bf16"] = "bf16" not in cfg.excluded_precisions

    run_fn = kwargs.get("run_fn", None)
    example_inputs = kwargs.get("example_inputs", None)
    inplace = kwargs.get("inplace", True)
    assert example_inputs is not None, "Please provide example_inputs for smooth quantization."

    quantizer = get_quantizer(model, quantizer_cls=SmoothQuantQuantizer, quant_config=quant_config_mapping)
    model = quantizer.execute(model, mode=mode, run_fn=run_fn, example_inputs=example_inputs, inplace=inplace)
    postprocess_model(model, mode, quantizer)

    return model


###################### AWQ Algo Entry ##################################
@register_algo(name=AWQ)
@torch.no_grad()
def awq_quantize_entry(
    model: torch.nn.Module,
    configs_mapping: Dict[Tuple[str, callable], AWQConfig],
    mode: Mode = Mode.QUANTIZE,
    *args,
    **kwargs,
) -> torch.nn.Module:
    logger.info("Quantize model with the AWQ algorithm.")
    from neural_compressor.torch.algorithms.weight_only.awq import AWQQuantizer
    from neural_compressor.torch.algorithms.weight_only.save_load import save

    weight_config = {}
    for (op_name, op_type), op_config in configs_mapping.items():
        if op_config.name != AWQ:
            continue
        if op_config.dtype == "fp32":
            weight_config[op_name] = {
                "bits": -1,
                "dtype": "fp32",  # skip quantization
                "group_size": 128,
                "scheme": "asym",
            }
        else:
            weight_config[op_name] = {
                "dtype": op_config.dtype,
                "bits": op_config.bits,
                "group_size": op_config.group_size,
                "group_dim": op_config.group_dim,
                "scheme": "sym" if op_config.use_sym else "asym",
                "use_full_range": op_config.use_full_range,
                "use_mse_search": op_config.use_mse_search,
                "use_layer_wise": op_config.use_layer_wise,
                "use_double_quant": op_config.use_double_quant,
                "double_quant_dtype": op_config.double_quant_dtype,
                "double_quant_bits": op_config.double_quant_bits,
                "double_quant_scheme": op_config.double_quant_use_sym,
                "double_quant_group_size": op_config.double_quant_group_size,
            }
            use_auto_scale = op_config.use_auto_scale
            use_mse_search = op_config.use_auto_clip  # for awq clip
            folding = op_config.folding
            use_full_range = op_config.use_full_range

    run_fn = kwargs.get("run_fn", None)
    run_args = kwargs.get("run_args", None)
    example_inputs = kwargs.get("example_inputs", None)
    assert example_inputs is not None, "Please provide example_inputs for AWQ quantization."

    quantizer = get_quantizer(model, quantizer_cls=AWQQuantizer, quant_config=weight_config)
    model = quantizer.execute(
        model,
        mode=mode,
        bits=-1,  # no quantize for op not in weight_config
        example_inputs=example_inputs,  # must be required
        run_fn=run_fn,
        run_args=run_args,
        use_auto_scale=use_auto_scale,
        use_mse_search=use_mse_search,
        folding=folding,
        use_full_range=use_full_range,
    )

    model.qconfig = configs_mapping
    model.save = MethodType(save, model)
    postprocess_model(model, mode, quantizer)
    dump_model_op_stats(mode, configs_mapping)
    return model


###################### TEQ Algo Entry ##################################
@register_algo(name=TEQ)
def teq_quantize_entry(
    model: torch.nn.Module, configs_mapping: Dict[Tuple[str, callable], TEQConfig], mode: Mode, *args, **kwargs
) -> torch.nn.Module:
    from neural_compressor.torch.algorithms.weight_only.save_load import save
    from neural_compressor.torch.algorithms.weight_only.teq import TEQuantizer

    logger.info("Quantize model with the TEQ algorithm.")
    weight_config = {}
    absorb_to_layer = {}
    example_inputs = kwargs.get("example_inputs", None)
    assert example_inputs is not None, "Please provide example_inputs for TEQ quantization."
    run_fn = kwargs.get("run_fn", None)
    inplace = kwargs.get("inplace", True)
    folding = True
    for (op_name, op_type), quant_config in configs_mapping.items():
        if quant_config.dtype == "fp32":
            continue
        else:
            weight_config[op_name] = {
                "dtype": quant_config.dtype,
                "bits": quant_config.bits,
                "scheme": "sym" if quant_config.use_sym else "asym",
                "group_size": quant_config.group_size,
                "group_dim": quant_config.group_dim,
                "use_full_range": quant_config.use_full_range,
                "use_mse_search": quant_config.use_mse_search,
                "use_layer_wise": quant_config.use_layer_wise,
                "use_double_quant": quant_config.use_double_quant,
                "double_quant_dtype": quant_config.double_quant_dtype,
                "double_quant_bits": quant_config.double_quant_bits,
                "double_quant_scheme": "sym" if quant_config.double_quant_use_sym else "asym",
                "double_quant_group_size": quant_config.double_quant_group_size,
            }
            absorb_to_layer = quant_config.absorb_to_layer
            folding = quant_config.folding
    assert isinstance(model, torch.nn.Module), "only support torch module"

    quantizer = get_quantizer(
        model,
        quantizer_cls=TEQuantizer,
        quant_config=weight_config,
        folding=folding,
        absorb_to_layer=absorb_to_layer,
        example_inputs=example_inputs,
    )
    model = quantizer.execute(model, mode=mode, run_fn=run_fn, example_inputs=example_inputs, inplace=inplace)
    model.qconfig = configs_mapping
    model.save = MethodType(save, model)
    postprocess_model(model, mode, quantizer)
    dump_model_op_stats(mode, configs_mapping)

    return model


###################### AUTOROUND Algo Entry ##################################
@register_algo(name=AUTOROUND)
def autoround_quantize_entry(
    model: torch.nn.Module,
    configs_mapping: Dict[Tuple[str, callable], AutoRoundConfig],
    mode: Mode = Mode.QUANTIZE,
    *args,
    **kwargs,
) -> torch.nn.Module:
    from neural_compressor.torch.algorithms.weight_only.autoround import AutoRoundQuantizer
    from neural_compressor.torch.algorithms.weight_only.save_load import save

    logger.info("Quantize model with the AutoRound algorithm.")
    weight_config = {}
    for (op_name, op_type), quant_config in configs_mapping.items():
        if quant_config.name != AUTOROUND or quant_config.dtype == "fp32":
            continue
        else:
            weight_config[op_name] = {
                "data_type": quant_config.dtype,
                "bits": quant_config.bits,
                "sym": quant_config.use_sym,
                "group_size": quant_config.group_size,
            }
            enable_full_range = quant_config.enable_full_range
            batch_size = quant_config.batch_size
            lr_scheduler = quant_config.lr_scheduler
            enable_quanted_input = quant_config.enable_quanted_input
            enable_minmax_tuning = quant_config.enable_minmax_tuning
            lr = quant_config.lr
            minmax_lr = quant_config.minmax_lr
            low_gpu_mem_usage = quant_config.low_gpu_mem_usage
            iters = quant_config.iters
            seqlen = quant_config.seqlen
            n_samples = quant_config.n_samples
            sampler = quant_config.sampler
            seed = quant_config.seed
            n_blocks = quant_config.n_blocks
            gradient_accumulate_steps = quant_config.gradient_accumulate_steps
            not_use_best_mse = quant_config.not_use_best_mse
            dynamic_max_gap = quant_config.dynamic_max_gap
            scale_dtype = quant_config.scale_dtype

    kwargs.pop("example_inputs")

    quantizer = get_quantizer(
        model,
        quantizer_cls=AutoRoundQuantizer,
        quant_config=weight_config,
        enable_full_range=enable_full_range,
        batch_size=batch_size,
        lr_scheduler=lr_scheduler,
        enable_quanted_input=enable_quanted_input,
        enable_minmax_tuning=enable_minmax_tuning,
        lr=lr,
        minmax_lr=minmax_lr,
        low_gpu_mem_usage=low_gpu_mem_usage,
        iters=iters,
        seqlen=seqlen,
        n_samples=n_samples,
        sampler=sampler,
        seed=seed,
        n_blocks=n_blocks,
        gradient_accumulate_steps=gradient_accumulate_steps,
        not_use_best_mse=not_use_best_mse,
        dynamic_max_gap=dynamic_max_gap,
        scale_dtype=scale_dtype,
    )
    model = quantizer.execute(model=model, mode=mode, *args, **kwargs)
    model.qconfig = configs_mapping
    model.save = MethodType(save, model)
    postprocess_model(model, mode, quantizer)
    dump_model_op_stats(mode, configs_mapping)
    return model


###################### HQQ Algo Entry ##################################
@register_algo(name=HQQ)
@torch.no_grad()
def hqq_entry(
    model: torch.nn.Module,
    configs_mapping: Dict[Tuple[str, Callable], HQQConfig],
    mode: Mode = Mode.QUANTIZE,
    *args,
    **kwargs,
) -> torch.nn.Module:
    from neural_compressor.torch.algorithms.weight_only.hqq import HQQuantizer

    logger.info("Quantize model with the HQQ algorithm.")

    quantizer = get_quantizer(model, quantizer_cls=HQQuantizer, quant_config=configs_mapping)
    model = quantizer.execute(model, mode=mode)
    postprocess_model(model, mode, quantizer)
    dump_model_op_stats(mode, configs_mapping)

    return model


###################### Habana FP8 Algo Entry ##################################
from neural_compressor.torch.utils import is_hpex_available

if is_hpex_available():
    from neural_compressor.torch.algorithms.habana_fp8 import quantize, save

    @register_algo(FP8_QUANT)
    def fp8_quant_entry(
        model: torch.nn.Module, configs_mapping: Dict[Tuple[str], FP8Config], *args, **kwargs
    ) -> torch.nn.Module:
        kwargs.pop("example_inputs")
        model = quantize(model, configs_mapping, *args, **kwargs)
        model.qconfig = configs_mapping
        model.save = MethodType(save, model)
        return model


###################### MX Quant Algo Entry ##################################
@register_algo(name=MX_QUANT)
@torch.no_grad()
def mx_quant_entry(
    model: torch.nn.Module,
    configs_mapping: Dict[Tuple[str, callable], MXQuantConfig],
    mode: Mode = Mode.QUANTIZE,
    *args,
    **kwargs,
) -> torch.nn.Module:
    logger.info("Quantize model with the mx quant algorithm.")
    from neural_compressor.torch.algorithms.mx_quant.mx import MXQuantizer

    quantizer = get_quantizer(model, quantizer_cls=MXQuantizer, quant_config=configs_mapping)
    model = quantizer.execute(model, mode=mode)
    model.qconfig = configs_mapping
    postprocess_model(model, mode, quantizer)

    return model


###################### Mixed Precision Algo Entry ##################################
@register_algo(MIX_PRECISION)
def mix_precision_entry(
    model: torch.nn.Module, configs_mapping: Dict[Tuple[str], MixPrecisionConfig], *args, **kwargs
) -> torch.nn.Module:
    # only support fp16 and bf16 now, more types might be added later
    from neural_compressor.torch.algorithms.mix_precision import HalfPrecisionConverter

    half_precision_converter = HalfPrecisionConverter(configs_mapping, *args, **kwargs)
    mix_precision_model = half_precision_converter.convert(model)

    return mix_precision_model<|MERGE_RESOLUTION|>--- conflicted
+++ resolved
@@ -93,14 +93,11 @@
         {
             "use_layer_wise": quant_config.use_layer_wise,
             "model_path": quant_config.model_path,
+            "quant_lm_head": quant_config.quant_lm_head,
         }
     )
     quantizer = get_quantizer(model, quantizer_cls=RTNQuantizer, quant_config=weight_config)
-<<<<<<< HEAD
     model = quantizer.execute(model, mode=mode, *args, **kwargs)
-=======
-    model = quantizer.execute(model, mode=mode, quant_lm_head=quant_config.quant_lm_head)
->>>>>>> 17036587
     model.qconfig = configs_mapping
     model.save = MethodType(save, model)
     postprocess_model(model, mode, quantizer)
