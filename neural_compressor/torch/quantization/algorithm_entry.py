# Copyright (c) 2024 Intel Corporation
#
# Licensed under the Apache License, Version 2.0 (the "License");
# you may not use this file except in compliance with the License.
# You may obtain a copy of the License at
#
#    http://www.apache.org/licenses/LICENSE-2.0
#
# Unless required by applicable law or agreed to in writing, software
# distributed under the License is distributed on an "AS IS" BASIS,
# WITHOUT WARRANTIES OR CONDITIONS OF ANY KIND, either express or implied.
# See the License for the specific language governing permissions and
# limitations under the License.

from typing import Any, Callable, Dict, Tuple

import torch

<<<<<<< HEAD
from neural_compressor.common.utils import FP8_QUANT, GPTQ, HQQ, RTN  # unified namespace
from neural_compressor.torch.algorithms.weight_only import (
    HQQModuleConfig,
    HQQuantizer,
    QTensorConfig,
    gptq_quantize,
    rtn_quantize,
)
from neural_compressor.torch.quantization import GPTQConfig, HQQConfig, RTNConfig
from neural_compressor.torch.utils import OP_NAME_AND_TYPE_TUPLE_TYPE, logger, register_algo
=======
from neural_compressor.common.utils import AWQ, FP8_QUANT, GPTQ, RTN  # unified namespace
from neural_compressor.torch.algorithms.weight_only import awq_quantize, gptq_quantize, rtn_quantize
from neural_compressor.torch.quantization import AWQConfig, GPTQConfig, RTNConfig
from neural_compressor.torch.utils import logger, register_algo
>>>>>>> 3882e9cc


###################### RTN Algo Entry ##################################
@register_algo(RTN)
@torch.no_grad()
def rtn_entry(
    model: torch.nn.Module, configs_mapping: Dict[Tuple[str, callable], RTNConfig], *args, **kwargs
) -> torch.nn.Module:
    """The main entry to apply rtn quantization."""
    # rebuild weight_config for rtn_quantize function
    weight_config = {}
    for (op_name, op_type), quant_config in configs_mapping.items():
        weight_config[op_name] = {
            "dtype": quant_config.dtype,
            "bits": quant_config.bits,
            "scheme": "sym" if quant_config.use_sym else "asym",
            "group_size": quant_config.group_size,
            "group_dim": quant_config.group_dim,
            "use_full_range": quant_config.use_full_range,
            "use_mse_search": quant_config.use_mse_search,
            "use_layer_wise": quant_config.use_layer_wise,
            "export_compressed_model": quant_config.export_compressed_model,
            "use_double_quant": quant_config.use_double_quant,
            "double_quant_dtype": quant_config.double_quant_dtype,
            "double_quant_bits": quant_config.double_quant_bits,
            "double_quant_scheme": "sym" if quant_config.double_quant_use_sym else "asym",
            "double_quant_group_size": quant_config.double_quant_group_size,
        }

    model = rtn_quantize(model, weight_config=weight_config)
    return model


###################### GPTQ Algo Entry ##################################
@register_algo(GPTQ)
@torch.no_grad()
def gptq_entry(
    model: torch.nn.Module, configs_mapping: Dict[Tuple[str, callable], GPTQConfig], *args, **kwargs
) -> torch.nn.Module:
    logger.info("Quantize model with the GPTQ algorithm.")
    # rebuild weight_config for gptq_quantize function
    weight_config = {}
    for (op_name, op_type), quant_config in configs_mapping.items():
        weight_config[op_name] = {
            "dtype": quant_config.dtype,
            "bits": quant_config.bits,
            "sym": quant_config.use_sym,
            "group_size": quant_config.group_size,
            "mse": quant_config.use_mse_search,
            "use_double_quant": quant_config.use_double_quant,
            "double_quant_dtype": quant_config.double_quant_dtype,
            "double_quant_bits": quant_config.double_quant_bits,
            "double_quant_sym": quant_config.double_quant_use_sym,
            "double_quant_group_size": quant_config.double_quant_group_size,
            "act_order": quant_config.act_order,
            "percdamp": quant_config.percdamp,
            "block_size": quant_config.block_size,
            "static_groups": quant_config.static_groups,
        }
    kwargs.update(
        {
            "export_compressed_model": quant_config.export_compressed_model,
            "use_layer_wise": quant_config.use_layer_wise,
            "model_path": quant_config.model_path,
        }
    )
    kwargs.pop("example_inputs")

    logger.warning("lm_head in transformer model is skipped by GPTQ")
    model, quantization_perm = gptq_quantize(model=model, weight_config=weight_config, *args, **kwargs)
    # Assign the gptq config as an attribute of model
    model._gptq_quantization_perm = quantization_perm
    return model


<<<<<<< HEAD
###################### HHQ Algo Entry ##################################


def _convert_hqq_module_config(config: HQQConfig) -> HQQModuleConfig:
    nbits = config.nbits
    group_size = config.group_size
    quant_zero = config.quant_zero
    quant_scale = config.quant_scale
    scale_quant_group_size = config.scale_quant_group_size

    weight_qconfig = QTensorConfig(
        nbits=nbits, channel_wise=True, group_size=group_size, optimize=True, round_zero=True if nbits == 4 else False
    )
    zero_qconfig = None
    if quant_zero:
        zero_qconfig = QTensorConfig(nbits=8, channel_wise=False, group_size=None, optimize=False)
    scale_qconfig = None
    if quant_scale:
        scale_qconfig = QTensorConfig(nbits=8, channel_wise=True, group_size=scale_quant_group_size, optimize=False)
    hqq_module_config = HQQModuleConfig(weight=weight_qconfig, scale=scale_qconfig, zero=zero_qconfig)
    logger.debug(hqq_module_config)
    return hqq_module_config


def _parse_hqq_configs_mapping(configs_mapping: Dict[OP_NAME_AND_TYPE_TUPLE_TYPE, HQQConfig]):
    qconfig_mapping = {}
    for (op_name, op_type), quant_config in configs_mapping.items():
        if quant_config.skip_lm_head and "lm_head" in op_name:
            logger.warning("Skip quantizing %s due to `skip_lm_head` is True.", op_name)
            continue
        qconfig_mapping[op_name] = _convert_hqq_module_config(quant_config)
    return qconfig_mapping


@register_algo(name=HQQ)
@torch.no_grad()
def hqq_entry(
    model: torch.nn.Module, configs_mapping: Dict[Tuple[str, Callable], HQQConfig], *args, **kwargs
) -> torch.nn.Module:
    logger.info("Quantize model with the HQQ algorithm.")
    qconfig_mapping = _parse_hqq_configs_mapping(configs_mapping)
    hqq_quantizer = HQQuantizer(qconfig_mapping)
    q_model = hqq_quantizer.prepare(model)
    return q_model
=======
###################### AWQ Algo Entry ##################################
@register_algo(name=AWQ)
@torch.no_grad()
def awq_quantize_entry(
    model: torch.nn.Module, configs_mapping: Dict[Tuple[str, callable], AWQConfig], *args, **kwargs
) -> torch.nn.Module:
    logger.info("Quantize model with the AWQ algorithm.")

    weight_config = {}
    for (op_name, op_type), op_config in configs_mapping.items():
        if op_config.dtype == "fp32":
            weight_config[op_name] = {
                "bits": -1,
                "dtype": "fp32",  # skip quantization
                "group_size": 128,
                "scheme": "asym",
            }
        else:
            weight_config[op_name] = {
                "dtype": op_config.dtype,
                "bits": op_config.bits,
                "group_size": op_config.group_size,
                "group_dim": op_config.group_dim,
                "scheme": "sym" if op_config.use_sym else "asym",
                "use_full_range": op_config.use_full_range,
                "use_mse_search": op_config.use_mse_search,
                "use_layer_wise": op_config.use_layer_wise,
                "export_compressed_model": op_config.export_compressed_model,
                "use_double_quant": op_config.use_double_quant,
                "double_quant_dtype": op_config.double_quant_dtype,
                "double_quant_bits": op_config.double_quant_bits,
                "double_quant_scheme": op_config.double_quant_use_sym,
                "double_quant_group_size": op_config.double_quant_group_size,
            }
            use_auto_scale = op_config.use_auto_scale
            use_mse_search = op_config.use_auto_clip  # for awq clip
            folding = op_config.folding
            return_int = op_config.export_compressed_model
            use_full_range = op_config.use_full_range

    calib_func = kwargs.get("run_fn", None)
    example_inputs = kwargs.get("example_inputs", None)
    assert example_inputs is not None, "Please provide example_inputs for AWQ quantization."
    model = awq_quantize(
        model,
        bits=-1,  # no quantize for op not in weight_config
        example_inputs=example_inputs,  # must be required
        calib_func=calib_func,
        weight_config=weight_config,
        use_auto_scale=use_auto_scale,
        use_mse_search=use_mse_search,
        folding=folding,
        return_int=return_int,
        use_full_range=use_full_range,
    )
    logger.info("AWQ quantization done.")
    return model
>>>>>>> 3882e9cc


###################### Habana FP8 Algo Entry ##################################
from neural_compressor.torch.utils import is_hpex_available

if is_hpex_available():
    from neural_compressor.torch.algorithms.habana_fp8 import quantize

    @register_algo(FP8_QUANT)
    def fp8_quant_entry(model, qconfig_mapping, run_fn=None, run_args=None, inplace=True):
        return quantize(model, qconfig_mapping, run_fn=run_fn, run_args=run_args, inplace=inplace)<|MERGE_RESOLUTION|>--- conflicted
+++ resolved
@@ -16,23 +16,10 @@
 
 import torch
 
-<<<<<<< HEAD
-from neural_compressor.common.utils import FP8_QUANT, GPTQ, HQQ, RTN  # unified namespace
-from neural_compressor.torch.algorithms.weight_only import (
-    HQQModuleConfig,
-    HQQuantizer,
-    QTensorConfig,
-    gptq_quantize,
-    rtn_quantize,
-)
-from neural_compressor.torch.quantization import GPTQConfig, HQQConfig, RTNConfig
-from neural_compressor.torch.utils import OP_NAME_AND_TYPE_TUPLE_TYPE, logger, register_algo
-=======
 from neural_compressor.common.utils import AWQ, FP8_QUANT, GPTQ, RTN  # unified namespace
 from neural_compressor.torch.algorithms.weight_only import awq_quantize, gptq_quantize, rtn_quantize
 from neural_compressor.torch.quantization import AWQConfig, GPTQConfig, RTNConfig
 from neural_compressor.torch.utils import logger, register_algo
->>>>>>> 3882e9cc
 
 
 ###################### RTN Algo Entry ##################################
@@ -108,52 +95,6 @@
     return model
 
 
-<<<<<<< HEAD
-###################### HHQ Algo Entry ##################################
-
-
-def _convert_hqq_module_config(config: HQQConfig) -> HQQModuleConfig:
-    nbits = config.nbits
-    group_size = config.group_size
-    quant_zero = config.quant_zero
-    quant_scale = config.quant_scale
-    scale_quant_group_size = config.scale_quant_group_size
-
-    weight_qconfig = QTensorConfig(
-        nbits=nbits, channel_wise=True, group_size=group_size, optimize=True, round_zero=True if nbits == 4 else False
-    )
-    zero_qconfig = None
-    if quant_zero:
-        zero_qconfig = QTensorConfig(nbits=8, channel_wise=False, group_size=None, optimize=False)
-    scale_qconfig = None
-    if quant_scale:
-        scale_qconfig = QTensorConfig(nbits=8, channel_wise=True, group_size=scale_quant_group_size, optimize=False)
-    hqq_module_config = HQQModuleConfig(weight=weight_qconfig, scale=scale_qconfig, zero=zero_qconfig)
-    logger.debug(hqq_module_config)
-    return hqq_module_config
-
-
-def _parse_hqq_configs_mapping(configs_mapping: Dict[OP_NAME_AND_TYPE_TUPLE_TYPE, HQQConfig]):
-    qconfig_mapping = {}
-    for (op_name, op_type), quant_config in configs_mapping.items():
-        if quant_config.skip_lm_head and "lm_head" in op_name:
-            logger.warning("Skip quantizing %s due to `skip_lm_head` is True.", op_name)
-            continue
-        qconfig_mapping[op_name] = _convert_hqq_module_config(quant_config)
-    return qconfig_mapping
-
-
-@register_algo(name=HQQ)
-@torch.no_grad()
-def hqq_entry(
-    model: torch.nn.Module, configs_mapping: Dict[Tuple[str, Callable], HQQConfig], *args, **kwargs
-) -> torch.nn.Module:
-    logger.info("Quantize model with the HQQ algorithm.")
-    qconfig_mapping = _parse_hqq_configs_mapping(configs_mapping)
-    hqq_quantizer = HQQuantizer(qconfig_mapping)
-    q_model = hqq_quantizer.prepare(model)
-    return q_model
-=======
 ###################### AWQ Algo Entry ##################################
 @register_algo(name=AWQ)
 @torch.no_grad()
@@ -211,7 +152,6 @@
     )
     logger.info("AWQ quantization done.")
     return model
->>>>>>> 3882e9cc
 
 
 ###################### Habana FP8 Algo Entry ##################################
