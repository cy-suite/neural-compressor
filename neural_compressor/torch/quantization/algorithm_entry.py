# Copyright (c) 2024 Intel Corporation
#
# Licensed under the Apache License, Version 2.0 (the "License");
# you may not use this file except in compliance with the License.
# You may obtain a copy of the License at
#
#    http://www.apache.org/licenses/LICENSE-2.0
#
# Unless required by applicable law or agreed to in writing, software
# distributed under the License is distributed on an "AS IS" BASIS,
# WITHOUT WARRANTIES OR CONDITIONS OF ANY KIND, either express or implied.
# See the License for the specific language governing permissions and
# limitations under the License.

from copy import deepcopy
from typing import Any, Callable, Dict, Tuple

import torch

<<<<<<< HEAD
from neural_compressor.common.utils import AWQ, FP8_QUANT, GPTQ, HQQ, RTN, STATIC_QUANT
from neural_compressor.torch.quantization import AWQConfig, GPTQConfig, HQQConfig, RTNConfig, StaticQuantConfig, FP8Config
from types import MethodType
from typing import Dict, Tuple
=======
from neural_compressor.common.utils import AWQ, FP8_QUANT, GPTQ, HQQ, RTN, STATIC_QUANT, TEQ
from neural_compressor.torch.quantization import (
    AWQConfig,
    GPTQConfig,
    HQQConfig,
    RTNConfig,
    StaticQuantConfig,
    TEQConfig,
)
>>>>>>> 5c7f3360
from neural_compressor.torch.utils import logger, register_algo


###################### RTN Algo Entry ##################################
@register_algo(RTN)
@torch.no_grad()
def rtn_entry(
    model: torch.nn.Module, configs_mapping: Dict[Tuple[str, callable], RTNConfig], *args, **kwargs
) -> torch.nn.Module:
    """The main entry to apply rtn quantization."""
    from neural_compressor.torch.algorithms.weight_only import rtn_quantize

    # rebuild weight_config for rtn_quantize function
    weight_config = {}
    for (op_name, op_type), quant_config in configs_mapping.items():
        weight_config[op_name] = {
            "dtype": quant_config.dtype,
            "bits": quant_config.bits,
            "scheme": "sym" if quant_config.use_sym else "asym",
            "group_size": quant_config.group_size,
            "group_dim": quant_config.group_dim,
            "use_full_range": quant_config.use_full_range,
            "use_mse_search": quant_config.use_mse_search,
            "use_layer_wise": quant_config.use_layer_wise,
            "export_compressed_model": quant_config.export_compressed_model,
            "use_double_quant": quant_config.use_double_quant,
            "double_quant_dtype": quant_config.double_quant_dtype,
            "double_quant_bits": quant_config.double_quant_bits,
            "double_quant_scheme": "sym" if quant_config.double_quant_use_sym else "asym",
            "double_quant_group_size": quant_config.double_quant_group_size,
        }

    model = rtn_quantize(model, weight_config=weight_config)
    return model


###################### GPTQ Algo Entry ##################################
@register_algo(GPTQ)
@torch.no_grad()
def gptq_entry(
    model: torch.nn.Module, configs_mapping: Dict[Tuple[str, callable], GPTQConfig], *args, **kwargs
) -> torch.nn.Module:
    logger.info("Quantize model with the GPTQ algorithm.")
    from neural_compressor.torch.algorithms.weight_only import gptq_quantize

    # rebuild weight_config for gptq_quantize function
    weight_config = {}
    for (op_name, op_type), quant_config in configs_mapping.items():
        weight_config[op_name] = {
            "dtype": quant_config.dtype,
            "bits": quant_config.bits,
            "sym": quant_config.use_sym,
            "group_size": quant_config.group_size,
            "mse": quant_config.use_mse_search,
            "use_double_quant": quant_config.use_double_quant,
            "double_quant_dtype": quant_config.double_quant_dtype,
            "double_quant_bits": quant_config.double_quant_bits,
            "double_quant_sym": quant_config.double_quant_use_sym,
            "double_quant_group_size": quant_config.double_quant_group_size,
            "act_order": quant_config.act_order,
            "percdamp": quant_config.percdamp,
            "block_size": quant_config.block_size,
            "static_groups": quant_config.static_groups,
        }
    kwargs.update(
        {
            "export_compressed_model": quant_config.export_compressed_model,
            "use_layer_wise": quant_config.use_layer_wise,
            "model_path": quant_config.model_path,
        }
    )
    kwargs.pop("example_inputs")

    logger.warning("lm_head in transformer model is skipped by GPTQ")
    model, quantization_perm = gptq_quantize(model=model, weight_config=weight_config, *args, **kwargs)
    # Assign the gptq config as an attribute of model
    model._gptq_quantization_perm = quantization_perm
    return model


###################### Static Quant Algo Entry ##################################
@register_algo(name=STATIC_QUANT)
@torch.no_grad()
def static_quant_entry(
    model: torch.nn.Module, configs_mapping: Dict[Tuple[str, callable], StaticQuantConfig], *args, **kwargs
) -> torch.nn.Module:
    logger.info("Quantize model with the static quant algorithm.")
    from neural_compressor.torch.algorithms.static_quant import static_quantize

    # rebuild tune_cfg for static_quantize function
    quant_config_mapping = {}
    cfgs = deepcopy(configs_mapping)
    quant_config_mapping["op"] = cfgs
    for (op_name, op_type), cfg in cfgs.items():
        quant_config_mapping["op"][(op_name, op_type)] = {
            "weight": {
                "dtype": cfg.w_dtype,
                "scheme": "sym",
                "granularity": cfg.w_granularity,
                "algorithm": cfg.w_algo,
            },
            "activation": {
                "dtype": cfg.act_dtype,
                "scheme": "sym" if cfg.act_sym else "asym",
                "granularity": cfg.act_granularity,
                "algorithm": cfg.act_algo,
            },
        }

    run_fn = kwargs.get("run_fn", None)
    example_inputs = kwargs.get("example_inputs", None)
    inplace = kwargs.get("inplace", True)
    assert example_inputs is not None, "Please provide example_inputs for static quantization."
    q_model = static_quantize(
        model=model,
        tune_cfg=quant_config_mapping,
        run_fn=run_fn,
        example_inputs=example_inputs,
        inplace=inplace,
    )
    logger.info("Static quantization done.")
    return q_model


###################### AWQ Algo Entry ##################################
@register_algo(name=AWQ)
@torch.no_grad()
def awq_quantize_entry(
    model: torch.nn.Module, configs_mapping: Dict[Tuple[str, callable], AWQConfig], *args, **kwargs
) -> torch.nn.Module:
    logger.info("Quantize model with the AWQ algorithm.")
    from neural_compressor.torch.algorithms.weight_only import awq_quantize

    weight_config = {}
    for (op_name, op_type), op_config in configs_mapping.items():
        if op_config.dtype == "fp32":
            weight_config[op_name] = {
                "bits": -1,
                "dtype": "fp32",  # skip quantization
                "group_size": 128,
                "scheme": "asym",
            }
        else:
            weight_config[op_name] = {
                "dtype": op_config.dtype,
                "bits": op_config.bits,
                "group_size": op_config.group_size,
                "group_dim": op_config.group_dim,
                "scheme": "sym" if op_config.use_sym else "asym",
                "use_full_range": op_config.use_full_range,
                "use_mse_search": op_config.use_mse_search,
                "use_layer_wise": op_config.use_layer_wise,
                "export_compressed_model": op_config.export_compressed_model,
                "use_double_quant": op_config.use_double_quant,
                "double_quant_dtype": op_config.double_quant_dtype,
                "double_quant_bits": op_config.double_quant_bits,
                "double_quant_scheme": op_config.double_quant_use_sym,
                "double_quant_group_size": op_config.double_quant_group_size,
            }
            use_auto_scale = op_config.use_auto_scale
            use_mse_search = op_config.use_auto_clip  # for awq clip
            folding = op_config.folding
            return_int = op_config.export_compressed_model
            use_full_range = op_config.use_full_range

    calib_func = kwargs.get("run_fn", None)
    example_inputs = kwargs.get("example_inputs", None)
    assert example_inputs is not None, "Please provide example_inputs for AWQ quantization."
    model = awq_quantize(
        model,
        bits=-1,  # no quantize for op not in weight_config
        example_inputs=example_inputs,  # must be required
        calib_func=calib_func,
        weight_config=weight_config,
        use_auto_scale=use_auto_scale,
        use_mse_search=use_mse_search,
        folding=folding,
        return_int=return_int,
        use_full_range=use_full_range,
    )
    logger.info("AWQ quantization done.")
    return model


###################### TEQ Algo Entry ##################################
@register_algo(name=TEQ)
def teq_quantize_entry(
    model: torch.nn.Module, configs_mapping: Dict[Tuple[str, callable], TEQConfig], *args, **kwargs
) -> torch.nn.Module:
    from neural_compressor.torch.algorithms.weight_only import teq_quantize

    logger.info("Quantize model with the TEQ algorithm.")
    weight_config = {}
    absorb_to_layer = {}
    example_inputs = kwargs.get("example_inputs", None)
    assert example_inputs is not None, "Please provide example_inputs for TEQ quantization."
    calib_func = kwargs.get("run_fn", None)
    folding = True
    for (op_name, op_type), quant_config in configs_mapping.items():
        if quant_config.dtype == "fp32":
            continue
        else:
            weight_config[op_name] = {
                "dtype": quant_config.dtype,
                "bits": quant_config.bits,
                "scheme": "sym" if quant_config.use_sym else "asym",
                "group_size": quant_config.group_size,
                "group_dim": quant_config.group_dim,
                "use_full_range": quant_config.use_full_range,
                "use_mse_search": quant_config.use_mse_search,
                "use_layer_wise": quant_config.use_layer_wise,
                "export_compressed_model": quant_config.export_compressed_model,
                "use_double_quant": quant_config.use_double_quant,
                "double_quant_dtype": quant_config.double_quant_dtype,
                "double_quant_bits": quant_config.double_quant_bits,
                "double_quant_scheme": "sym" if quant_config.double_quant_use_sym else "asym",
                "double_quant_group_size": quant_config.double_quant_group_size,
            }
            absorb_to_layer = quant_config.absorb_to_layer
            folding = quant_config.folding
    assert isinstance(model, torch.nn.Module), "only support torch module"

    model = teq_quantize(
        model,
        example_inputs=example_inputs,
        folding=folding,
        absorb_to_layer=absorb_to_layer,
        calib_func=calib_func,
        weight_config=weight_config,
    )
    logger.info("TEQ quantization done.")
    return model


###################### HQQ Algo Entry ##################################
@register_algo(name=HQQ)
@torch.no_grad()
def hqq_entry(
    model: torch.nn.Module, configs_mapping: Dict[Tuple[str, Callable], HQQConfig], *args, **kwargs
) -> torch.nn.Module:
    from neural_compressor.torch.algorithms.weight_only import hqq_quantize

    logger.info("Quantize model with the HQQ algorithm.")
    q_model = hqq_quantize(model, configs_mapping)
    return q_model


###################### Habana FP8 Algo Entry ##################################
from neural_compressor.torch.utils import is_hpex_available

if is_hpex_available():
    from neural_compressor.torch.algorithms.habana_fp8 import quantize, save

    @register_algo(FP8_QUANT)
    def fp8_quant_entry(
        model: torch.nn.Module, configs_mapping: Dict[Tuple[str], FP8Config], *args, **kwargs
    ) -> torch.nn.Module:
        kwargs.pop("example_inputs")
        model = quantize(model, configs_mapping, *args, **kwargs)
        model.qconfig = configs_mapping
        model.save = MethodType(save, model)
        return model<|MERGE_RESOLUTION|>--- conflicted
+++ resolved
@@ -13,26 +13,21 @@
 # limitations under the License.
 
 from copy import deepcopy
+from types import MethodType
 from typing import Any, Callable, Dict, Tuple
 
 import torch
 
-<<<<<<< HEAD
-from neural_compressor.common.utils import AWQ, FP8_QUANT, GPTQ, HQQ, RTN, STATIC_QUANT
-from neural_compressor.torch.quantization import AWQConfig, GPTQConfig, HQQConfig, RTNConfig, StaticQuantConfig, FP8Config
-from types import MethodType
-from typing import Dict, Tuple
-=======
 from neural_compressor.common.utils import AWQ, FP8_QUANT, GPTQ, HQQ, RTN, STATIC_QUANT, TEQ
 from neural_compressor.torch.quantization import (
     AWQConfig,
     GPTQConfig,
     HQQConfig,
     RTNConfig,
+    TEQConfig,
     StaticQuantConfig,
-    TEQConfig,
+    FP8Config,
 )
->>>>>>> 5c7f3360
 from neural_compressor.torch.utils import logger, register_algo
 
 
