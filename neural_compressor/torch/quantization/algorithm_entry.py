# Copyright (c) 2024 Intel Corporation
#
# Licensed under the Apache License, Version 2.0 (the "License");
# you may not use this file except in compliance with the License.
# You may obtain a copy of the License at
#
#    http://www.apache.org/licenses/LICENSE-2.0
#
# Unless required by applicable law or agreed to in writing, software
# distributed under the License is distributed on an "AS IS" BASIS,
# WITHOUT WARRANTIES OR CONDITIONS OF ANY KIND, either express or implied.
# See the License for the specific language governing permissions and
# limitations under the License.

from copy import deepcopy
from types import MethodType
from typing import Callable, Dict, Tuple

import torch

from neural_compressor.common.utils import (
    AUTOROUND,
    AWQ,
    FP8_QUANT,
    GPTQ,
    HQQ,
    MIXED_PRECISION,
    MX_QUANT,
    RTN,
    SMOOTH_QUANT,
    STATIC_QUANT,
    TEQ,
    Mode,
)
from neural_compressor.torch.quantization import (
    AutoRoundConfig,
    AWQConfig,
    FP8Config,
    GPTQConfig,
    HQQConfig,
    MixedPrecisionConfig,
    MXQuantConfig,
    RTNConfig,
    SmoothQuantConfig,
    StaticQuantConfig,
    TEQConfig,
)
from neural_compressor.torch.utils import (
    dump_model_op_stats,
    get_quantizer,
    is_ipex_imported,
    logger,
    postprocess_model,
    register_algo,
)
from neural_compressor.torch.utils.constants import PT2E_DYNAMIC_QUANT, PT2E_STATIC_QUANT


###################### RTN Algo Entry ##################################
@register_algo(RTN)
@torch.no_grad()
def rtn_entry(
    model: torch.nn.Module,
    configs_mapping: Dict[Tuple[str, callable], RTNConfig],
    mode: Mode = Mode.QUANTIZE,
    *args,
    **kwargs,
) -> torch.nn.Module:
    """The main entry to apply rtn quantization.

    Args:
        model (torch.nn.Module): raw fp32 model or prepared model.
        configs_mapping (Dict[Tuple[str, callable], RTNConfig]): per-op configuration.
        mode (Mode, optional): select from [PREPARE, CONVERT and QUANTIZE]. Defaults to Mode.QUANTIZE.

    Returns:
        torch.nn.Module: prepared model or quantized model.
    """
    from neural_compressor.torch.algorithms.weight_only.rtn import RTNQuantizer
    from neural_compressor.torch.algorithms.weight_only.save_load import save

    # rebuild weight_config for RTNQuantizer class
    weight_config = {}
    for (op_name, op_type), quant_config in configs_mapping.items():
        if quant_config.name != RTN:
            continue
        weight_config[op_name] = {
            "dtype": quant_config.dtype,
            "bits": quant_config.bits,
            "scheme": "sym" if quant_config.use_sym else "asym",
            "group_size": quant_config.group_size,
            "group_dim": quant_config.group_dim,
            "use_full_range": quant_config.use_full_range,
            "use_mse_search": quant_config.use_mse_search,
            "use_double_quant": quant_config.use_double_quant,
            "double_quant_dtype": quant_config.double_quant_dtype,
            "double_quant_bits": quant_config.double_quant_bits,
            "double_quant_scheme": "sym" if quant_config.double_quant_use_sym else "asym",
            "double_quant_group_size": quant_config.double_quant_group_size,
        }
    kwargs.update(
        {
            "use_layer_wise": quant_config.use_layer_wise,
            "model_path": quant_config.model_path,
            "quant_lm_head": quant_config.quant_lm_head,
        }
    )
    quantizer = get_quantizer(model, quantizer_cls=RTNQuantizer, quant_config=weight_config)
    model = quantizer.execute(model, mode=mode, *args, **kwargs)
    model.qconfig = configs_mapping
    model.save = MethodType(save, model)
    postprocess_model(model, mode, quantizer)
    dump_model_op_stats(mode, configs_mapping)
    return model


###################### GPTQ Algo Entry ##################################
@register_algo(GPTQ)
@torch.no_grad()
def gptq_entry(
    model: torch.nn.Module,
    configs_mapping: Dict[Tuple[str, callable], GPTQConfig],
    mode: Mode = Mode.QUANTIZE,
    *args,
    **kwargs,
) -> torch.nn.Module:
    """The main entry to apply gptq quantization.

    Args:
        model (torch.nn.Module): raw fp32 model or prepared model.
        configs_mapping (Dict[Tuple[str, callable], GPTQConfig]): per-op configuration.
        mode (Mode, optional): select from [PREPARE, CONVERT and QUANTIZE]. Defaults to Mode.QUANTIZE.

    Returns:
        torch.nn.Module: prepared model or quantized model.
    """
    logger.info("Quantize model with the GPTQ algorithm.")
    from neural_compressor.torch.algorithms.weight_only.gptq import GPTQuantizer
    from neural_compressor.torch.algorithms.weight_only.save_load import save

    # rebuild weight_config for gptq_quantize function
    weight_config = {}
    for (op_name, op_type), quant_config in configs_mapping.items():
        if quant_config.name != GPTQ or quant_config.dtype == "fp32":
            continue
        weight_config[op_name] = {
            "dtype": quant_config.dtype,
            "bits": quant_config.bits,
            "sym": quant_config.use_sym,
            "group_size": quant_config.group_size,
            "mse": quant_config.use_mse_search,
            "use_double_quant": quant_config.use_double_quant,
            "double_quant_dtype": quant_config.double_quant_dtype,
            "double_quant_bits": quant_config.double_quant_bits,
            "double_quant_sym": quant_config.double_quant_use_sym,
            "double_quant_group_size": quant_config.double_quant_group_size,
            "act_order": quant_config.act_order,
            "percdamp": quant_config.percdamp,
            "block_size": quant_config.block_size,
            "static_groups": quant_config.static_groups,
        }
    kwargs.update(
        {
            "use_layer_wise": quant_config.use_layer_wise,
            "model_path": quant_config.model_path,
        }
    )
    kwargs.pop("example_inputs")
    logger.warning("lm_head in transformer model is skipped by GPTQ")

    quantizer = get_quantizer(model, quantizer_cls=GPTQuantizer, quant_config=weight_config)
    model = quantizer.execute(model, mode=mode, *args, **kwargs)
    model.qconfig = configs_mapping
    model.save = MethodType(save, model)
    postprocess_model(model, mode, quantizer)
    dump_model_op_stats(mode, configs_mapping)

    return model


###################### Static Quant Algo Entry ##################################
@register_algo(name=STATIC_QUANT)
@torch.no_grad()
def static_quant_entry(
    model: torch.nn.Module,
    configs_mapping: Dict[Tuple[str, callable], StaticQuantConfig],
    mode: Mode = Mode.QUANTIZE,
    *args,
    **kwargs,
) -> torch.nn.Module:
    """The main entry to apply static quantization, includes pt2e quantization and ipex quantization.

    Args:
        model (torch.nn.Module): raw fp32 model or prepared model.
        configs_mapping (Dict[Tuple[str, callable], StaticQuantConfig]): per-op configuration.
        mode (Mode, optional): select from [PREPARE, CONVERT and QUANTIZE]. Defaults to Mode.QUANTIZE.

    Returns:
        torch.nn.Module: prepared model or quantized model.
    """
    if not is_ipex_imported():
        return pt2e_static_quant_entry(model, configs_mapping, mode, *args, **kwargs)
    logger.info("Quantize model with the static quant algorithm.")
    from neural_compressor.torch.algorithms.static_quant import StaticQuantQuantizer

    # convert the user config into internal format
    quant_config_mapping = {}
    cfgs = deepcopy(configs_mapping)
    quant_config_mapping["op"] = cfgs
    for (op_name, op_type), cfg in cfgs.items():
        if cfg.name != STATIC_QUANT:
            continue
        quant_config_mapping["op"][(op_name, op_type)] = {
            "weight": {
                "dtype": cfg.w_dtype,
                "scheme": "sym",
                "granularity": cfg.w_granularity,
                "algorithm": cfg.w_algo,
            },
            "activation": {
                "dtype": cfg.act_dtype,
                "scheme": "sym" if cfg.act_sym else "asym",
                "granularity": cfg.act_granularity,
                "algorithm": cfg.act_algo,
            },
        }
        quant_config_mapping["use_bf16"] = "bf16" not in cfg.excluded_precisions

    run_fn = kwargs.get("run_fn", None)
    example_inputs = kwargs.get("example_inputs", None)
    inplace = kwargs.get("inplace", True)
    assert example_inputs is not None, "Please provide example_inputs for static quantization."

    quantizer = get_quantizer(model, quantizer_cls=StaticQuantQuantizer, quant_config=quant_config_mapping)
    model = quantizer.execute(model, mode=mode, run_fn=run_fn, example_inputs=example_inputs, inplace=inplace)
    postprocess_model(model, mode, quantizer)

    return model


###################### PT2E Dynamic Quant Algo Entry ##################################
@register_algo(name=PT2E_DYNAMIC_QUANT)
@torch.no_grad()
def pt2e_dynamic_quant_entry(
    model: torch.nn.Module,
    configs_mapping,
    mode: Mode,
    *args,
    **kwargs,
) -> torch.nn.Module:
    """The main entry to apply pt2e dynamic quantization.

    Args:
        model (torch.nn.Module): raw fp32 model or prepared model.
        configs_mapping: per-op configuration.
        mode (Mode, optional): select from [PREPARE, CONVERT and QUANTIZE]. Defaults to Mode.QUANTIZE.

    Returns:
        torch.nn.Module: prepared model or quantized model.
    """
    logger.info("Quantize model with the PT2E static quant algorithm.")
    from neural_compressor.torch.algorithms.pt2e_quant.core import W8A8PT2EQuantizer
    from neural_compressor.torch.algorithms.pt2e_quant.save_load import save

    run_fn = kwargs.get("run_fn", None)
    example_inputs = kwargs.get("example_inputs", None)
    inplace = kwargs.get("inplace", True)
    W8A8PT2EQuantizer.is_dynamic = True
    for _, quant_config in configs_mapping.items():
        if quant_config.name == PT2E_DYNAMIC_QUANT:
            w8a8_quantizer = W8A8PT2EQuantizer(quant_config=quant_config)
            model = w8a8_quantizer.execute(
                model, mode=mode, run_fn=run_fn, example_inputs=example_inputs, inplace=inplace
            )
            model.qconfig = configs_mapping
            model.save = MethodType(save, model)
            return model


###################### PT2E Static Quant Algo Entry ##################################
@register_algo(name=PT2E_STATIC_QUANT)
@torch.no_grad()
def pt2e_static_quant_entry(
    model: torch.nn.Module,
    configs_mapping,
    mode: Mode,
    *args,
    **kwargs,
) -> torch.nn.Module:
    """The main entry to apply pt2e static quantization.

    Args:
        model (torch.nn.Module): raw fp32 model or prepared model.
        configs_mapping: per-op configuration.
        mode (Mode, optional): select from [PREPARE, CONVERT and QUANTIZE]. Defaults to Mode.QUANTIZE.

    Returns:
        torch.nn.Module: prepared model or quantized model.
    """
    logger.info("Quantize model with the PT2E static quant algorithm.")
    from neural_compressor.torch.algorithms.pt2e_quant.core import W8A8PT2EQuantizer
    from neural_compressor.torch.algorithms.pt2e_quant.save_load import save

    run_fn = kwargs.get("run_fn", None)
    example_inputs = kwargs.get("example_inputs", None)
    inplace = kwargs.get("inplace", True)
    for _, quant_config in configs_mapping.items():
        if quant_config.name == STATIC_QUANT:
            w8a8_quantizer = W8A8PT2EQuantizer(quant_config=quant_config)
            model = w8a8_quantizer.execute(
                model, mode=mode, run_fn=run_fn, example_inputs=example_inputs, inplace=inplace
            )
            model.qconfig = configs_mapping
            model.save = MethodType(save, model)
            return model


###################### Smooth Quant Algo Entry ##################################
@register_algo(name=SMOOTH_QUANT)
@torch.no_grad()
def smooth_quant_entry(
    model: torch.nn.Module,
    configs_mapping: Dict[Tuple[str, callable], SmoothQuantConfig],
    mode: Mode = Mode.QUANTIZE,
    *args,
    **kwargs,
) -> torch.nn.Module:
    """The main entry to apply smooth quantization.

    Args:
        model (torch.nn.Module): raw fp32 model or prepared model.
        configs_mapping (Dict[Tuple[str, callable], SmoothQuantConfig]): per-op configuration.
        mode (Mode, optional): select from [PREPARE, CONVERT and QUANTIZE]. Defaults to Mode.QUANTIZE.

    Returns:
        torch.nn.Module: prepared model or quantized model.
    """
    logger.info("Quantize model with the smooth quant algorithm.")
    from neural_compressor.torch.algorithms.smooth_quant import SmoothQuantQuantizer, TorchSmoothQuant

    # convert the user config into internal format
    quant_config_mapping = {}
    cfgs = deepcopy(configs_mapping)
    quant_config_mapping["op"] = cfgs
    for (op_name, op_type), cfg in cfgs.items():
        quant_config_mapping["op"][(op_name, op_type)] = {
            "weight": {
                "dtype": cfg.w_dtype,
                "scheme": "sym",
                "granularity": cfg.w_granularity,
                "algorithm": cfg.w_algo,
            },
            "activation": {
                "dtype": cfg.act_dtype,
                "scheme": "sym" if cfg.act_sym else "asym",
                "granularity": cfg.act_granularity,
                "algorithm": cfg.act_algo,
            },
        }
        quant_config_mapping["recipe_cfgs"] = {
            "smooth_quant": True,
            "smooth_quant_args": {
                "alpha": cfg.alpha,
                "folding": cfg.folding,
                "scale_sharing": cfg.scale_sharing,
                "auto_alpha_args": cfg.auto_alpha_args if cfg.auto_alpha_args is not None else {},
            },
            "layer_wise_quant_args": {},
            "first_conv_or_matmul_quantization": True,
            "last_conv_or_matmul_quantization": True,
            "pre_post_process_quantization": True,
        }
        quant_config_mapping["use_bf16"] = "bf16" not in cfg.excluded_precisions

    run_fn = kwargs.get("run_fn", None)
    example_inputs = kwargs.get("example_inputs", None)
    inplace = kwargs.get("inplace", True)
    assert example_inputs is not None, "Please provide example_inputs for smooth quantization."

    quantizer = get_quantizer(model, quantizer_cls=SmoothQuantQuantizer, quant_config=quant_config_mapping)
    model = quantizer.execute(model, mode=mode, run_fn=run_fn, example_inputs=example_inputs, inplace=inplace)
    postprocess_model(model, mode, quantizer)

    return model


###################### AWQ Algo Entry ##################################
@register_algo(name=AWQ)
@torch.no_grad()
def awq_quantize_entry(
    model: torch.nn.Module,
    configs_mapping: Dict[Tuple[str, callable], AWQConfig],
    mode: Mode = Mode.QUANTIZE,
    *args,
    **kwargs,
) -> torch.nn.Module:
    """The main entry to apply AWQ quantization.

    Args:
        model (torch.nn.Module): raw fp32 model or prepared model.
        configs_mapping (Dict[Tuple[str, callable], AWQConfig]): per-op configuration.
        mode (Mode, optional): select from [PREPARE, CONVERT and QUANTIZE]. Defaults to Mode.QUANTIZE.

    Returns:
        torch.nn.Module: prepared model or quantized model.
    """
    logger.info("Quantize model with the AWQ algorithm.")
    from neural_compressor.torch.algorithms.weight_only.awq import AWQQuantizer
    from neural_compressor.torch.algorithms.weight_only.save_load import save

    weight_config = {}
    for (op_name, op_type), quant_config in configs_mapping.items():
        if quant_config.name != AWQ:
            continue
        if quant_config.dtype == "fp32":
            weight_config[op_name] = {
                "bits": -1,
                "dtype": "fp32",  # skip quantization
                "group_size": 128,
                "scheme": "asym",
            }
        else:
            weight_config[op_name] = {
                "dtype": quant_config.dtype,
                "bits": quant_config.bits,
                "group_size": quant_config.group_size,
                "group_dim": quant_config.group_dim,
                "scheme": "sym" if quant_config.use_sym else "asym",
                "use_full_range": quant_config.use_full_range,
                "use_mse_search": quant_config.use_mse_search,
                "use_layer_wise": quant_config.use_layer_wise,
                "use_double_quant": quant_config.use_double_quant,
                "double_quant_dtype": quant_config.double_quant_dtype,
                "double_quant_bits": quant_config.double_quant_bits,
                "double_quant_scheme": quant_config.double_quant_use_sym,
                "double_quant_group_size": quant_config.double_quant_group_size,
            }
            use_auto_scale = quant_config.use_auto_scale
            use_mse_search = quant_config.use_auto_clip  # for awq clip
            folding = quant_config.folding
            use_full_range = quant_config.use_full_range
            absorb_layer_dict = quant_config.absorb_layer_dict

    run_fn = kwargs.get("run_fn", None)
    run_args = kwargs.get("run_args", None)
    example_inputs = kwargs.get("example_inputs", None)
    assert example_inputs is not None, "Please provide example_inputs for AWQ quantization."

    quantizer = get_quantizer(
        model, quantizer_cls=AWQQuantizer, quant_config=weight_config, absorb_layer_dict=absorb_layer_dict
    )
    model = quantizer.execute(
        model,
        mode=mode,
        bits=-1,  # no quantize for op not in weight_config
        example_inputs=example_inputs,  # must be required
        run_fn=run_fn,
        run_args=run_args,
        use_auto_scale=use_auto_scale,
        use_mse_search=use_mse_search,
        folding=folding,
        use_full_range=use_full_range,
    )

    model.qconfig = configs_mapping
    model.save = MethodType(save, model)
    postprocess_model(model, mode, quantizer)
    dump_model_op_stats(mode, configs_mapping)
    return model


###################### TEQ Algo Entry ##################################
@register_algo(name=TEQ)
def teq_quantize_entry(
    model: torch.nn.Module,
    configs_mapping: Dict[Tuple[str, callable], TEQConfig],
    mode: Mode,
    *args,
    **kwargs,
) -> torch.nn.Module:
    """The main entry to apply TEQ quantization.

    Args:
        model (torch.nn.Module): raw fp32 model or prepared model.
        configs_mapping (Dict[Tuple[str, callable], TEQConfig]): per-op configuration.
        mode (Mode, optional): select from [PREPARE, CONVERT and QUANTIZE]. Defaults to Mode.QUANTIZE.

    Returns:
        torch.nn.Module: prepared model or quantized model.
    """
    from neural_compressor.torch.algorithms.weight_only.save_load import save
    from neural_compressor.torch.algorithms.weight_only.teq import TEQuantizer

    logger.info("Quantize model with the TEQ algorithm.")
    weight_config = {}
    absorb_to_layer = {}
    example_inputs = kwargs.get("example_inputs", None)
    assert example_inputs is not None, "Please provide example_inputs for TEQ quantization."
    run_fn = kwargs.get("run_fn", None)
    inplace = kwargs.get("inplace", True)
    folding = True
    for (op_name, op_type), quant_config in configs_mapping.items():
        if quant_config.dtype == "fp32":
            continue
        else:
            weight_config[op_name] = {
                "dtype": quant_config.dtype,
                "bits": quant_config.bits,
                "scheme": "sym" if quant_config.use_sym else "asym",
                "group_size": quant_config.group_size,
                "group_dim": quant_config.group_dim,
                "use_full_range": quant_config.use_full_range,
                "use_mse_search": quant_config.use_mse_search,
                "use_layer_wise": quant_config.use_layer_wise,
                "use_double_quant": quant_config.use_double_quant,
                "double_quant_dtype": quant_config.double_quant_dtype,
                "double_quant_bits": quant_config.double_quant_bits,
                "double_quant_scheme": "sym" if quant_config.double_quant_use_sym else "asym",
                "double_quant_group_size": quant_config.double_quant_group_size,
            }
            absorb_to_layer = quant_config.absorb_to_layer
            folding = quant_config.folding
    assert isinstance(model, torch.nn.Module), "only support torch module"

    quantizer = get_quantizer(
        model,
        quantizer_cls=TEQuantizer,
        quant_config=weight_config,
        folding=folding,
        absorb_to_layer=absorb_to_layer,
        example_inputs=example_inputs,
    )
    model = quantizer.execute(model, mode=mode, run_fn=run_fn, example_inputs=example_inputs, inplace=inplace)
    model.qconfig = configs_mapping
    model.save = MethodType(save, model)
    postprocess_model(model, mode, quantizer)
    dump_model_op_stats(mode, configs_mapping)

    return model


###################### AUTOROUND Algo Entry ##################################
@register_algo(name=AUTOROUND)
def autoround_quantize_entry(
    model: torch.nn.Module,
    configs_mapping: Dict[Tuple[str, callable], AutoRoundConfig],
    mode: Mode = Mode.QUANTIZE,
    *args,
    **kwargs,
) -> torch.nn.Module:
    """The main entry to apply AutoRound quantization.

    Args:
        model (torch.nn.Module): raw fp32 model or prepared model.
        configs_mapping (Dict[Tuple[str, callable], AutoRoundConfig]): per-op configuration.
        mode (Mode, optional): select from [PREPARE, CONVERT and QUANTIZE]. Defaults to Mode.QUANTIZE.

    Returns:
        torch.nn.Module: prepared model or quantized model.
    """
    from neural_compressor.torch.algorithms.weight_only.autoround import AutoRoundQuantizer
    from neural_compressor.torch.algorithms.weight_only.save_load import save

    logger.info("Quantize model with the AutoRound algorithm.")
    weight_config = {}
    for (op_name, op_type), quant_config in configs_mapping.items():
        if quant_config.name != AUTOROUND or quant_config.dtype == "fp32":
            continue
        else:
            weight_config[op_name] = {
                "data_type": quant_config.dtype,
                "bits": quant_config.bits,
                "sym": quant_config.use_sym,
                "group_size": quant_config.group_size,
                "act_bits": quant_config.act_bits,
                "act_group_size": quant_config.act_group_size,
                "act_sym": quant_config.act_sym,
                "act_dynamic": quant_config.act_dynamic,
            }
            enable_full_range = quant_config.enable_full_range
            batch_size = quant_config.batch_size
            lr_scheduler = quant_config.lr_scheduler
            enable_quanted_input = quant_config.enable_quanted_input
            enable_minmax_tuning = quant_config.enable_minmax_tuning
            lr = quant_config.lr
            minmax_lr = quant_config.minmax_lr
            low_gpu_mem_usage = quant_config.low_gpu_mem_usage
            iters = quant_config.iters
            seqlen = quant_config.seqlen
            nsamples = quant_config.nsamples
            sampler = quant_config.sampler
            seed = quant_config.seed
            nblocks = quant_config.nblocks
            gradient_accumulate_steps = quant_config.gradient_accumulate_steps
            not_use_best_mse = quant_config.not_use_best_mse
            dynamic_max_gap = quant_config.dynamic_max_gap
            scale_dtype = quant_config.scale_dtype
            multimodal = quant_config.multimodal
            low_cpu_mem_usage = quant_config.use_layer_wise

    kwargs.pop("example_inputs")

    quantizer = get_quantizer(
        model,
        quantizer_cls=AutoRoundQuantizer,
        quant_config=weight_config,
        enable_full_range=enable_full_range,
        batch_size=batch_size,
        lr_scheduler=lr_scheduler,
        enable_quanted_input=enable_quanted_input,
        enable_minmax_tuning=enable_minmax_tuning,
        lr=lr,
        minmax_lr=minmax_lr,
        low_gpu_mem_usage=low_gpu_mem_usage,
        iters=iters,
        seqlen=seqlen,
        nsamples=nsamples,
        sampler=sampler,
        seed=seed,
        nblocks=nblocks,
        gradient_accumulate_steps=gradient_accumulate_steps,
        not_use_best_mse=not_use_best_mse,
        dynamic_max_gap=dynamic_max_gap,
        scale_dtype=scale_dtype,
        multimodal=multimodal,
        low_cpu_mem_usage=low_cpu_mem_usage,
    )
    model = quantizer.execute(model=model, mode=mode, *args, **kwargs)
    model.qconfig = configs_mapping
    model.save = MethodType(save, model)
    postprocess_model(model, mode, quantizer)
    dump_model_op_stats(mode, configs_mapping)
    return model


###################### HQQ Algo Entry ##################################
@register_algo(name=HQQ)
@torch.no_grad()
def hqq_entry(
    model: torch.nn.Module,
    configs_mapping: Dict[Tuple[str, Callable], HQQConfig],
    mode: Mode = Mode.QUANTIZE,
    *args,
    **kwargs,
) -> torch.nn.Module:
    """The main entry to apply AutoRound quantization.

    Args:
        model (torch.nn.Module): raw fp32 model or prepared model.
        configs_mapping (Dict[Tuple[str, callable], AutoRoundConfig]): per-op configuration.
        mode (Mode, optional): select from [PREPARE, CONVERT and QUANTIZE]. Defaults to Mode.QUANTIZE.

    Returns:
        torch.nn.Module: prepared model or quantized model.
    """
    from neural_compressor.torch.algorithms.weight_only.hqq import HQQuantizer
    from neural_compressor.torch.algorithms.weight_only.save_load import save

    logger.info("Quantize model with the HQQ algorithm.")

    quantizer = get_quantizer(model, quantizer_cls=HQQuantizer, quant_config=configs_mapping)
    model = quantizer.execute(model, mode=mode)
    model.qconfig = configs_mapping
    model.save = MethodType(save, model)
    postprocess_model(model, mode, quantizer)
    dump_model_op_stats(mode, configs_mapping)

    return model


###################### Habana FP8 Algo Entry ##################################
from neural_compressor.torch.utils import is_hpex_available

if is_hpex_available():
    from neural_compressor.torch.algorithms.habana_fp8 import quantize, save

    @register_algo(FP8_QUANT)
    def fp8_quant_entry(
        model: torch.nn.Module, configs_mapping: Dict[Tuple[str], FP8Config], *args, **kwargs
    ) -> torch.nn.Module:
        kwargs.pop("example_inputs")
        model = quantize(model, configs_mapping, *args, **kwargs)
        model.qconfig = configs_mapping
        model.save = MethodType(save, model)
        return model


###################### MX Quant Algo Entry ##################################
@register_algo(name=MX_QUANT)
@torch.no_grad()
def mx_quant_entry(
    model: torch.nn.Module,
    configs_mapping: Dict[Tuple[str, callable], MXQuantConfig],
    mode: Mode = Mode.QUANTIZE,
    *args,
    **kwargs,
) -> torch.nn.Module:
    """The main entry to apply AutoRound quantization.

    Args:
        model (torch.nn.Module): raw fp32 model or prepared model.
        configs_mapping (Dict[Tuple[str, callable], AutoRoundConfig]): per-op configuration.
        mode (Mode, optional): select from [PREPARE, CONVERT and QUANTIZE]. Defaults to Mode.QUANTIZE.

    Returns:
        torch.nn.Module: prepared model or quantized model.
    """
    logger.info("Quantize model with the mx quant algorithm.")
    from neural_compressor.torch.algorithms.mx_quant.mx import MXQuantizer

    quantizer = get_quantizer(model, quantizer_cls=MXQuantizer, quant_config=configs_mapping)
    model = quantizer.execute(model, mode=mode)
    model.qconfig = configs_mapping
    postprocess_model(model, mode, quantizer)

    return model


###################### Mixed Precision Algo Entry ##################################
<<<<<<< HEAD
@register_algo(MIXED_PRECISION)
def mixed_precision_entry(
    model: torch.nn.Module, configs_mapping: Dict[Tuple[str], MixedPrecisionConfig], *args, **kwargs
=======
@register_algo(MIX_PRECISION)
def mix_precision_entry(
    model: torch.nn.Module,
    configs_mapping: Dict[Tuple[str], MixPrecisionConfig],
    *args,
    **kwargs,
>>>>>>> c8e4f403
) -> torch.nn.Module:
    """The main entry to apply Mixed Precision.

    Args:
        model (torch.nn.Module): raw fp32 model or prepared model.
        configs_mapping (Dict[Tuple[str, callable], MixPrecisionConfig]): per-op configuration.
        mode (Mode, optional): select from [PREPARE, CONVERT and QUANTIZE]. Defaults to Mode.QUANTIZE.

    Returns:
        torch.nn.Module: prepared model or quantized model.
    """
    # only support fp16 and bf16 now, more types might be added later
    from neural_compressor.torch.algorithms.mixed_precision import HalfPrecisionConverter

    half_precision_converter = HalfPrecisionConverter(configs_mapping, *args, **kwargs)
    mixed_precision_model = half_precision_converter.convert(model)

    return mixed_precision_model<|MERGE_RESOLUTION|>--- conflicted
+++ resolved
@@ -717,18 +717,9 @@
 
 
 ###################### Mixed Precision Algo Entry ##################################
-<<<<<<< HEAD
 @register_algo(MIXED_PRECISION)
 def mixed_precision_entry(
     model: torch.nn.Module, configs_mapping: Dict[Tuple[str], MixedPrecisionConfig], *args, **kwargs
-=======
-@register_algo(MIX_PRECISION)
-def mix_precision_entry(
-    model: torch.nn.Module,
-    configs_mapping: Dict[Tuple[str], MixPrecisionConfig],
-    *args,
-    **kwargs,
->>>>>>> c8e4f403
 ) -> torch.nn.Module:
     """The main entry to apply Mixed Precision.
 
