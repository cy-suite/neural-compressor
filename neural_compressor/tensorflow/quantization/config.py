#!/usr/bin/env python
# -*- coding: utf-8 -*-
#
# Copyright (c) 2023 Intel Corporation
#
# Licensed under the Apache License, Version 2.0 (the "License");
# you may not use this file except in compliance with the License.
# You may obtain a copy of the License at
#
#   http://www.apache.org/licenses/LICENSE-2.0
#
# Unless required by applicable law or agreed to in writing, software
# distributed under the License is distributed on an "AS IS" BASIS,
# WITHOUT WARRANTIES OR CONDITIONS OF ANY KIND, either express or implied.
# See the License for the specific language governing permissions and
# limitations under the License.

from __future__ import annotations

from enum import Enum
from typing import Callable, Dict, List, NamedTuple, Optional, Union

import tensorflow as tf

from neural_compressor.common.base_config import BaseConfig, config_registry, register_config
from neural_compressor.common.utils import DEFAULT_WHITE_LIST, OP_NAME_OR_MODULE_TYPE, STATIC_QUANT

FRAMEWORK_NAME = "tensorflow"


class Backend(Enum):
    DEFAULT = "tensorflow"


class OperatorConfig(NamedTuple):
    config: BaseConfig
    operators: List[Union[str, Callable]]
    backend: List[Backend]
    valid_func_list: List[Callable] = []


# mapping the torch module type and functional operation type to string representations
operator2str = {
    tf.nn.conv2d: "Conv2D",
    tf.raw_ops.FusedBatchNormV3: "FusedBatchNormV3",
    tf.nn.conv3d: "Conv3D",
    tf.raw_ops.MatMul: "MatMul",
    tf.raw_ops.BatchMatMul: "BatchMatMul",
    tf.raw_ops.BatchMatMulV2: "BatchMatMulV2",
    tf.nn.depthwise_conv2d: "DepthwiseConv2dNative",
    tf.raw_ops.ConcatV2: "ConcatV2",
    tf.compat.v1.nn.fused_batch_norm: "FusedBatchNorm",
    tf.nn.max_pool: "MaxPool",
    tf.nn.avg_pool: "AvgPool",
    tf.compat.v1.nn.conv2d_backprop_input: "Conv2DBackpropInput",
    tf.raw_ops.Conv3DBackpropInputV2: "Conv3DBackpropInputV2",
}

# Mapping from string representations to their corresponding torch operation/module type
str2operator = {
    "Conv2D": tf.nn.conv2d,
    "FusedBatchNormV3": tf.raw_ops.FusedBatchNormV3,
    "Conv3D": tf.nn.conv3d,
    "MatMul": tf.raw_ops.MatMul,
    "BatchMatMul": tf.raw_ops.BatchMatMul,
    "BatchMatMulV2": tf.raw_ops.BatchMatMulV2,
    "DepthwiseConv2dNative": tf.nn.depthwise_conv2d,
    "ConcatV2": tf.raw_ops.ConcatV2,
    "FusedBatchNorm": tf.compat.v1.nn.fused_batch_norm,
    "MaxPool": tf.nn.max_pool,
    "AvgPool": tf.nn.avg_pool,
    "Conv2DBackpropInput": tf.compat.v1.nn.conv2d_backprop_input,
    "Conv3DBackpropInputV2": tf.raw_ops.Conv3DBackpropInputV2,
}


@register_config(framework_name=FRAMEWORK_NAME, algo_name=STATIC_QUANT)
class StaticQuantConfig(BaseConfig):
    """Config class for tf static quantization."""

    supported_configs: List[OperatorConfig] = []
    params_list = [
        "weight_dtype",
        "weight_sym",
        "weight_granularity",
        "weight_algorithm",
        "act_dtype",
        "act_sym",
        "act_granularity",
        "act_algorithm",
    ]

    name = STATIC_QUANT

    def __init__(
        self,
        weight_dtype: str = "int8",
        weight_sym: bool = True,
        weight_granularity: str = "per_tensor",
        weight_algorithm: str = "minmax",
        act_dtype: str = "int8",
        act_sym: bool = True,
        act_granularity: str = "per_tensor",
        act_algorithm: str = "minmax",
        white_list: Optional[List[OP_NAME_OR_MODULE_TYPE]] = DEFAULT_WHITE_LIST,
    ):
        """Init static quantization config.

        Args:
            weight_dtype (str): Data type for weights, default is "int".
            weight_sym (bool): Indicates whether weights are symmetric, default is True.
            weight_granularity (str): Calculate tensor-wise scales or channel-wise scales for weights.
            weight_algorithm (str): Choose quantization algorithms for weights.
            act_dtype (str): Data type for activations, default is "int8".
            act_sym (bool): Indicates whether activations are symmetric, default is True.
            act_granularity (str): Calculate tensor-wise scales or channel-wise scales for activations.
            act_algorithm (str): Choose quantization algorithms for activations.
        """
        super().__init__(white_list=white_list)
        self.weight_dtype = weight_dtype
        self.weight_sym = weight_sym
        self.weight_granularity = weight_granularity
        self.weight_algorithm = weight_algorithm
        self.act_dtype = act_dtype
        self.act_sym = act_sym
        self.act_granularity = act_granularity
        self.act_algorithm = act_algorithm
        self._post_init()

    def to_dict(self):
        return super().to_dict(params_list=self.params_list, operator2str=operator2str)

    @classmethod
    def from_dict(cls, config_dict):
        return super(StaticQuantConfig, cls).from_dict(config_dict=config_dict, str2operator=str2operator)

    @classmethod
    def register_supported_configs(cls) -> List[OperatorConfig]:
        supported_configs = []
        static_quant_config = StaticQuantConfig(
            weight_dtype=["int8", "fp32"],
            weight_sym=[True, False],
            weight_granularity=["per_tensor", "per_channel"],
            weight_algorithm=["minmax", "kl"],
            act_dtype=["int8", "fp32"],
            act_sym=[True, False],
            act_granularity=["per_tensor", "per_channel"],
            act_algorithm=["minmax", "kl"],
        )
        operators = [
            tf.nn.conv2d,
            tf.raw_ops.FusedBatchNormV3,
            tf.nn.conv3d,
            tf.raw_ops.MatMul,
            tf.raw_ops.BatchMatMul,
            tf.raw_ops.BatchMatMulV2,
            tf.nn.depthwise_conv2d,
            tf.raw_ops.ConcatV2,
            tf.compat.v1.nn.fused_batch_norm,
            tf.nn.max_pool,
            tf.nn.avg_pool,
            tf.compat.v1.nn.conv2d_backprop_input,
            tf.raw_ops.Conv3DBackpropInputV2,
        ]
        supported_configs.append(
            OperatorConfig(config=static_quant_config, operators=operators, backend=Backend.DEFAULT)
        )
        cls.supported_configs = supported_configs


# TODO(Yi) run `register_supported_configs` for all registered config.
StaticQuantConfig.register_supported_configs()


def get_all_registered_configs() -> Dict[str, BaseConfig]:
<<<<<<< HEAD
    """Get all registered configs for tf framework."""
=======
    """Get all registered configs for keras framework."""
    registered_configs = config_registry.get_cls_configs()
>>>>>>> 68a0672c
    return registered_configs.get(FRAMEWORK_NAME, {})


def parse_tf_config_from_dict(config_dict: Dict) -> BaseConfig:
    """Generate a BaseConfig instance from a dict."""
    tf_registered_configs = get_all_registered_configs()
    for key, val in config_dict.items():
        if key in tf_registered_configs:
            config = tf_registered_configs[key].from_dict(val)
            return config


def get_default_static_quant_config() -> StaticQuantConfig:
    """Generate the default static quant config.

    Returns:
        the default tf config.
    """
    return StaticQuantConfig()<|MERGE_RESOLUTION|>--- conflicted
+++ resolved
@@ -173,12 +173,8 @@
 
 
 def get_all_registered_configs() -> Dict[str, BaseConfig]:
-<<<<<<< HEAD
-    """Get all registered configs for tf framework."""
-=======
     """Get all registered configs for keras framework."""
     registered_configs = config_registry.get_cls_configs()
->>>>>>> 68a0672c
     return registered_configs.get(FRAMEWORK_NAME, {})
 
 
