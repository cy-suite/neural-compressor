--- conflicted
+++ resolved
@@ -114,15 +114,6 @@
     def get_model_info(model) -> List[Tuple[str, Callable]]:
         white_list = [
             "Dense",
-<<<<<<< HEAD
-            # "Conv2d",
-            # "DepthwiseConv2D",
-            # "SeparableConv2D",
-            # "AvgPool2D",
-            # "AveragePooling2D",
-            # "MaxPool2D",
-            # "MaxPooling2D",
-=======
             "Conv2D",
             "DepthwiseConv2D",
             "SeparableConv2D",
@@ -130,7 +121,6 @@
             "AveragePooling2D",
             "MaxPool2D",
             "MaxPooling2D",
->>>>>>> 0ba57320
         ]
         filter_result = []
 
