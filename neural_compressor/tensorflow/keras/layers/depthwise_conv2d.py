#!/usr/bin/env python
# -*- coding: utf-8 -*-
#
# Copyright (c) 2024 Intel Corporation
#
# Licensed under the Apache License, Version 2.0 (the "License");
# you may not use this file except in compliance with the License.
# You may obtain a copy of the License at
#
#   http://www.apache.org/licenses/LICENSE-2.0
#
# Unless required by applicable law or agreed to in writing, software
# distributed under the License is distributed on an "AS IS" BASIS,
# WITHOUT WARRANTIES OR CONDITIONS OF ANY KIND, either express or implied.
# See the License for the specific language governing permissions and
# limitations under the License.

import json

import tensorflow as tf
from tensorflow import quantization
from tensorflow.keras import activations, constraints, initializers, regularizers

from neural_compressor.tensorflow.utils import version1_gte_version2

if version1_gte_version2(tf.__version__, "2.13.0"):
    from keras.src.layers.convolutional.base_depthwise_conv import DepthwiseConv  # pylint: disable=E0401
    from keras.src.utils import conv_utils, tf_utils  # pylint: disable=E0401
else:
    from keras.layers.convolutional.base_depthwise_conv import DepthwiseConv  # pylint: disable=E0401
    from keras.utils import conv_utils, tf_utils  # pylint: disable=E0401

<<<<<<< HEAD
if version1_gte_version2(tf.__version__, "2.16.1"):

    class QDepthwiseConv2D(BaseDepthwiseConv):
        def __init__(
            self,
            kernel_size,
            min_value,
            max_value,
            strides=(1, 1),
            padding="valid",
            depth_multiplier=1,
            data_format=None,
            dilation_rate=(1, 1),
            activation=None,
            use_bias=True,
            depthwise_initializer="glorot_uniform",
            bias_initializer="zeros",
            depthwise_regularizer=None,
            bias_regularizer=None,
            activity_regularizer=None,
            depthwise_constraint=None,
            bias_constraint=None,
            act_min_value=None,
            act_max_value=None,
            weight_min_value=None,
            weight_max_value=None,
            granularity="per_tensor",
            quant_status="calib",
            quant_mode="SCALED",
            quant_T="s8",
            quant_round_mode="HALF_AWAY_FROM_ZERO",
            quant_narrow_range=False,
            quant_axis=None,
            **kwargs
        ):
            super().__init__(
                2,
                kernel_size=kernel_size,
                strides=strides,
                padding=padding,
                depth_multiplier=depth_multiplier,
                data_format=data_format,
                dilation_rate=dilation_rate,
                activation=activation,
                use_bias=use_bias,
                depthwise_initializer=depthwise_initializer,
                bias_initializer=bias_initializer,
                depthwise_regularizer=depthwise_regularizer,
                bias_regularizer=bias_regularizer,
                activity_regularizer=activity_regularizer,
                depthwise_constraint=depthwise_constraint,
                bias_constraint=bias_constraint,
                **kwargs
            )
            T_map = {"s8": tf.qint8, "u8": tf.quint8}
            self.reverse_T_map = {tf.qint8: "s8", tf.quint8: "u8"}
            self.weight_min_value = weight_min_value
            self.weight_max_value = weight_max_value
            self.act_min_value = act_min_value
            self.act_max_value = act_max_value
            self.granularity = granularity
            self.quant_status= quant_status
            self.quant_mode = quant_mode
            self.quant_T = T_map[quant_T]
            self.quant_round_mode = quant_round_mode
            self.quant_narrow_range = quant_narrow_range
            self.quant_axis = quant_axis

        def call(self, inputs):
            if self.quant_status == "calib" and not isinstance(inputs, tf.keras.KerasTensor):
                if self.granularity == "per_tensor":
                    self.act_min_value = tf.math.reduce_min(inputs)
                    self.act_max_value = tf.math.reduce_max(inputs)
                else:
                    self.act_min_value = tf.math.reduce_min(inputs, axis=self.axis)
                    self.act_max_value = tf.math.reduce_max(inputs, axis=self.axis)
                kernel = self.kernel
            elif self.quant_status == "quantize":
                assert self.act_min_value is not None, "Invalid activation min-max values, please check calibration process"
                inputs, _, _ = tf.quantization.quantize(
                    inputs,
                    self.act_min_value,
                    self.act_max_value,
                    self.quant_T,
                    mode=self.quant_mode,
                    round_mode=self.quant_round_mode,
                    narrow_range=self.quant_narrow_range,
                    axis=self.quant_axis,
                )
                inputs =  tf.quantization.dequantize(
                    inputs,
                    self.act_min_value,
                    self.act_max_value,
                    mode=self.quant_mode,
                    narrow_range=self.quant_narrow_range,
                    axis=self.quant_axis,
                )

                # add the Q/DQ here
                kernel, _, _ = quantization.quantize(
                    self.kernel, 
                    self.weight_min_value, 
                    self.weight_max_value, 
                    tf.qint8, 
                    axis=3, 
                    mode="SCALED"
                )
                kernel = quantization.dequantize(
                    kernel,
                    self.weight_min_value,
                    self.weight_max_value,
                    axis=3,
                    mode="SCALED",
                )

            input_channel = self._get_input_channel(inputs.shape)
            outputs = ops.depthwise_conv(
                inputs,
                kernel,
                strides=self.strides,
                padding=self.padding,
                dilation_rate=self.dilation_rate,
                data_format=self.data_format,
            )

            if self.use_bias:
                if self.data_format == "channels_last":
                    bias_shape = (1,) * (self.rank + 1) + (self.depth_multiplier * input_channel,)
                else:
                    bias_shape = (1, self.depth_multiplier * input_channel) + (1,) * self.rank
                bias = ops.reshape(self.bias, bias_shape)
                outputs += bias

            if self.activation is not None:
                return self.activation(outputs)
            return outputs

        @classmethod
        def from_config(cls, config):
            return cls(**config)

        def get_config(self):
            config = super(QConv2D, self).get_config()
            config.update(
                {
                    "act_min_value": self.act_min_value,
                    "act_max_value": self.act_max_value,
                    "weight_min_value": self.weight_min_value,
                    "weight_max_value": self.weight_max_value,
                    "granularity": self.granularity,
                    "quant_status": self.quant_status,
                    "quant_mode": self.quant_mode,
                    "quant_T": self.reverse_T_map[self.quant_T],
                    "quant_round_mode": self.quant_round_mode,
                    "quant_narrow_range": self.quant_narrow_range,
                    "quant_axis": self.quant_axis,
                }
            )
            
            return config

else:

    class QDepthwiseConv2D(DepthwiseConv):
        def __init__(
            self,
            kernel_size,
            min_value,
            max_value,
            strides=(1, 1),
            padding="valid",
            depth_multiplier=1,
            data_format=None,
            dilation_rate=(1, 1),
            activation=None,
            use_bias=True,
            depthwise_initializer="glorot_uniform",
            bias_initializer="zeros",
            depthwise_regularizer=None,
            bias_regularizer=None,
            activity_regularizer=None,
            depthwise_constraint=None,
            bias_constraint=None,
            act_min_value=None,
            act_max_value=None,
            weight_min_value=None,
            weight_max_value=None,
            granularity="per_tensor",
            quant_status="calib",
            quant_mode="SCALED",
            quant_T="s8",
            quant_round_mode="HALF_AWAY_FROM_ZERO",
            quant_narrow_range=False,
            quant_axis=None,
            **kwargs
        ):
            super().__init__(
                2,
                kernel_size=kernel_size,
                strides=strides,
                padding=padding,
                depth_multiplier=depth_multiplier,
                data_format=data_format,
                dilation_rate=dilation_rate,
                activation=activation,
                use_bias=use_bias,
                depthwise_initializer=depthwise_initializer,
                bias_initializer=bias_initializer,
                depthwise_regularizer=depthwise_regularizer,
                bias_regularizer=bias_regularizer,
                activity_regularizer=activity_regularizer,
                depthwise_constraint=depthwise_constraint,
                bias_constraint=bias_constraint,
                **kwargs
            )
            T_map = {"s8": tf.qint8, "u8": tf.quint8}
            self.reverse_T_map = {tf.qint8: "s8", tf.quint8: "u8"}
            self.weight_min_value = weight_min_value
            self.weight_max_value = weight_max_value
            self.act_min_value = act_min_value
            self.act_max_value = act_max_value
            self.granularity = granularity
            self.quant_status= quant_status
            self.quant_mode = quant_mode
            self.quant_T = T_map[quant_T]
            self.quant_round_mode = quant_round_mode
            self.quant_narrow_range = quant_narrow_range
            self.quant_axis = quant_axis

        def call(self, inputs):
            if self.quant_status == "calib" and not isinstance(inputs, tf.keras.KerasTensor):
                if self.granularity == "per_tensor":
                    self.act_min_value = tf.math.reduce_min(inputs)
                    self.act_max_value = tf.math.reduce_max(inputs)
                else:
                    self.act_min_value = tf.math.reduce_min(inputs, axis=self.axis)
                    self.act_max_value = tf.math.reduce_max(inputs, axis=self.axis)
                depthwise_kernel = self.depthwise_kernel
            elif self.quant_status == "quantize":
                assert self.act_min_value is not None, "Invalid activation min-max values, please check calibration process"
                inputs, _, _ = tf.quantization.quantize(
                    inputs,
                    self.act_min_value,
                    self.act_max_value,
                    self.quant_T,
                    mode=self.quant_mode,
                    round_mode=self.quant_round_mode,
                    narrow_range=self.quant_narrow_range,
                    axis=self.quant_axis,
                )
                inputs =  tf.quantization.dequantize(
                    inputs,
                    self.act_min_value,
                    self.act_max_value,
                    mode=self.quant_mode,
                    narrow_range=self.quant_narrow_range,
                    axis=self.quant_axis,
                )

                # add the Q/DQ here
                depthwise_kernel, _, _ = quantization.quantize(
                    self.depthwise_kernel, 
                    self.weight_min_value, 
                    self.weight_max_value, 
                    tf.qint8, 
                    axis=3, 
                    mode="SCALED"
                )
                depthwise_kernel = quantization.dequantize(
                    depthwise_kernel,
                    self.weight_min_value,
                    self.weight_max_value,
                    axis=3,
                    mode="SCALED",
                )

            outputs = tf.keras.backend.depthwise_conv2d(
                inputs,
                depthwise_kernel,
                strides=self.strides,
                padding=self.padding,
                data_format=self.data_format,
                dilation_rate=self.dilation_rate,
            )

            if self.use_bias:
                outputs = tf.keras.backend.bias_add(outputs, self.bias, data_format=self.data_format)

            if self.activation is not None:
                return self.activation(outputs)

            return outputs

        @classmethod
        def from_config(cls, config):
            return cls(**config)

        def get_config(self):
            config = super(QConv2D, self).get_config()
            config.update(
                {
                    "act_min_value": self.act_min_value,
                    "act_max_value": self.act_max_value,
                    "weight_min_value": self.weight_min_value,
                    "weight_max_value": self.weight_max_value,
                    "granularity": self.granularity,
                    "quant_status": self.quant_status,
                    "quant_mode": self.quant_mode,
                    "quant_T": self.reverse_T_map[self.quant_T],
                    "quant_round_mode": self.quant_round_mode,
                    "quant_narrow_range": self.quant_narrow_range,
                    "quant_axis": self.quant_axis,
                }
            )
            
            return config

        @tf_utils.shape_type_conversion
        def compute_output_shape(self, input_shape):
            if self.data_format == "channels_first":
                rows = input_shape[2]
                cols = input_shape[3]
                out_filters = input_shape[1] * self.depth_multiplier
            elif self.data_format == "channels_last":
                rows = input_shape[1]
                cols = input_shape[2]
                out_filters = input_shape[3] * self.depth_multiplier

            rows = conv_utils.conv_output_length(
                rows,
                self.kernel_size[0],
                self.padding,
                self.strides[0],
                self.dilation_rate[0],
            )
            cols = conv_utils.conv_output_length(
                cols,
                self.kernel_size[1],
                self.padding,
                self.strides[1],
                self.dilation_rate[1],
            )
            if self.data_format == "channels_first":
                return (input_shape[0], out_filters, rows, cols)
            elif self.data_format == "channels_last":
                return (input_shape[0], rows, cols, out_filters)
=======

class QDepthwiseConv2D(DepthwiseConv):
    def __init__(
        self,
        kernel_size,
        strides=(1, 1),
        padding="valid",
        depth_multiplier=1,
        data_format=None,
        dilation_rate=(1, 1),
        activation=None,
        use_bias=True,
        depthwise_initializer="glorot_uniform",
        bias_initializer="zeros",
        depthwise_regularizer=None,
        bias_regularizer=None,
        activity_regularizer=None,
        depthwise_constraint=None,
        bias_constraint=None,
        min_value=None,
        max_value=None,
        **kwargs
    ):
        super().__init__(
            2,
            kernel_size=kernel_size,
            strides=strides,
            padding=padding,
            depth_multiplier=depth_multiplier,
            data_format=data_format,
            dilation_rate=dilation_rate,
            activation=activation,
            use_bias=use_bias,
            depthwise_initializer=depthwise_initializer,
            bias_initializer=bias_initializer,
            depthwise_regularizer=depthwise_regularizer,
            bias_regularizer=bias_regularizer,
            activity_regularizer=activity_regularizer,
            depthwise_constraint=depthwise_constraint,
            bias_constraint=bias_constraint,
            **kwargs
        )
        self.min_value = min_value
        self.max_value = max_value

    def call(self, inputs):
        depthwise_kernel_size = self.depthwise_kernel.shape[-1]

        if not self.min_value:
            self.min_value = [-10000] * depthwise_kernel_size
        if not self.max_value:
            self.max_value = [10000] * depthwise_kernel_size

        # add the Q/DQ here
        kernel, _, _ = quantization.quantize(
            self.depthwise_kernel, self.min_value, self.max_value, tf.qint8, axis=3, mode="SCALED"
        )
        kernel = quantization.dequantize(
            kernel,
            self.min_value,
            self.max_value,
            axis=3,
            mode="SCALED",
        )
        outputs = tf.keras.backend.depthwise_conv2d(
            inputs,
            kernel,
            strides=self.strides,
            padding=self.padding,
            data_format=self.data_format,
            dilation_rate=self.dilation_rate,
        )

        if self.use_bias:
            outputs = tf.keras.backend.bias_add(outputs, self.bias, data_format=self.data_format)

        if self.activation is not None:
            return self.activation(outputs)

        return outputs

    @classmethod
    def from_config(cls, config):
        return cls(**config)

    @tf_utils.shape_type_conversion
    def compute_output_shape(self, input_shape):
        if self.data_format == "channels_first":
            rows = input_shape[2]
            cols = input_shape[3]
            out_filters = input_shape[1] * self.depth_multiplier
        elif self.data_format == "channels_last":
            rows = input_shape[1]
            cols = input_shape[2]
            out_filters = input_shape[3] * self.depth_multiplier

        rows = conv_utils.conv_output_length(
            rows,
            self.kernel_size[0],
            self.padding,
            self.strides[0],
            self.dilation_rate[0],
        )
        cols = conv_utils.conv_output_length(
            cols,
            self.kernel_size[1],
            self.padding,
            self.strides[1],
            self.dilation_rate[1],
        )
        if self.data_format == "channels_first":
            return (input_shape[0], out_filters, rows, cols)
        elif self.data_format == "channels_last":
            return (input_shape[0], rows, cols, out_filters)


def initialize_int8_depthwise_conv2d(fp32_layer):
    kwargs = fp32_layer.get_config()
    q_name = fp32_layer.name

    if "name" in kwargs:
        del kwargs["name"]
    if "kernel_size" in kwargs:
        del kwargs["kernel_size"]
    if "strides" in kwargs:
        del kwargs["strides"]
    if "padding" in kwargs:
        del kwargs["padding"]
    if "depth_multiplier" in kwargs:
        del kwargs["depth_multiplier"]
    if "data_format" in kwargs:
        del kwargs["data_format"]
    if "dilation_rate" in kwargs:
        del kwargs["dilation_rate"]
    if "activation" in kwargs:
        del kwargs["activation"]
    if "use_bias" in kwargs:
        del kwargs["use_bias"]
    if "depthwise_initializer" in kwargs:
        del kwargs["depthwise_initializer"]
    if "bias_initializer" in kwargs:
        del kwargs["bias_initializer"]
    if "depthwise_regularizer" in kwargs:
        del kwargs["depthwise_regularizer"]
    if "activity_regularizer" in kwargs:
        del kwargs["activity_regularizer"]
    if "bias_regularizer" in kwargs:
        del kwargs["bias_regularizer"]
    if "depthwise_constraint" in kwargs:
        del kwargs["depthwise_constraint"]
    if "bias_constraint" in kwargs:
        del kwargs["bias_constraint"]
    if "min_value" in kwargs:
        del kwargs["min_value"]
    if "max_value" in kwargs:
        del kwargs["max_value"]

    return QDepthwiseConv2D(
        name=q_name,
        kernel_size=fp32_layer.kernel_size,
        strides=fp32_layer.strides,
        padding=fp32_layer.padding,
        depth_multiplier=fp32_layer.depth_multiplier,
        data_format=fp32_layer.data_format,
        dilation_rate=fp32_layer.dilation_rate,
        activation=fp32_layer.activation,
        use_bias=fp32_layer.use_bias,
        depthwise_initializer=fp32_layer.depthwise_initializer,
        bias_initializer=fp32_layer.bias_initializer,
        depthwise_regularizer=fp32_layer.depthwise_regularizer,
        bias_regularizer=fp32_layer.bias_regularizer,
        activity_regularizer=fp32_layer.activity_regularizer,
        depthwise_constraint=fp32_layer.depthwise_constraint,
        bias_constraint=fp32_layer.bias_constraint,
        min_value=fp32_layer.min_value,
        max_value=fp32_layer.max_value,
        **kwargs
    )
>>>>>>> 0ba57320
<|MERGE_RESOLUTION|>--- conflicted
+++ resolved
@@ -1,7 +1,7 @@
 #!/usr/bin/env python
 # -*- coding: utf-8 -*-
 #
-# Copyright (c) 2024 Intel Corporation
+# Copyright (c) 2022 Intel Corporation
 #
 # Licensed under the Apache License, Version 2.0 (the "License");
 # you may not use this file except in compliance with the License.
@@ -23,14 +23,16 @@
 
 from neural_compressor.tensorflow.utils import version1_gte_version2
 
-if version1_gte_version2(tf.__version__, "2.13.0"):
+if version1_gte_version2(tf.__version__, "2.16.1"):
+    from keras.src import ops
+    from keras.src.layers.convolutional.base_depthwise_conv import BaseDepthwiseConv  # pylint: disable=E0401
+elif version1_gte_version2(tf.__version__, "2.13.0"):
     from keras.src.layers.convolutional.base_depthwise_conv import DepthwiseConv  # pylint: disable=E0401
     from keras.src.utils import conv_utils, tf_utils  # pylint: disable=E0401
 else:
     from keras.layers.convolutional.base_depthwise_conv import DepthwiseConv  # pylint: disable=E0401
     from keras.utils import conv_utils, tf_utils  # pylint: disable=E0401
 
-<<<<<<< HEAD
 if version1_gte_version2(tf.__version__, "2.16.1"):
 
     class QDepthwiseConv2D(BaseDepthwiseConv):
@@ -173,7 +175,7 @@
             return cls(**config)
 
         def get_config(self):
-            config = super(QConv2D, self).get_config()
+            config = super(QDepthwiseConv2D, self).get_config()
             config.update(
                 {
                     "act_min_value": self.act_min_value,
@@ -329,7 +331,7 @@
             return cls(**config)
 
         def get_config(self):
-            config = super(QConv2D, self).get_config()
+            config = super(QDepthwiseConv2D, self).get_config()
             config.update(
                 {
                     "act_min_value": self.act_min_value,
@@ -377,124 +379,9 @@
                 return (input_shape[0], out_filters, rows, cols)
             elif self.data_format == "channels_last":
                 return (input_shape[0], rows, cols, out_filters)
-=======
-
-class QDepthwiseConv2D(DepthwiseConv):
-    def __init__(
-        self,
-        kernel_size,
-        strides=(1, 1),
-        padding="valid",
-        depth_multiplier=1,
-        data_format=None,
-        dilation_rate=(1, 1),
-        activation=None,
-        use_bias=True,
-        depthwise_initializer="glorot_uniform",
-        bias_initializer="zeros",
-        depthwise_regularizer=None,
-        bias_regularizer=None,
-        activity_regularizer=None,
-        depthwise_constraint=None,
-        bias_constraint=None,
-        min_value=None,
-        max_value=None,
-        **kwargs
-    ):
-        super().__init__(
-            2,
-            kernel_size=kernel_size,
-            strides=strides,
-            padding=padding,
-            depth_multiplier=depth_multiplier,
-            data_format=data_format,
-            dilation_rate=dilation_rate,
-            activation=activation,
-            use_bias=use_bias,
-            depthwise_initializer=depthwise_initializer,
-            bias_initializer=bias_initializer,
-            depthwise_regularizer=depthwise_regularizer,
-            bias_regularizer=bias_regularizer,
-            activity_regularizer=activity_regularizer,
-            depthwise_constraint=depthwise_constraint,
-            bias_constraint=bias_constraint,
-            **kwargs
-        )
-        self.min_value = min_value
-        self.max_value = max_value
-
-    def call(self, inputs):
-        depthwise_kernel_size = self.depthwise_kernel.shape[-1]
-
-        if not self.min_value:
-            self.min_value = [-10000] * depthwise_kernel_size
-        if not self.max_value:
-            self.max_value = [10000] * depthwise_kernel_size
-
-        # add the Q/DQ here
-        kernel, _, _ = quantization.quantize(
-            self.depthwise_kernel, self.min_value, self.max_value, tf.qint8, axis=3, mode="SCALED"
-        )
-        kernel = quantization.dequantize(
-            kernel,
-            self.min_value,
-            self.max_value,
-            axis=3,
-            mode="SCALED",
-        )
-        outputs = tf.keras.backend.depthwise_conv2d(
-            inputs,
-            kernel,
-            strides=self.strides,
-            padding=self.padding,
-            data_format=self.data_format,
-            dilation_rate=self.dilation_rate,
-        )
-
-        if self.use_bias:
-            outputs = tf.keras.backend.bias_add(outputs, self.bias, data_format=self.data_format)
-
-        if self.activation is not None:
-            return self.activation(outputs)
-
-        return outputs
-
-    @classmethod
-    def from_config(cls, config):
-        return cls(**config)
-
-    @tf_utils.shape_type_conversion
-    def compute_output_shape(self, input_shape):
-        if self.data_format == "channels_first":
-            rows = input_shape[2]
-            cols = input_shape[3]
-            out_filters = input_shape[1] * self.depth_multiplier
-        elif self.data_format == "channels_last":
-            rows = input_shape[1]
-            cols = input_shape[2]
-            out_filters = input_shape[3] * self.depth_multiplier
-
-        rows = conv_utils.conv_output_length(
-            rows,
-            self.kernel_size[0],
-            self.padding,
-            self.strides[0],
-            self.dilation_rate[0],
-        )
-        cols = conv_utils.conv_output_length(
-            cols,
-            self.kernel_size[1],
-            self.padding,
-            self.strides[1],
-            self.dilation_rate[1],
-        )
-        if self.data_format == "channels_first":
-            return (input_shape[0], out_filters, rows, cols)
-        elif self.data_format == "channels_last":
-            return (input_shape[0], rows, cols, out_filters)
-
-
-def initialize_int8_depthwise_conv2d(fp32_layer):
+
+
+def initialize_int8_depthwise_conv2d(fp32_layer, q_config):
     kwargs = fp32_layer.get_config()
     q_name = fp32_layer.name
 
@@ -552,8 +439,7 @@
         activity_regularizer=fp32_layer.activity_regularizer,
         depthwise_constraint=fp32_layer.depthwise_constraint,
         bias_constraint=fp32_layer.bias_constraint,
-        min_value=fp32_layer.min_value,
-        max_value=fp32_layer.max_value,
+        quant_T=q_config["T"],
+        granularity=q_config["granularity"],
         **kwargs
-    )
->>>>>>> 0ba57320
+    )