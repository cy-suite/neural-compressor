--- conflicted
+++ resolved
@@ -1,7 +1,7 @@
 #!/usr/bin/env python
 # -*- coding: utf-8 -*-
 #
-# Copyright (c) 2024 Intel Corporation
+# Copyright (c) 2022 Intel Corporation
 #
 # Licensed under the Apache License, Version 2.0 (the "License");
 # you may not use this file except in compliance with the License.
@@ -23,14 +23,16 @@
 
 from neural_compressor.tensorflow.utils import version1_gte_version2
 
-if version1_gte_version2(tf.__version__, "2.13.0"):
+if version1_gte_version2(tf.__version__, "2.16.1"):
+    from keras.src import ops
+    from keras.src.layers.convolutional.base_separable_conv import BaseSeparableConv  # pylint: disable=E0401
+elif version1_gte_version2(tf.__version__, "2.13.0"):
     from keras.src.layers.convolutional.base_separable_conv import SeparableConv  # pylint: disable=E0401
     from keras.src.utils import conv_utils  # pylint: disable=E0401
 else:
     from keras.layers.convolutional.base_separable_conv import SeparableConv  # pylint: disable=E0401
     from keras.utils import conv_utils  # pylint: disable=E0401
 
-<<<<<<< HEAD
 if version1_gte_version2(tf.__version__, "2.16.1"):
 
     class QSeparableConv2D(BaseSeparableConv):
@@ -370,112 +372,9 @@
             )
             
             return config
-=======
-
-class QSeparableConv2D(SeparableConv):
-    def __init__(
-        self,
-        name,
-        filters,
-        kernel_size,
-        strides=(1, 1),
-        padding="valid",
-        data_format=None,
-        dilation_rate=(1, 1),
-        depth_multiplier=1,
-        activation=None,
-        use_bias=True,
-        depthwise_initializer="glorot_uniform",
-        pointwise_initializer="glorot_uniform",
-        bias_initializer="zeros",
-        depthwise_regularizer=None,
-        pointwise_regularizer=None,
-        bias_regularizer=None,
-        activity_regularizer=None,
-        depthwise_constraint=None,
-        pointwise_constraint=None,
-        bias_constraint=None,
-        min_value=None,
-        max_value=None,
-        **kwargs
-    ):
-        super().__init__(
-            name=name,
-            rank=2,
-            filters=filters,
-            kernel_size=kernel_size,
-            strides=strides,
-            padding=padding,
-            data_format=data_format,
-            dilation_rate=dilation_rate,
-            depth_multiplier=depth_multiplier,
-            activation=activations.get(activation),
-            use_bias=use_bias,
-            depthwise_initializer=initializers.get(depthwise_initializer),
-            pointwise_initializer=initializers.get(pointwise_initializer),
-            bias_initializer=initializers.get(bias_initializer),
-            depthwise_regularizer=regularizers.get(depthwise_regularizer),
-            pointwise_regularizer=regularizers.get(pointwise_regularizer),
-            bias_regularizer=regularizers.get(bias_regularizer),
-            activity_regularizer=regularizers.get(activity_regularizer),
-            depthwise_constraint=constraints.get(depthwise_constraint),
-            pointwise_constraint=constraints.get(pointwise_constraint),
-            bias_constraint=constraints.get(bias_constraint),
-            **kwargs
-        )
-
-        self.min_value = min_value
-        self.max_value = max_value
-
-    def call(self, inputs):
-        depthwise_kernel_size = self.depthwise_kernel.shape[-1]
-
-        if not self.min_value:
-            self.min_value = [-10000] * depthwise_kernel_size
-        if not self.max_value:
-            self.max_value = [10000] * depthwise_kernel_size
-
-        # TODO it's ugly that we can't get the point_wise min/max here
-        depthwise_kernel, _, _ = quantization.quantize(
-            self.depthwise_kernel, self.min_value, self.max_value, tf.qint8, axis=3, mode="SCALED"
-        )
-        depthwise_kernel = quantization.dequantize(
-            depthwise_kernel,
-            self.min_value,
-            self.max_value,
-            axis=3,
-            mode="SCALED",
-        )
-
-        if self.data_format == "channels_last":
-            strides = (1,) + self.strides + (1,)
-        else:
-            strides = (1, 1) + self.strides
-
-        outputs = tf.compat.v1.nn.separable_conv2d(
-            inputs,
-            depthwise_kernel,
-            self.pointwise_kernel,
-            strides=strides,
-            padding=self.padding.upper(),
-            rate=self.dilation_rate,
-            data_format=conv_utils.convert_data_format(self.data_format, ndim=4),
-        )
-
-        if self.use_bias:
-            outputs = tf.keras.backend.bias_add(outputs, self.bias, data_format=self.data_format)
-
-        if self.activation is not None:
-            return self.activation(outputs)
-
-        return outputs
-
-    @classmethod
-    def from_config(cls, config):
-        return cls(**config)
-
-
-def initialize_int8_separable_conv2d(fp32_layer):
+
+
+def initialize_int8_separable_conv2d(fp32_layer, q_config):
     kwargs = fp32_layer.get_config()
 
     if "name" in kwargs:
@@ -544,8 +443,7 @@
         depthwise_constraint=fp32_layer.depthwise_constraint,
         pointwise_constraint=fp32_layer.pointwise_constraint,
         bias_constraint=fp32_layer.bias_constraint,
-        min_value=fp32_layer.min_value,
-        max_value=fp32_layer.max_value,
+        quant_T=q_config["T"],
+        granularity=q_config["granularity"],
         **kwargs
-    )
->>>>>>> 0ba57320
+    )