--- conflicted
+++ resolved
@@ -53,22 +53,15 @@
             op_type_list=op_type_list,
             op_name_list=op_name_list,
             strategy=strategy,
-<<<<<<< HEAD
-=======
             strategy_kwargs=strategy_kwargs,
->>>>>>> 74cf9fca
             objective=objective,
             timeout=timeout,
             max_trials=max_trials,
             performance_only=performance_only,
             reduce_range=reduce_range,
             excluded_precisions=excluded_precisions,
-<<<<<<< HEAD
-            accuracy_criterion=accuracy_criterion
-=======
             accuracy_criterion=accuracy_criterion,
             optimization_level=optimization_level
->>>>>>> 74cf9fca
         )
         self._approach = approach
 
