--- conflicted
+++ resolved
@@ -17,13 +17,8 @@
 
 import logging
 from .dotdict import DotDict
-<<<<<<< HEAD
 from ..config import ops_schema, AccuracyCriterion, accuracy_criterion, BenchmarkConfig, \
-                     check_value, DistillationConfig, options, WeightPruningConfig
-=======
-from ..config import _BaseQuantizationConfig, accuracy_criterion, BenchmarkConfig, \
                      _check_value, DistillationConfig, options, WeightPruningConfig
->>>>>>> 1f10c4b2
 
 logger = logging.getLogger("neural_compressor")
 
@@ -127,7 +122,7 @@
     @domain.setter
     def domain(self, domain):
         """Set domain."""
-        if check_value("domain", domain, str,
+        if _check_value("domain", domain, str,
             ["auto", "cv", "object_detection", "nlp", "recommendation_system"]):
             self._domain = domain
 
@@ -144,66 +139,66 @@
 
         def smooth_quant(val=None):
             if val is not None:
-                return check_value("smooth_quant", val, bool)
+                return _check_value("smooth_quant", val, bool)
             else:
                 return False
 
         def smooth_quant_args(val=None):
             if val is not None:
-                check_value("smooth_quant_args", val, dict)
+                _check_value("smooth_quant_args", val, dict)
                 for k, v in val.items():
                     if k == "alpha":
-                        check_value("alpha", v, float)
+                        _check_value("alpha", v, float)
                 return True
             else:
                 return {}
 
         def fast_bias_correction(val=None):
             if val is not None:
-                return check_value("fast_bias_correction", val, bool)
+                return _check_value("fast_bias_correction", val, bool)
             else:
                 return False
 
         def weight_correction(val=None):
             if val is not None:
-                return check_value("weight_correction", val, bool)
+                return _check_value("weight_correction", val, bool)
             else:
                 return False
 
         def gemm_to_matmul(val=None):
             if val is not None:
-                return check_value("gemm_to_matmul", val, bool)
+                return _check_value("gemm_to_matmul", val, bool)
             else:
                 return True
 
         def graph_optimization_level(val=None):
             if val is not None:
-                return check_value("graph_optimization_level", val, str,
+                return _check_value("graph_optimization_level", val, str,
                     ["DISABLE_ALL", "ENABLE_BASIC", "ENABLE_EXTENDED", "ENABLE_ALL"])
             else:
                 return None
 
         def first_conv_or_matmul_quantization(val=None):
             if val is not None:
-                return check_value("first_conv_or_matmul_quantization", val, bool)
+                return _check_value("first_conv_or_matmul_quantization", val, bool)
             else:
                 return True
 
         def last_conv_or_matmul_quantization(val=None):
             if val is not None:
-                return check_value("last_conv_or_matmul_quantization", val, bool)
+                return _check_value("last_conv_or_matmul_quantization", val, bool)
             else:
                 return True
 
         def pre_post_process_quantization(val=None):
             if val is not None:
-                return check_value("pre_post_process_quantization", val, bool)
+                return _check_value("pre_post_process_quantization", val, bool)
             else:
                 return True
 
         def add_qdq_pair_to_weight(val=None):
             if val is not None:
-                return check_value("add_qdq_pair_to_weight", val, bool)
+                return _check_value("add_qdq_pair_to_weight", val, bool)
             else:
                 return False
 
@@ -215,7 +210,7 @@
 
         def dedicated_qdq_pair(val=None):
             if val is not None:
-                return check_value("dedicated_qdq_pair", val, bool)
+                return _check_value("dedicated_qdq_pair", val, bool)
             else:
                 return False
         
@@ -245,7 +240,7 @@
 
     @accuracy_criterion.setter
     def accuracy_criterion(self, accuracy_criterion):
-        if check_value("accuracy_criterion", accuracy_criterion, AccuracyCriterion):
+        if _check_value("accuracy_criterion", accuracy_criterion, AccuracyCriterion):
             self._accuracy_criterion = accuracy_criterion
 
     @property
@@ -254,7 +249,7 @@
 
     @excluded_precisions.setter
     def excluded_precisions(self, excluded_precisions):
-        if check_value("excluded_precisions", excluded_precisions, str, ["bf16", "fp16"]):
+        if _check_value("excluded_precisions", excluded_precisions, str, ["bf16", "fp16"]):
             self._excluded_precisions = excluded_precisions
             self._use_bf16 = "bf16" not in excluded_precisions
 
@@ -272,7 +267,7 @@
 
     @use_distributed_tuning.setter
     def use_distributed_tuning(self, use_distributed_tuning):
-        if check_value('use_distributed_tuning', use_distributed_tuning, bool):
+        if _check_value('use_distributed_tuning', use_distributed_tuning, bool):
             self._use_distributed_tuning = use_distributed_tuning
 
     @property
@@ -281,7 +276,7 @@
 
     @reduce_range.setter
     def reduce_range(self, reduce_range):
-        if reduce_range is None or check_value('reduce_range', reduce_range, bool):
+        if reduce_range is None or _check_value('reduce_range', reduce_range, bool):
             self._reduce_range = reduce_range
 
     @property
@@ -290,7 +285,7 @@
 
     @performance_only.setter
     def performance_only(self, performance_only):
-        if check_value('performance_only', performance_only, bool):
+        if _check_value('performance_only', performance_only, bool):
             self._performance_only = performance_only
 
     @property
@@ -299,7 +294,7 @@
 
     @max_trials.setter
     def max_trials(self, max_trials):
-        if check_value('max_trials', max_trials, int):
+        if _check_value('max_trials', max_trials, int):
             self._max_trials = max_trials
 
     @property
@@ -308,7 +303,7 @@
 
     @timeout.setter
     def timeout(self, timeout):
-        if check_value('timeout', timeout, int):
+        if _check_value('timeout', timeout, int):
             self._timeout = timeout
 
     @property
@@ -317,7 +312,7 @@
 
     @objective.setter
     def objective(self, objective):
-        if check_value('objective', objective, str,
+        if _check_value('objective', objective, str,
             ['performance', 'accuracy', 'modelsize', 'footprint']):
             self._objective = objective
 
@@ -327,7 +322,7 @@
 
     @strategy.setter
     def strategy(self, strategy):
-        if check_value('strategy', strategy, str,
+        if _check_value('strategy', strategy, str,
             ['basic', 'mse', 'bayesian', 'random', 'exhaustive', 'sigopt', 'tpe', 'mse_v2', 'hawq_v2']):
             self._strategy = strategy
 
@@ -377,7 +372,7 @@
 
     @calibration_sampling_size.setter
     def calibration_sampling_size(self, sampling_size):
-        if check_value('calibration_sampling_size', sampling_size, int):
+        if _check_value('calibration_sampling_size', sampling_size, int):
             if isinstance(sampling_size, int):
                 sampling_size =[sampling_size]
             self._calibration_sampling_size = sampling_size
@@ -388,7 +383,7 @@
 
     @device.setter
     def device(self, device):
-        if check_value('device', device, str, ['cpu', 'gpu']):
+        if _check_value('device', device, str, ['cpu', 'gpu']):
             self._device = device
 
     @property
@@ -397,7 +392,7 @@
 
     @quant_format.setter
     def quant_format(self, quant_format):
-        if check_value('quant_format', quant_format, str,
+        if _check_value('quant_format', quant_format, str,
             ['default', 'QDQ', 'QOperator']):
             self._quant_format = quant_format
 
@@ -407,7 +402,7 @@
 
     @backend.setter
     def backend(self, backend):
-        if check_value('backend', backend, str, [
+        if _check_value('backend', backend, str, [
                 'default', 'itex', 'ipex', 'onnxrt_trt_ep', 'onnxrt_cuda_ep']):
             self._backend = backend
 
@@ -417,7 +412,7 @@
 
     @outputs.setter
     def outputs(self, outputs):
-        if check_value('outputs', outputs, str):
+        if _check_value('outputs', outputs, str):
             self._outputs = outputs
 
     @property
@@ -426,7 +421,7 @@
 
     @inputs.setter
     def inputs(self, inputs):
-        if check_value('inputs', inputs, str):
+        if _check_value('inputs', inputs, str):
             self._inputs = inputs
 
     @property
