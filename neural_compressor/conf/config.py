--- conflicted
+++ resolved
@@ -1358,11 +1358,7 @@
             if pythonic_config.quantization.strategy_kwargs:
                 st_kwargs = pythonic_config.quantization.strategy_kwargs
                 for st_key in ['sigopt_api_token', 'sigopt_project_id', 'sigopt_experiment_name', \
-<<<<<<< HEAD
-                    'accuracy_weight', 'latency_weight', 'confidence_batches']:
-=======
                     'accuracy_weight', 'latency_weight']:
->>>>>>> 1df80c12
                     if st_key in st_kwargs:
                         st_val =  st_kwargs[st_key]
                         mapping.update({'tuning.strategy.' + st_key: st_val})
