--- conflicted
+++ resolved
@@ -20,11 +20,7 @@
 import pickle
 import random
 import numpy as np
-<<<<<<< HEAD
-from .config import Config
-=======
 from .config import _Config, options
->>>>>>> e5667218
 from .model.model import BaseModel, get_model_fwk_name, get_model_type, Model, MODELS
 from .strategy import STRATEGIES
 from .utils import logger
@@ -58,14 +54,8 @@
             conf (PostTrainingQuantConfig): A instance of PostTrainingQuantConfig to
                                             specify the quantization behavior.
         """
-<<<<<<< HEAD
-        self.conf = Config(quantization=conf, benchmark=None
-                           , pruning=None, distillation=None, nas=None)
-        seed = self.conf.options.random_seed
-=======
         self.conf = _Config(quantization=conf, benchmark=None, pruning=None, distillation=None, nas=None)
         seed = options.random_seed
->>>>>>> e5667218
         random.seed(seed)
         np.random.seed(seed)
         self._train_func = None
@@ -83,11 +73,7 @@
         cfg = self.conf
 
         strategy = cfg.quantization.tuning_criterion.strategy
-<<<<<<< HEAD
-        
-=======
-
->>>>>>> e5667218
+
         if cfg.quantization.quant_level == "auto":
             strategy = "auto"
 
@@ -106,13 +92,8 @@
         _resume = None
         # check if interrupted tuning procedure exists. if yes, it will resume the
         # whole auto tune process.
-<<<<<<< HEAD
-        self.resume_file = os.path.abspath(os.path.expanduser(cfg.options.resume_from)) \
-                           if cfg.options.workspace and cfg.options.resume_from else None
-=======
         self.resume_file = os.path.abspath(os.path.expanduser(options.resume_from)) \
                            if options.workspace and options.resume_from else None
->>>>>>> e5667218
         if self.resume_file:
             assert os.path.exists(self.resume_file), \
                 "The specified resume file {} doesn't exist!".format(self.resume_file)
@@ -203,10 +184,6 @@
                     assert cfg.quantization.framework == "pytorch_ipex",\
                           "Please wrap the model with correct Model class!"
                 if cfg.quantization.backend == "itex":
-<<<<<<< HEAD
-                    from .model.tensorflow_model import get_model_type
-=======
->>>>>>> e5667218
                     if get_model_type(user_model.model) == 'keras':
                         assert cfg.quantization.framework == "keras",\
                               "Please wrap the model with KerasModel class!"
@@ -216,10 +193,6 @@
             else:
                 framework = get_model_fwk_name(user_model)
                 if framework == "tensorflow":
-<<<<<<< HEAD
-                    from .model.tensorflow_model import get_model_type
-=======
->>>>>>> e5667218
                     if get_model_type(user_model) == 'keras' and cfg.quantization.backend == 'itex':
                         framework = 'keras'
                 if framework == "pytorch":
@@ -251,11 +224,7 @@
             self._model.name = cfg.quantization.model_name
             self._model.output_tensor_names = cfg.quantization.outputs
             self._model.input_tensor_names = cfg.quantization.inputs
-<<<<<<< HEAD
-            self._model.workspace_path = cfg.options.workspace
-=======
             self._model.workspace_path = options.workspace
->>>>>>> e5667218
 
     @property
     def eval_func(self):
