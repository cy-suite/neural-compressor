#!/bin/bash

echo -e "##[group]Install Neural Compressor ... "
cd /neural-compressor
if [[ $1 = *"3x_pt"* ]]; then
    python -m pip install --no-cache-dir -r requirements_pt.txt
    if [[ $1 = *"3x_pt_fp8"* ]]; then
        pip uninstall neural_compressor_3x_pt -y || true
        python setup.py pt bdist_wheel
    else
        echo -e "\n Install torch CPU ... "
<<<<<<< HEAD
        python -m pip install torch --index-url https://download.pytorch.org/whl/cpu
        python -m pip install intel-extension-for-pytorch oneccl_bind_pt --extra-index-url https://pytorch-extension.intel.com/release-whl/stable/cpu/us/
=======
        pip install torch==2.5.1 --index-url https://download.pytorch.org/whl/cpu
        python -m pip install intel-extension-for-pytorch==2.5.0 oneccl_bind_pt==2.5.0 --extra-index-url https://pytorch-extension.intel.com/release-whl/stable/cpu/us/
>>>>>>> 2bb04d0d
        python -m pip install --no-cache-dir -r requirements.txt
        python setup.py bdist_wheel
    fi
    pip install --no-deps dist/neural_compressor*.whl --force-reinstall
elif [[ $1 = *"3x_tf"* ]]; then
    python -m pip install --no-cache-dir -r requirements.txt
    python -m pip install --no-cache-dir -r requirements_tf.txt
    python setup.py bdist_wheel
    pip install dist/neural_compressor*.whl --force-reinstall
else
    python -m pip install --no-cache-dir -r requirements.txt
    python setup.py bdist_wheel
    pip install dist/neural_compressor*.whl --force-reinstall
fi

echo -e "\n pip list after install Neural Compressor ... "
echo "##[endgroup]"
pip list<|MERGE_RESOLUTION|>--- conflicted
+++ resolved
@@ -9,13 +9,8 @@
         python setup.py pt bdist_wheel
     else
         echo -e "\n Install torch CPU ... "
-<<<<<<< HEAD
-        python -m pip install torch --index-url https://download.pytorch.org/whl/cpu
-        python -m pip install intel-extension-for-pytorch oneccl_bind_pt --extra-index-url https://pytorch-extension.intel.com/release-whl/stable/cpu/us/
-=======
         pip install torch==2.5.1 --index-url https://download.pytorch.org/whl/cpu
         python -m pip install intel-extension-for-pytorch==2.5.0 oneccl_bind_pt==2.5.0 --extra-index-url https://pytorch-extension.intel.com/release-whl/stable/cpu/us/
->>>>>>> 2bb04d0d
         python -m pip install --no-cache-dir -r requirements.txt
         python setup.py bdist_wheel
     fi
