--- conflicted
+++ resolved
@@ -1,787 +1,779 @@
-#!/usr/bin/env python
-# -*- coding: utf-8 -*-
-#
-# Copyright (c) 2023 Intel Corporation
-#
-# Licensed under the Apache License, Version 2.0 (the "License");
-# you may not use this file except in compliance with the License.
-# You may obtain a copy of the License at
-#
-#   http://www.apache.org/licenses/LICENSE-2.0
-#
-# Unless required by applicable law or agreed to in writing, software
-# distributed under the License is distributed on an "AS IS" BASIS,
-# WITHOUT WARRANTIES OR CONDITIONS OF ANY KIND, either express or implied.
-# See the License for the specific language governing permissions and
-# limitations under the License.
-
-import re
-from collections import OrderedDict
-from enum import Enum
-from pathlib import Path
-from typing import Callable, List, NamedTuple, Union
-
-import numpy as np
-import onnx
-from onnxruntime.quantization.calibrate import CalibrationMethod
-from onnxruntime.quantization.quant_utils import QuantFormat, QuantType
-from onnxruntime.quantization.quantize import DynamicQuantConfig as ORTDynamicQuantConfig
-from onnxruntime.quantization.quantize import QuantConfig
-from onnxruntime.quantization.quantize import StaticQuantConfig as ORTStaticQuantConfig
-
-from neural_compressor_ort.common import Logger
-from neural_compressor_ort.common.base_config import BaseConfig, register_config, register_supported_configs_for_fwk
-from neural_compressor_ort.common.utils import AWQ, DEFAULT_WHITE_LIST, GPTQ, OP_NAME_OR_MODULE_TYPE, RTN, SMOOTH_QUANT
-from neural_compressor_ort.quantization.calibrate import CalibrationDataReader
-from neural_compressor_ort.utils import PRIORITY_AWQ, PRIORITY_GPTQ, PRIORITY_RTN, PRIORITY_SMOOTH_QUANT
-
-logger = Logger().get_logger()
-
-__all__ = [
-    "FRAMEWORK_NAME",
-    "RTNConfig",
-    "get_default_rtn_config",
-    "GPTQConfig",
-    "get_default_gptq_config",
-    "AWQConfig",
-    "get_default_awq_config",
-    "SmoothQuantConfig",
-    "get_default_sq_config",
-]
-
-FRAMEWORK_NAME = "onnxrt"
-
-
-class OperatorConfig(NamedTuple):
-    config: BaseConfig
-    operators: List[Union[str, Callable]]
-    valid_func_list: List[Callable] = []
-
-class _OperatorConfig(BaseConfig):
-    weight_dtype: str
-    weight_sym: bool
-    weight_per_channel: bool
-    act_dtype: str
-    act_sym: bool
-    act_per_channel: bool
-
-######################## RNT Config ###############################
-
-
-@register_config(framework_name=FRAMEWORK_NAME, algo_name=RTN, priority=PRIORITY_RTN)
-class RTNConfig(BaseConfig):
-    """Config class for round-to-nearest weight-only quantization."""
-
-    supported_configs: List[OperatorConfig] = []
-    params_list: List[str] = [
-        "weight_dtype",
-        "weight_bits",
-        "weight_group_size",
-        "weight_sym",
-        "act_dtype",
-        "accuracy_level",
-        "ratios",
-    ]
-    model_params_list: List[str] = [
-        "providers",
-        "layer_wise_quant",
-    ]
-    name: str = RTN
-
-    def __init__(
-        self,
-        weight_dtype: str = "int",
-        weight_bits: int = 4,
-        weight_group_size: int = 32,
-        weight_sym: bool = True,
-        act_dtype: str = "fp32",
-        accuracy_level: int = 0,
-        ratios: dict = {},
-        providers: List[str] = ["CPUExecutionProvider"],
-        layer_wise_quant: bool = False,
-        white_list: List[OP_NAME_OR_MODULE_TYPE] = DEFAULT_WHITE_LIST,
-    ):
-        """Init RTN weight-only quantization config.
-
-        Args:
-            weight_dtype (str, optional): Data type for weights, default is "int".
-            weight_bits (int, optional): Number of bits used to represent weights, default is 4.
-            weight_group_size (int, optional): Size of weight groups, default is 32.
-            weight_sym (bool, optional): Indicates whether weights are symmetric, default is True.
-            act_dtype (str, optional): Data type for activations, default is "fp32".
-            accuracy_level (int, optional): accuracy level. Support 0 (unset), 1(fp32 compute type of jblas kernel),
-                2 (fp16 compute type of jblas kernel), 3 (bf16 compute type of jblas kernel),
-                4 (int8 compute type of jblas kernel). Defaults to 0.
-            ratios (dict, optional): percentile of clip. Defaults to {}.
-            providers (list, optional): execution providers to use. Defaults to ["CPUExecutionProvider"].
-            layer_wise_quant (bool, optional): whether to quantize model layer by layer to save memory footprint.
-                Check below link for details
-                https://github.com/intel/neural-compressor/blob/master/docs/source/quantization_layer_wise.md,
-                default is False.
-            white_list (list, optional): op in white_list will be applied current config.
-                Defaults to DEFAULT_WHITE_LIST.
-        """
-        super().__init__(white_list=white_list)
-        self.weight_bits = weight_bits
-        self.weight_dtype = weight_dtype
-        self.weight_group_size = weight_group_size
-        self.weight_sym = weight_sym
-        self.act_dtype = act_dtype
-        self.accuracy_level = accuracy_level
-        self.ratios = ratios
-        self.providers = providers
-        self.layer_wise_quant = layer_wise_quant
-        self._post_init()
-
-    def get_model_params_dict(self):
-        result = dict()
-        for param in self.model_params_list:
-            result[param] = getattr(self, param)
-        return result
-
-    @classmethod
-    def register_supported_configs(cls) -> List[OperatorConfig]:
-        supported_configs = []
-        linear_rtn_config = RTNConfig(
-            weight_dtype=["int"],
-            weight_bits=[1, 2, 3, 4, 5, 6, 7, 8],
-            weight_group_size=[32, -1, 1, 16, 64, 128, 256, 512, 1024],
-            weight_sym=[True, False],
-            act_dtype=["fp32"],
-        )
-        operators = ["MatMul"]
-        supported_configs.append(OperatorConfig(config=linear_rtn_config, operators=operators))
-        cls.supported_configs = supported_configs
-
-    def to_config_mapping(self, config_list: List[BaseConfig] = None, model_info: list = None):
-        config_mapping = OrderedDict()
-        if config_list is None:
-            config_list = [self]
-        for config in config_list:
-            # update model level setting
-            config_mapping.update(config.get_model_params_dict())
-
-            # update node level setting
-            global_config = config.global_config
-            op_type_config_dict, op_name_config_dict = config._get_op_name_op_type_config()
-            for op_name, op_type in model_info:
-                if self.global_config is not None:
-                    config_mapping[(op_name, op_type)] = global_config
-                if op_type in op_type_config_dict:
-                    config_mapping[(op_name, op_type)] = op_name_config_dict[op_type]
-                for op_name_pattern in op_name_config_dict:
-                    if re.match(op_name_pattern, op_name):
-                        config_mapping[(op_name, op_type)] = op_name_config_dict[op_name_pattern]
-        return config_mapping
-
-    @staticmethod
-    def get_model_info(model: Union[onnx.ModelProto, Path, str]) -> list:
-        if not isinstance(model, onnx.ModelProto):
-            model = onnx.load(model, load_external_data=False)
-        white_list = ["MatMul"]
-        filter_result = []
-        for node in model.graph.node:
-            if node.op_type in white_list:
-                pair = (node.name, node.op_type)
-                filter_result.append(pair)
-        logger.debug(f"Get model info: {filter_result}")
-        return filter_result
-
-    @classmethod
-    def get_config_set_for_tuning(cls) -> Union[None, "RTNConfig", List["RTNConfig"]]:  # pragma: no cover
-        # TODO fwk owner needs to update it.
-        return RTNConfig(weight_bits=[4, 8], weight_sym=[True, False])
-
-
-def get_default_rtn_config() -> RTNConfig:
-    """Generate the default rtn config.
-
-    Returns:
-        the default rtn config.
-    """
-    return RTNConfig()
-
-
-######################## GPTQ Config ###############################
-
-
-@register_config(framework_name=FRAMEWORK_NAME, algo_name=GPTQ, priority=PRIORITY_GPTQ)
-class GPTQConfig(BaseConfig):
-    """Config class for gptq weight-only quantization."""
-
-    supported_configs: List[OperatorConfig] = []
-    params_list: List[str] = [
-        "weight_dtype",
-        "weight_bits",
-        "weight_group_size",
-        "weight_sym",
-        "act_dtype",
-        "accuracy_level",
-    ]
-    model_params_list: List[str] = [
-        "percdamp",
-        "blocksize",
-        "actorder",
-        "mse",
-        "perchannel",
-        "providers",
-        "layer_wise_quant",
-    ]
-    name: str = GPTQ
-
-    def __init__(
-        self,
-        weight_dtype: str = "int",
-        weight_bits: int = 4,
-        weight_group_size: int = 32,
-        weight_sym: bool = True,
-        act_dtype: str = "fp32",
-        accuracy_level: int = 0,
-        percdamp: float = 0.01,
-        blocksize: int = 128,
-        actorder: bool = False,
-        mse: bool = False,
-        perchannel: bool = True,
-        providers: List[str] = ["CPUExecutionProvider"],
-        layer_wise_quant: bool = False,
-        white_list: List[OP_NAME_OR_MODULE_TYPE] = DEFAULT_WHITE_LIST,
-    ):
-        """Init GPTQ weight-only quantization config.
-
-        Args:
-            weight_dtype (str, optional): data type for weights. Defaults to "int".
-            weight_bits (int, optional): number of bits used to represent weights. Defaults to 4.
-            weight_group_size (int, optional): size of weight groups. Defaults to 32.
-            weight_sym (bool, optional): indicates whether weights are symmetric. Defaults to True.
-            act_dtype (str, optional): data type for activations. Defaults to "fp32".
-            accuracy_level (int, optional): accuracy level. Support 0 (unset), 1(fp32 compute type of jblas kernel),
-                2 (fp16 compute type of jblas kernel), 3 (bf16 compute type of jblas kernel),
-                4 (int8 compute type of jblas kernel). Defaults to 0.
-            percdamp (float, optional): percentage of Hessian's diagonal values' average, which will be added
-                to Hessian's diagonal to increase numerical stability. Defaults to 0.01.
-            blocksize (int, optional): execute GPTQ quantization per block. Defaults to 128.
-            actorder (bool, optional): whether to sort Hessian's diagonal values to rearrange channel-wise
-                quantization order. Defaults to False.
-            mse (bool, optional): whether get scale and zero point with mse error. Defaults to False.
-            perchannel (bool, optional): whether quantize weight per-channel. Defaults to True.
-            providers (list, optional): execution providers to use. Defaults to ["CPUExecutionProvider"].
-            layer_wise_quant (bool, optional): whether to quantize model layer by layer to save memory footprint.
-                Check below link for details
-                https://github.com/intel/neural-compressor/blob/master/docs/source/quantization_layer_wise.md,
-                default is False.
-            white_list (list, optional): op in white_list will be applied current config.
-                Defaults to DEFAULT_WHITE_LIST.
-        """
-        super().__init__(white_list=white_list)
-        self.weight_bits = weight_bits
-        self.weight_dtype = weight_dtype
-        self.weight_group_size = weight_group_size
-        self.weight_sym = weight_sym
-        self.act_dtype = act_dtype
-        self.accuracy_level = accuracy_level
-        self.percdamp = percdamp
-        self.blocksize = blocksize
-        self.actorder = actorder
-        self.mse = mse
-        self.perchannel = perchannel
-        self.providers = providers
-        self.layer_wise_quant = layer_wise_quant
-        self._post_init()
-
-    def get_model_params_dict(self):
-        result = dict()
-        for param in self.model_params_list:
-            result[param] = getattr(self, param)
-        return result
-
-    @classmethod
-    def register_supported_configs(cls) -> List[OperatorConfig]:
-        supported_configs = []
-        linear_gptq_config = GPTQConfig(
-            weight_dtype=["int"],
-            weight_bits=[1, 2, 3, 4, 5, 6, 7, 8],
-            weight_group_size=[32, -1, 1, 16, 64, 128, 256, 512, 1024],
-            weight_sym=[True, False],
-            act_dtype=["fp32"],
-            actorder=[True, False],
-            mse=[True, False],
-            perchannel=[True, False],
-        )
-        operators = ["MatMul"]
-        supported_configs.append(OperatorConfig(config=linear_gptq_config, operators=operators))
-        cls.supported_configs = supported_configs
-
-    def to_config_mapping(self, config_list: list = None, model_info: list = None) -> OrderedDict:
-        config_mapping = OrderedDict()
-        if config_list is None:
-            config_list = [self]
-        for config in config_list:
-            # update model level setting
-            config_mapping.update(config.get_model_params_dict())
-
-            # update node level setting
-            global_config = config.global_config
-            op_type_config_dict, op_name_config_dict = config._get_op_name_op_type_config()
-            for op_name, op_type in model_info:
-                if self.global_config is not None:
-                    config_mapping[(op_name, op_type)] = global_config
-                if op_type in op_type_config_dict:
-                    config_mapping[(op_name, op_type)] = op_name_config_dict[op_type]
-                for op_name_pattern in op_name_config_dict:
-                    if re.match(op_name_pattern, op_name):
-                        config_mapping[(op_name, op_type)] = op_name_config_dict[op_name_pattern]
-        return config_mapping
-
-    @staticmethod
-    def get_model_info(model: Union[onnx.ModelProto, Path, str]) -> list:
-        if not isinstance(model, onnx.ModelProto):
-            model = onnx.load(model, load_external_data=False)
-        white_list = ["MatMul"]
-        filter_result = []
-        for node in model.graph.node:
-            if node.op_type in white_list:
-                pair = (node.name, node.op_type)
-                filter_result.append(pair)
-        logger.debug(f"Get model info: {filter_result}")
-        return filter_result
-
-    @classmethod
-    def get_config_set_for_tuning(cls) -> Union[None, "GPTQConfig", List["GPTQConfig"]]:  # pragma: no cover
-        # TODO fwk owner needs to update it.
-        return GPTQConfig(
-            weight_bits=[4, 8],
-            weight_sym=[True, False],
-            actorder=[True, False],
-            mse=[True, False],
-            perchannel=[True, False],
-        )
-
-
-def get_default_gptq_config() -> GPTQConfig:
-    """Generate the default gptq config.
-
-    Returns:
-        the default gptq config.
-    """
-    return GPTQConfig()
-
-
-######################## AWQ Config ###############################
-
-
-@register_config(framework_name=FRAMEWORK_NAME, algo_name=AWQ, priority=PRIORITY_AWQ)
-class AWQConfig(BaseConfig):
-    """Config class for awq weight-only quantization."""
-
-    supported_configs: List[OperatorConfig] = []
-    params_list: List[str] = [
-        "weight_dtype",
-        "weight_bits",
-        "weight_group_size",
-        "weight_sym",
-        "act_dtype",
-        "accuracy_level",
-    ]
-    model_params_list: List[str] = [
-        "enable_auto_scale",
-        "enable_mse_search",
-        "providers",
-    ]
-    name: str = AWQ
-
-    def __init__(
-        self,
-        weight_dtype: str = "int",
-        weight_bits: int = 4,
-        weight_group_size: int = 32,
-        weight_sym: bool = True,
-        act_dtype: str = "fp32",
-        accuracy_level: int = 0,
-        enable_auto_scale: bool = True,
-        enable_mse_search: bool = True,
-        providers: List[str] = ["CPUExecutionProvider"],
-        white_list: List[OP_NAME_OR_MODULE_TYPE] = DEFAULT_WHITE_LIST,
-    ):
-        """Init AWQ weight-only quantization config.
-
-        Args:
-            weight_dtype (str, optional): data type for weights. Defaults to "int".
-            weight_bits (int, optional): number of bits used to represent weights. Defaults to 4.
-            weight_group_size (int, optional): size of weight groups. Defaults to 32.
-            weight_sym (bool, optional): indicates whether weights are symmetric. Defaults to True.
-            act_dtype (str, optional): data type for activations. Defaults to "fp32".
-            accuracy_level (int, optional): accuracy level. Support 0 (unset), 1(fp32 compute type of jblas kernel),
-                2 (fp16 compute type of jblas kernel), 3 (bf16 compute type of jblas kernel),
-                4 (int8 compute type of jblas kernel). Defaults to 0.
-            enable_auto_scale (bool, optional): whether to search for best scales based on activation distribution.
-                Defaults to True.
-            enable_mse_search (bool, optional): whether to search for the best clip range from range
-                [0.91, 1.0, 0.01]. Defaults to True.
-            providers (list, optional): execution providers to use. Defaults to ["CPUExecutionProvider"].
-            white_list (list, optional): op in white_list will be applied current config.
-                Defaults to DEFAULT_WHITE_LIST.
-        """
-        super().__init__(white_list=white_list)
-        self.weight_bits = weight_bits
-        self.weight_dtype = weight_dtype
-        self.weight_group_size = weight_group_size
-        self.weight_sym = weight_sym
-        self.act_dtype = act_dtype
-        self.accuracy_level = accuracy_level
-        self.enable_auto_scale = enable_auto_scale
-        self.enable_mse_search = enable_mse_search
-        self.providers = providers
-        self._post_init()
-
-    def get_model_params_dict(self):
-        result = dict()
-        for param in self.model_params_list:
-            result[param] = getattr(self, param)
-        return result
-
-    @classmethod
-    def register_supported_configs(cls) -> List[OperatorConfig]:
-        supported_configs = []
-        linear_awq_config = AWQConfig(
-            weight_dtype=["int"],
-            weight_bits=[1, 2, 3, 4, 5, 6, 7, 8],
-            weight_group_size=[32, -1, 1, 16, 64, 128, 256, 512, 1024],
-            weight_sym=[True, False],
-            act_dtype=["fp32"],
-            enable_auto_scale=[True, False],
-            enable_mse_search=[True, False],
-        )
-        operators = ["MatMul"]
-        supported_configs.append(OperatorConfig(config=linear_awq_config, operators=operators))
-        cls.supported_configs = supported_configs
-
-    def to_config_mapping(self, config_list: list = None, model_info: list = None) -> OrderedDict:
-        config_mapping = OrderedDict()
-        if config_list is None:
-            config_list = [self]
-        for config in config_list:
-            # update model level setting
-            config_mapping.update(config.get_model_params_dict())
-
-            # update node level setting
-            global_config = config.global_config
-            op_type_config_dict, op_name_config_dict = config._get_op_name_op_type_config()
-            for op_name, op_type in model_info:
-                if self.global_config is not None:
-                    config_mapping[(op_name, op_type)] = global_config
-                if op_type in op_type_config_dict:
-                    config_mapping[(op_name, op_type)] = op_name_config_dict[op_type]
-                for op_name_pattern in op_name_config_dict:
-                    if re.match(op_name_pattern, op_name):
-                        config_mapping[(op_name, op_type)] = op_name_config_dict[op_name_pattern]
-        return config_mapping
-
-    @staticmethod
-    def get_model_info(model: Union[onnx.ModelProto, Path, str]) -> list:
-        if not isinstance(model, onnx.ModelProto):
-            model = onnx.load(model, load_external_data=False)
-        white_list = ["MatMul"]
-        filter_result = []
-        for node in model.graph.node:
-            if node.op_type in white_list:
-                pair = (node.name, node.op_type)
-                filter_result.append(pair)
-        logger.debug(f"Get model info: {filter_result}")
-        return filter_result
-
-    @classmethod
-    def get_config_set_for_tuning(cls) -> Union[None, "AWQConfig", List["AWQConfig"]]:  # pragma: no cover
-        # TODO fwk owner needs to update it.
-        return AWQConfig(
-            weight_bits=[4, 8],
-            weight_sym=[True, False],
-            enable_auto_scale=[True, False],
-            enable_mse_search=[True, False],
-        )
-
-
-def get_default_awq_config() -> AWQConfig:
-    """Generate the default awq config.
-
-    Returns:
-        the default awq config.
-    """
-    return AWQConfig()
-
-
-######################## SmoohQuant Config ###############################
-
-
-@register_config(framework_name=FRAMEWORK_NAME, algo_name=SMOOTH_QUANT, priority=PRIORITY_SMOOTH_QUANT)
-class SmoothQuantConfig(BaseConfig, ORTStaticQuantConfig):
-    """Smooth quant quantization config."""
-
-    supported_configs: List[OperatorConfig] = []
-    params_list: List[str] = [
-        # smooth parameters
-        "alpha",
-        "folding",
-        "auto_alpha_args",
-        "calib_iter",
-        "scales_per_op",
-    ]
-    name: str = SMOOTH_QUANT
-
-    def __init__(
-        self,
-        alpha: float = 0.5,
-        folding: bool = True,
-        op_types: List[str] = ["Gemm", "Conv", "MatMul", "FusedConv"],
-        calib_iter: int = 100,
-        scales_per_op: bool = True,
-        auto_alpha_args: dict = {"alpha_min": 0.3, "alpha_max": 0.7, "alpha_step": 0.05, "attn_method": "min"},
-        providers: List[str] = ["CPUExecutionProvider"],
-        white_list: List[OP_NAME_OR_MODULE_TYPE] = DEFAULT_WHITE_LIST,
-        **kwargs,
-    ):
-        """Init smooth quant config.
-
-        Args:
-            alpha (float, optional): alpha value to balance the quantization difficulty of activation and weight.
-                Defaults to 0.5.
-            folding (bool, optional): whether fold those foldable Mul which are inserted for smooth quant.
-                Defaults to True.
-            op_types (list, optional): the op type to be smooth quantized.
-                Defaults to ["Gemm", "Conv", "MatMul", "FusedConv"].
-            calib_iter (int, optional): iteration num for calibration. Defaults to 100.
-            scales_per_op (bool, optional): True, each op will have an individual scale, mainlyfor accuracy.
-                False, ops with the same input will share a scale, mainly for performance. Defaults to True.
-            auto_alpha_args (dict, optional): settings for alpha tuning.
-                Defaults to {"alpha_min": 0.3, "alpha_max": 0.7, "alpha_step": 0.05, "attn_method": "min"}.
-            providers (list, optional): providers used for inference.
-                Defaults to ["CPUExecutionProvider"].
-            white_list (list, optional): op in white_list will be applied current config.
-                Defaults to DEFAULT_WHITE_LIST.
-            kwargs (dict): kwargs in below link are supported except calibration_data_reader:
-                https://github.com/microsoft/onnxruntime/blob/main/onnxruntime/python/tools/quantization/quantize.py#L78
-        """
-        BaseConfig.__init__(self)
-        kwargs.update({"calibration_data_reader": None})
-        ORTStaticQuantConfig.__init__(self, **kwargs)
-        self.alpha = alpha
-        self.folding = folding
-        self.op_types = op_types
-        self.calib_iter = calib_iter
-        self.scales_per_op = scales_per_op
-        self.auto_alpha_args = auto_alpha_args
-        self.providers = providers
-        self.white_list = white_list
-        self.weight_type = self.weight_type.value if isinstance(self.weight_type, Enum) else self.weight_type
-        self.activation_type = (
-            self.activation_type.value if isinstance(self.activation_type, Enum) else self.activation_type
-        )
-        self.calibrate_method = (
-            self.calibrate_method.value if isinstance(self.calibrate_method, Enum) else self.calibrate_method
-        )
-        self.quant_format = self.quant_format.value if isinstance(self.quant_format, Enum) else self.quant_format
-        self._post_init()
-
-    @classmethod
-    def register_supported_configs(cls) -> List[OperatorConfig]:
-        supported_configs = []
-        smooth_quant_config = SmoothQuantConfig()
-        operators = ["Gemm", "Conv", "MatMul", "FusedConv"]
-        supported_configs.append(OperatorConfig(config=smooth_quant_config, operators=operators))
-        cls.supported_configs = supported_configs
-
-    @staticmethod
-    def get_model_info(model) -> list:
-        white_list = ["Gemm", "Conv", "MatMul", "FusedConv"]
-        filter_result = []
-        for node in model.graph.node:
-            if node.op_type in white_list:
-                pair = (node.name, node.op_type)
-                filter_result.append(pair)
-        logger.debug(f"Get model info: {filter_result}")
-        return filter_result
-
-    @classmethod
-    def get_config_set_for_tuning(
-        cls,
-    ) -> Union[None, "SmoothQuantConfig", List["SmoothQuantConfig"]]:  # pragma: no cover
-        # TODO fwk owner needs to update it.
-        return SmoothQuantConfig(alpha=np.arange(0.3, 0.7, 0.05))
-
-    def convert_to_ort_config(self):
-        self.activation_type = QuantType(self.activation_type)
-        self.weight_type = QuantType(self.weight_type)
-        self.weight_type = QuantType(self.weight_type)
-        self.calibrate_method = CalibrationMethod(self.calibrate_method)
-        self.quant_format = QuantFormat(self.quant_format)
-
-
-def get_default_sq_config() -> SmoothQuantConfig:
-    """Generate the default smooth quant config.
-
-    Returns:
-        the default smooth quant config.
-    """
-    return SmoothQuantConfig()
-
-
-##################### INC Algo Configs End ###################################
-
-
-register_supported_configs_for_fwk(fwk_name=FRAMEWORK_NAME)
-
-
-##################### Config for ONNXRuntime-like user-facing API ############
-
-
-class StaticQuantConfig(ORTStaticQuantConfig):
-    def __init__(self, calibration_data_reader: CalibrationDataReader, extra_options=None, *args, **kwargs):
-        """This is a class for static Quant Configuration.
-
-        Inherit from StaticQuantConfig:
-        https://github.com/microsoft/onnxruntime/blob/v1.17.1/onnxruntime/python/tools/quantization/quantize.py#L78
-        extra_options:
-            Support smoothquant args.
-            - SmoothQuant = True/False :
-                Default is False. If enabled, SmoothQuant algorithm will be applied before quantization to do
-                fake input channel quantization.
-            - SmoothQuantAlpha = float :
-                Default is 0.5. It only works if SmoothQuant is True. It controls the difficulty of weight
-                and activation quantization. A larger alpha value could be used on models with more significant
-                activation outliers to migrate more quantization difficulty to weights.
-            - SmoothQuantFolding = True/False :
-                Default is True. It only works if SmoothQuant is True. If enabled, inserted Mul ops during
-                SmoothQuant will be folded into the previous op if the previous op is foldable.
-            - SmoothQuantOpTypes = list (new args):
-                Default is ["Gemm", "Conv", "MatMul", "FusedConv"]. It only works if SmoothQuant is True.
-                It controls the op types to be smooth quantized.
-            - SmoothQuantCalibIter = int (new args):
-                Default is 100. It only works if SmoothQuant is True. It controls the iteration num for calibration.
-            - SmoothQuantScalesPerOp = True/False (new args) :
-                Default is True. It only works if SmoothQuant is True.
-                If enabled, each op will have an individual scale, mainlyfor accuracy.
-                If not enabled,  ops with the same input will share a scale, mainly for performance.
-        """
-        super().__init__(calibration_data_reader=calibration_data_reader, extra_options=extra_options, *args, **kwargs)
-
-    def to_dict(self):
-        return self.__dict__
-
-
-class DynamicQuantConfig(ORTDynamicQuantConfig, BaseConfig):
-    """This is a class for dynamic Quant Configuration.
-
-    Inherit from DynamicQuantConfig:
-        https://github.com/microsoft/onnxruntime/blob/v1.17.1/onnxruntime/python/tools/quantization/quantize.py#L206
-    """
-
-    def __init__(self, white_list: List[OP_NAME_OR_MODULE_TYPE] = DEFAULT_WHITE_LIST, *args, **kwargs):
-<<<<<<< HEAD
-        ORTDynamicQuantConfig.__init__(self, *args, **kwargs)
-        BaseConfig.__init__(self, white_list=white_list)
-=======
-        ORTDynamicQuantConfig.__init__(*args, **kwargs)
-        BaseConfig.__init__(white_list=white_list)
-        self._post_init()
->>>>>>> 906652f7
-
-    @classmethod
-    def register_supported_configs(cls) -> List[OperatorConfig]:
-        supported_configs = []
-        supported_configs.append(
-            OperatorConfig(
-                config=_OperatorConfig(
-                    weight_dtype="uint8",
-                    weight_sym=False,
-                    weight_per_channel=False,
-                    act_dtype="uint8",
-                    act_sym=False,
-                ),
-                operators=["FusedConv", "Conv", "EmbedLayerNormalization"]))
-        supported_configs.append(
-            OperatorConfig(
-                config=_OperatorConfig(
-                    weight_dtype="int8",
-                    weight_sym=True,
-                    weight_per_channel=True,
-                    act_dtype="uint8",
-                    act_sym=False,
-                ),
-                operators=["MatMul"]))
-        supported_configs.append(
-            OperatorConfig(
-                config=_OperatorConfig(
-                    weight_dtype="int8",
-                    weight_sym=True,
-                    weight_per_channel=False,
-                    act_dtype="uint8",
-                    act_sym=False,
-                ),
-                operators=["Gather", "Attention", "LSTM"]))
-        cls.supported_configs = supported_configs
-
-    @staticmethod
-    def get_model_info(model) -> list:
-        white_list = ["Conv", "MatMul", "FusedConv"]
-        filter_result = []
-        for node in model.graph.node:
-            if node.op_type in white_list:
-                pair = (node.name, node.op_type)
-                filter_result.append(pair)
-        logger.debug(f"Get model info: {filter_result}")
-        return filter_result
-
-<<<<<<< HEAD
-    @classmethod
-    def get_config_set_for_tuning(
-        cls,
-    ) -> Union[None, "DynamicQuantConfig", List["DynamicQuantConfig"]]:  # pragma: no cover
-        # TODO fwk owner needs to update it.
-        return DynamicQuantConfig()
-
-=======
-    def to_config_mapping(self, config_list: list = None, model_info: list = None) -> OrderedDict:
-        config_mapping = OrderedDict()
-        if config_list is None:
-            config_list = [self]
-        for config in config_list:
-            # update model level setting
-            config_mapping.update(config.get_model_params_dict())
-
-            # update node level setting
-            global_config = config.global_config
-            op_type_config_dict, op_name_config_dict = config._get_op_name_op_type_config()
-            for op_name, op_type in model_info:
-                if self.global_config is not None:
-                    config_mapping[(op_name, op_type)] = global_config
-                    continue
-
-                for op_name_pattern in op_name_config_dict:
-                    if re.match(op_name_pattern, op_name):
-                        config_mapping[(op_name, op_type)] = op_name_config_dict[op_name_pattern]
-                        break
-
-                if op_type in op_type_config_dict:
-                    config_mapping[(op_name, op_type)] = op_name_config_dict[op_type]
-                    continue
-
-                for op_config in cls.supported_configs:
-                    if op_type in op_config.operators:
-                        config_mapping[(op_name, op_type)] = op_config.config
-                        break
-
-        return config_mapping
->>>>>>> 906652f7
-
-def generate_inc_sq_config(quant_config: QuantConfig):
-    extra_options = quant_config.extra_options
-    quant_kwargs = {
-        "alpha": extra_options.get("SmoothQuantAlpha", 0.5),
-        "folding": extra_options.get("SmoothQuantFolding", True),
-        "op_types": extra_options.get("SmoothQuantOpTypes", ["Gemm", "Conv", "MatMul", "FusedConv"]),
-        "calib_iter": extra_options.get("SmoothQuantCalibIter", 100),
-        "scales_per_op": extra_options.get("SmoothQuantScalesPerOp", True),
-    }
-    quant_config.extra_options["SmoothQuant"] = False
-    quant_config_dict = quant_config.to_dict()
-    inc_sq_config = SmoothQuantConfig(**quant_kwargs, **quant_config_dict)
-    return inc_sq_config
+#!/usr/bin/env python
+# -*- coding: utf-8 -*-
+#
+# Copyright (c) 2023 Intel Corporation
+#
+# Licensed under the Apache License, Version 2.0 (the "License");
+# you may not use this file except in compliance with the License.
+# You may obtain a copy of the License at
+#
+#   http://www.apache.org/licenses/LICENSE-2.0
+#
+# Unless required by applicable law or agreed to in writing, software
+# distributed under the License is distributed on an "AS IS" BASIS,
+# WITHOUT WARRANTIES OR CONDITIONS OF ANY KIND, either express or implied.
+# See the License for the specific language governing permissions and
+# limitations under the License.
+
+import re
+from collections import OrderedDict
+from enum import Enum
+from pathlib import Path
+from typing import Callable, List, NamedTuple, Union
+
+import numpy as np
+import onnx
+from onnxruntime.quantization.calibrate import CalibrationMethod
+from onnxruntime.quantization.quant_utils import QuantFormat, QuantType
+from onnxruntime.quantization.quantize import DynamicQuantConfig as ORTDynamicQuantConfig
+from onnxruntime.quantization.quantize import QuantConfig
+from onnxruntime.quantization.quantize import StaticQuantConfig as ORTStaticQuantConfig
+
+from neural_compressor_ort.common import Logger
+from neural_compressor_ort.common.base_config import BaseConfig, register_config, register_supported_configs_for_fwk
+from neural_compressor_ort.common.utils import AWQ, DEFAULT_WHITE_LIST, GPTQ, OP_NAME_OR_MODULE_TYPE, RTN, SMOOTH_QUANT
+from neural_compressor_ort.quantization.calibrate import CalibrationDataReader
+from neural_compressor_ort.utils import PRIORITY_AWQ, PRIORITY_GPTQ, PRIORITY_RTN, PRIORITY_SMOOTH_QUANT
+
+logger = Logger().get_logger()
+
+__all__ = [
+    "FRAMEWORK_NAME",
+    "RTNConfig",
+    "get_default_rtn_config",
+    "GPTQConfig",
+    "get_default_gptq_config",
+    "AWQConfig",
+    "get_default_awq_config",
+    "SmoothQuantConfig",
+    "get_default_sq_config",
+]
+
+FRAMEWORK_NAME = "onnxrt"
+
+
+class OperatorConfig(NamedTuple):
+    config: BaseConfig
+    operators: List[Union[str, Callable]]
+    valid_func_list: List[Callable] = []
+
+class _OperatorConfig(BaseConfig):
+    weight_dtype: str
+    weight_sym: bool
+    weight_per_channel: bool
+    act_dtype: str
+    act_sym: bool
+    act_per_channel: bool
+
+######################## RNT Config ###############################
+
+
+@register_config(framework_name=FRAMEWORK_NAME, algo_name=RTN, priority=PRIORITY_RTN)
+class RTNConfig(BaseConfig):
+    """Config class for round-to-nearest weight-only quantization."""
+
+    supported_configs: List[OperatorConfig] = []
+    params_list: List[str] = [
+        "weight_dtype",
+        "weight_bits",
+        "weight_group_size",
+        "weight_sym",
+        "act_dtype",
+        "accuracy_level",
+        "ratios",
+    ]
+    model_params_list: List[str] = [
+        "providers",
+        "layer_wise_quant",
+    ]
+    name: str = RTN
+
+    def __init__(
+        self,
+        weight_dtype: str = "int",
+        weight_bits: int = 4,
+        weight_group_size: int = 32,
+        weight_sym: bool = True,
+        act_dtype: str = "fp32",
+        accuracy_level: int = 0,
+        ratios: dict = {},
+        providers: List[str] = ["CPUExecutionProvider"],
+        layer_wise_quant: bool = False,
+        white_list: List[OP_NAME_OR_MODULE_TYPE] = DEFAULT_WHITE_LIST,
+    ):
+        """Init RTN weight-only quantization config.
+
+        Args:
+            weight_dtype (str, optional): Data type for weights, default is "int".
+            weight_bits (int, optional): Number of bits used to represent weights, default is 4.
+            weight_group_size (int, optional): Size of weight groups, default is 32.
+            weight_sym (bool, optional): Indicates whether weights are symmetric, default is True.
+            act_dtype (str, optional): Data type for activations, default is "fp32".
+            accuracy_level (int, optional): accuracy level. Support 0 (unset), 1(fp32 compute type of jblas kernel),
+                2 (fp16 compute type of jblas kernel), 3 (bf16 compute type of jblas kernel),
+                4 (int8 compute type of jblas kernel). Defaults to 0.
+            ratios (dict, optional): percentile of clip. Defaults to {}.
+            providers (list, optional): execution providers to use. Defaults to ["CPUExecutionProvider"].
+            layer_wise_quant (bool, optional): whether to quantize model layer by layer to save memory footprint.
+                Check below link for details
+                https://github.com/intel/neural-compressor/blob/master/docs/source/quantization_layer_wise.md,
+                default is False.
+            white_list (list, optional): op in white_list will be applied current config.
+                Defaults to DEFAULT_WHITE_LIST.
+        """
+        super().__init__(white_list=white_list)
+        self.weight_bits = weight_bits
+        self.weight_dtype = weight_dtype
+        self.weight_group_size = weight_group_size
+        self.weight_sym = weight_sym
+        self.act_dtype = act_dtype
+        self.accuracy_level = accuracy_level
+        self.ratios = ratios
+        self.providers = providers
+        self.layer_wise_quant = layer_wise_quant
+        self._post_init()
+
+    def get_model_params_dict(self):
+        result = dict()
+        for param in self.model_params_list:
+            result[param] = getattr(self, param)
+        return result
+
+    @classmethod
+    def register_supported_configs(cls) -> List[OperatorConfig]:
+        supported_configs = []
+        linear_rtn_config = RTNConfig(
+            weight_dtype=["int"],
+            weight_bits=[1, 2, 3, 4, 5, 6, 7, 8],
+            weight_group_size=[32, -1, 1, 16, 64, 128, 256, 512, 1024],
+            weight_sym=[True, False],
+            act_dtype=["fp32"],
+        )
+        operators = ["MatMul"]
+        supported_configs.append(OperatorConfig(config=linear_rtn_config, operators=operators))
+        cls.supported_configs = supported_configs
+
+    def to_config_mapping(self, config_list: List[BaseConfig] = None, model_info: list = None):
+        config_mapping = OrderedDict()
+        if config_list is None:
+            config_list = [self]
+        for config in config_list:
+            # update model level setting
+            config_mapping.update(config.get_model_params_dict())
+
+            # update node level setting
+            global_config = config.global_config
+            op_type_config_dict, op_name_config_dict = config._get_op_name_op_type_config()
+            for op_name, op_type in model_info:
+                if self.global_config is not None:
+                    config_mapping[(op_name, op_type)] = global_config
+                if op_type in op_type_config_dict:
+                    config_mapping[(op_name, op_type)] = op_name_config_dict[op_type]
+                for op_name_pattern in op_name_config_dict:
+                    if re.match(op_name_pattern, op_name):
+                        config_mapping[(op_name, op_type)] = op_name_config_dict[op_name_pattern]
+        return config_mapping
+
+    @staticmethod
+    def get_model_info(model: Union[onnx.ModelProto, Path, str]) -> list:
+        if not isinstance(model, onnx.ModelProto):
+            model = onnx.load(model, load_external_data=False)
+        white_list = ["MatMul"]
+        filter_result = []
+        for node in model.graph.node:
+            if node.op_type in white_list:
+                pair = (node.name, node.op_type)
+                filter_result.append(pair)
+        logger.debug(f"Get model info: {filter_result}")
+        return filter_result
+
+    @classmethod
+    def get_config_set_for_tuning(cls) -> Union[None, "RTNConfig", List["RTNConfig"]]:  # pragma: no cover
+        # TODO fwk owner needs to update it.
+        return RTNConfig(weight_bits=[4, 8], weight_sym=[True, False])
+
+
+def get_default_rtn_config() -> RTNConfig:
+    """Generate the default rtn config.
+
+    Returns:
+        the default rtn config.
+    """
+    return RTNConfig()
+
+
+######################## GPTQ Config ###############################
+
+
+@register_config(framework_name=FRAMEWORK_NAME, algo_name=GPTQ, priority=PRIORITY_GPTQ)
+class GPTQConfig(BaseConfig):
+    """Config class for gptq weight-only quantization."""
+
+    supported_configs: List[OperatorConfig] = []
+    params_list: List[str] = [
+        "weight_dtype",
+        "weight_bits",
+        "weight_group_size",
+        "weight_sym",
+        "act_dtype",
+        "accuracy_level",
+    ]
+    model_params_list: List[str] = [
+        "percdamp",
+        "blocksize",
+        "actorder",
+        "mse",
+        "perchannel",
+        "providers",
+        "layer_wise_quant",
+    ]
+    name: str = GPTQ
+
+    def __init__(
+        self,
+        weight_dtype: str = "int",
+        weight_bits: int = 4,
+        weight_group_size: int = 32,
+        weight_sym: bool = True,
+        act_dtype: str = "fp32",
+        accuracy_level: int = 0,
+        percdamp: float = 0.01,
+        blocksize: int = 128,
+        actorder: bool = False,
+        mse: bool = False,
+        perchannel: bool = True,
+        providers: List[str] = ["CPUExecutionProvider"],
+        layer_wise_quant: bool = False,
+        white_list: List[OP_NAME_OR_MODULE_TYPE] = DEFAULT_WHITE_LIST,
+    ):
+        """Init GPTQ weight-only quantization config.
+
+        Args:
+            weight_dtype (str, optional): data type for weights. Defaults to "int".
+            weight_bits (int, optional): number of bits used to represent weights. Defaults to 4.
+            weight_group_size (int, optional): size of weight groups. Defaults to 32.
+            weight_sym (bool, optional): indicates whether weights are symmetric. Defaults to True.
+            act_dtype (str, optional): data type for activations. Defaults to "fp32".
+            accuracy_level (int, optional): accuracy level. Support 0 (unset), 1(fp32 compute type of jblas kernel),
+                2 (fp16 compute type of jblas kernel), 3 (bf16 compute type of jblas kernel),
+                4 (int8 compute type of jblas kernel). Defaults to 0.
+            percdamp (float, optional): percentage of Hessian's diagonal values' average, which will be added
+                to Hessian's diagonal to increase numerical stability. Defaults to 0.01.
+            blocksize (int, optional): execute GPTQ quantization per block. Defaults to 128.
+            actorder (bool, optional): whether to sort Hessian's diagonal values to rearrange channel-wise
+                quantization order. Defaults to False.
+            mse (bool, optional): whether get scale and zero point with mse error. Defaults to False.
+            perchannel (bool, optional): whether quantize weight per-channel. Defaults to True.
+            providers (list, optional): execution providers to use. Defaults to ["CPUExecutionProvider"].
+            layer_wise_quant (bool, optional): whether to quantize model layer by layer to save memory footprint.
+                Check below link for details
+                https://github.com/intel/neural-compressor/blob/master/docs/source/quantization_layer_wise.md,
+                default is False.
+            white_list (list, optional): op in white_list will be applied current config.
+                Defaults to DEFAULT_WHITE_LIST.
+        """
+        super().__init__(white_list=white_list)
+        self.weight_bits = weight_bits
+        self.weight_dtype = weight_dtype
+        self.weight_group_size = weight_group_size
+        self.weight_sym = weight_sym
+        self.act_dtype = act_dtype
+        self.accuracy_level = accuracy_level
+        self.percdamp = percdamp
+        self.blocksize = blocksize
+        self.actorder = actorder
+        self.mse = mse
+        self.perchannel = perchannel
+        self.providers = providers
+        self.layer_wise_quant = layer_wise_quant
+        self._post_init()
+
+    def get_model_params_dict(self):
+        result = dict()
+        for param in self.model_params_list:
+            result[param] = getattr(self, param)
+        return result
+
+    @classmethod
+    def register_supported_configs(cls) -> List[OperatorConfig]:
+        supported_configs = []
+        linear_gptq_config = GPTQConfig(
+            weight_dtype=["int"],
+            weight_bits=[1, 2, 3, 4, 5, 6, 7, 8],
+            weight_group_size=[32, -1, 1, 16, 64, 128, 256, 512, 1024],
+            weight_sym=[True, False],
+            act_dtype=["fp32"],
+            actorder=[True, False],
+            mse=[True, False],
+            perchannel=[True, False],
+        )
+        operators = ["MatMul"]
+        supported_configs.append(OperatorConfig(config=linear_gptq_config, operators=operators))
+        cls.supported_configs = supported_configs
+
+    def to_config_mapping(self, config_list: list = None, model_info: list = None) -> OrderedDict:
+        config_mapping = OrderedDict()
+        if config_list is None:
+            config_list = [self]
+        for config in config_list:
+            # update model level setting
+            config_mapping.update(config.get_model_params_dict())
+
+            # update node level setting
+            global_config = config.global_config
+            op_type_config_dict, op_name_config_dict = config._get_op_name_op_type_config()
+            for op_name, op_type in model_info:
+                if self.global_config is not None:
+                    config_mapping[(op_name, op_type)] = global_config
+                if op_type in op_type_config_dict:
+                    config_mapping[(op_name, op_type)] = op_name_config_dict[op_type]
+                for op_name_pattern in op_name_config_dict:
+                    if re.match(op_name_pattern, op_name):
+                        config_mapping[(op_name, op_type)] = op_name_config_dict[op_name_pattern]
+        return config_mapping
+
+    @staticmethod
+    def get_model_info(model: Union[onnx.ModelProto, Path, str]) -> list:
+        if not isinstance(model, onnx.ModelProto):
+            model = onnx.load(model, load_external_data=False)
+        white_list = ["MatMul"]
+        filter_result = []
+        for node in model.graph.node:
+            if node.op_type in white_list:
+                pair = (node.name, node.op_type)
+                filter_result.append(pair)
+        logger.debug(f"Get model info: {filter_result}")
+        return filter_result
+
+    @classmethod
+    def get_config_set_for_tuning(cls) -> Union[None, "GPTQConfig", List["GPTQConfig"]]:  # pragma: no cover
+        # TODO fwk owner needs to update it.
+        return GPTQConfig(
+            weight_bits=[4, 8],
+            weight_sym=[True, False],
+            actorder=[True, False],
+            mse=[True, False],
+            perchannel=[True, False],
+        )
+
+
+def get_default_gptq_config() -> GPTQConfig:
+    """Generate the default gptq config.
+
+    Returns:
+        the default gptq config.
+    """
+    return GPTQConfig()
+
+
+######################## AWQ Config ###############################
+
+
+@register_config(framework_name=FRAMEWORK_NAME, algo_name=AWQ, priority=PRIORITY_AWQ)
+class AWQConfig(BaseConfig):
+    """Config class for awq weight-only quantization."""
+
+    supported_configs: List[OperatorConfig] = []
+    params_list: List[str] = [
+        "weight_dtype",
+        "weight_bits",
+        "weight_group_size",
+        "weight_sym",
+        "act_dtype",
+        "accuracy_level",
+    ]
+    model_params_list: List[str] = [
+        "enable_auto_scale",
+        "enable_mse_search",
+        "providers",
+    ]
+    name: str = AWQ
+
+    def __init__(
+        self,
+        weight_dtype: str = "int",
+        weight_bits: int = 4,
+        weight_group_size: int = 32,
+        weight_sym: bool = True,
+        act_dtype: str = "fp32",
+        accuracy_level: int = 0,
+        enable_auto_scale: bool = True,
+        enable_mse_search: bool = True,
+        providers: List[str] = ["CPUExecutionProvider"],
+        white_list: List[OP_NAME_OR_MODULE_TYPE] = DEFAULT_WHITE_LIST,
+    ):
+        """Init AWQ weight-only quantization config.
+
+        Args:
+            weight_dtype (str, optional): data type for weights. Defaults to "int".
+            weight_bits (int, optional): number of bits used to represent weights. Defaults to 4.
+            weight_group_size (int, optional): size of weight groups. Defaults to 32.
+            weight_sym (bool, optional): indicates whether weights are symmetric. Defaults to True.
+            act_dtype (str, optional): data type for activations. Defaults to "fp32".
+            accuracy_level (int, optional): accuracy level. Support 0 (unset), 1(fp32 compute type of jblas kernel),
+                2 (fp16 compute type of jblas kernel), 3 (bf16 compute type of jblas kernel),
+                4 (int8 compute type of jblas kernel). Defaults to 0.
+            enable_auto_scale (bool, optional): whether to search for best scales based on activation distribution.
+                Defaults to True.
+            enable_mse_search (bool, optional): whether to search for the best clip range from range
+                [0.91, 1.0, 0.01]. Defaults to True.
+            providers (list, optional): execution providers to use. Defaults to ["CPUExecutionProvider"].
+            white_list (list, optional): op in white_list will be applied current config.
+                Defaults to DEFAULT_WHITE_LIST.
+        """
+        super().__init__(white_list=white_list)
+        self.weight_bits = weight_bits
+        self.weight_dtype = weight_dtype
+        self.weight_group_size = weight_group_size
+        self.weight_sym = weight_sym
+        self.act_dtype = act_dtype
+        self.accuracy_level = accuracy_level
+        self.enable_auto_scale = enable_auto_scale
+        self.enable_mse_search = enable_mse_search
+        self.providers = providers
+        self._post_init()
+
+    def get_model_params_dict(self):
+        result = dict()
+        for param in self.model_params_list:
+            result[param] = getattr(self, param)
+        return result
+
+    @classmethod
+    def register_supported_configs(cls) -> List[OperatorConfig]:
+        supported_configs = []
+        linear_awq_config = AWQConfig(
+            weight_dtype=["int"],
+            weight_bits=[1, 2, 3, 4, 5, 6, 7, 8],
+            weight_group_size=[32, -1, 1, 16, 64, 128, 256, 512, 1024],
+            weight_sym=[True, False],
+            act_dtype=["fp32"],
+            enable_auto_scale=[True, False],
+            enable_mse_search=[True, False],
+        )
+        operators = ["MatMul"]
+        supported_configs.append(OperatorConfig(config=linear_awq_config, operators=operators))
+        cls.supported_configs = supported_configs
+
+    def to_config_mapping(self, config_list: list = None, model_info: list = None) -> OrderedDict:
+        config_mapping = OrderedDict()
+        if config_list is None:
+            config_list = [self]
+        for config in config_list:
+            # update model level setting
+            config_mapping.update(config.get_model_params_dict())
+
+            # update node level setting
+            global_config = config.global_config
+            op_type_config_dict, op_name_config_dict = config._get_op_name_op_type_config()
+            for op_name, op_type in model_info:
+                if self.global_config is not None:
+                    config_mapping[(op_name, op_type)] = global_config
+                if op_type in op_type_config_dict:
+                    config_mapping[(op_name, op_type)] = op_name_config_dict[op_type]
+                for op_name_pattern in op_name_config_dict:
+                    if re.match(op_name_pattern, op_name):
+                        config_mapping[(op_name, op_type)] = op_name_config_dict[op_name_pattern]
+        return config_mapping
+
+    @staticmethod
+    def get_model_info(model: Union[onnx.ModelProto, Path, str]) -> list:
+        if not isinstance(model, onnx.ModelProto):
+            model = onnx.load(model, load_external_data=False)
+        white_list = ["MatMul"]
+        filter_result = []
+        for node in model.graph.node:
+            if node.op_type in white_list:
+                pair = (node.name, node.op_type)
+                filter_result.append(pair)
+        logger.debug(f"Get model info: {filter_result}")
+        return filter_result
+
+    @classmethod
+    def get_config_set_for_tuning(cls) -> Union[None, "AWQConfig", List["AWQConfig"]]:  # pragma: no cover
+        # TODO fwk owner needs to update it.
+        return AWQConfig(
+            weight_bits=[4, 8],
+            weight_sym=[True, False],
+            enable_auto_scale=[True, False],
+            enable_mse_search=[True, False],
+        )
+
+
+def get_default_awq_config() -> AWQConfig:
+    """Generate the default awq config.
+
+    Returns:
+        the default awq config.
+    """
+    return AWQConfig()
+
+
+######################## SmoohQuant Config ###############################
+
+
+@register_config(framework_name=FRAMEWORK_NAME, algo_name=SMOOTH_QUANT, priority=PRIORITY_SMOOTH_QUANT)
+class SmoothQuantConfig(BaseConfig, ORTStaticQuantConfig):
+    """Smooth quant quantization config."""
+
+    supported_configs: List[OperatorConfig] = []
+    params_list: List[str] = [
+        # smooth parameters
+        "alpha",
+        "folding",
+        "auto_alpha_args",
+        "calib_iter",
+        "scales_per_op",
+    ]
+    name: str = SMOOTH_QUANT
+
+    def __init__(
+        self,
+        alpha: float = 0.5,
+        folding: bool = True,
+        op_types: List[str] = ["Gemm", "Conv", "MatMul", "FusedConv"],
+        calib_iter: int = 100,
+        scales_per_op: bool = True,
+        auto_alpha_args: dict = {"alpha_min": 0.3, "alpha_max": 0.7, "alpha_step": 0.05, "attn_method": "min"},
+        providers: List[str] = ["CPUExecutionProvider"],
+        white_list: List[OP_NAME_OR_MODULE_TYPE] = DEFAULT_WHITE_LIST,
+        **kwargs,
+    ):
+        """Init smooth quant config.
+
+        Args:
+            alpha (float, optional): alpha value to balance the quantization difficulty of activation and weight.
+                Defaults to 0.5.
+            folding (bool, optional): whether fold those foldable Mul which are inserted for smooth quant.
+                Defaults to True.
+            op_types (list, optional): the op type to be smooth quantized.
+                Defaults to ["Gemm", "Conv", "MatMul", "FusedConv"].
+            calib_iter (int, optional): iteration num for calibration. Defaults to 100.
+            scales_per_op (bool, optional): True, each op will have an individual scale, mainlyfor accuracy.
+                False, ops with the same input will share a scale, mainly for performance. Defaults to True.
+            auto_alpha_args (dict, optional): settings for alpha tuning.
+                Defaults to {"alpha_min": 0.3, "alpha_max": 0.7, "alpha_step": 0.05, "attn_method": "min"}.
+            providers (list, optional): providers used for inference.
+                Defaults to ["CPUExecutionProvider"].
+            white_list (list, optional): op in white_list will be applied current config.
+                Defaults to DEFAULT_WHITE_LIST.
+            kwargs (dict): kwargs in below link are supported except calibration_data_reader:
+                https://github.com/microsoft/onnxruntime/blob/main/onnxruntime/python/tools/quantization/quantize.py#L78
+        """
+        BaseConfig.__init__(self)
+        kwargs.update({"calibration_data_reader": None})
+        ORTStaticQuantConfig.__init__(self, **kwargs)
+        self.alpha = alpha
+        self.folding = folding
+        self.op_types = op_types
+        self.calib_iter = calib_iter
+        self.scales_per_op = scales_per_op
+        self.auto_alpha_args = auto_alpha_args
+        self.providers = providers
+        self.white_list = white_list
+        self.weight_type = self.weight_type.value if isinstance(self.weight_type, Enum) else self.weight_type
+        self.activation_type = (
+            self.activation_type.value if isinstance(self.activation_type, Enum) else self.activation_type
+        )
+        self.calibrate_method = (
+            self.calibrate_method.value if isinstance(self.calibrate_method, Enum) else self.calibrate_method
+        )
+        self.quant_format = self.quant_format.value if isinstance(self.quant_format, Enum) else self.quant_format
+        self._post_init()
+
+    @classmethod
+    def register_supported_configs(cls) -> List[OperatorConfig]:
+        supported_configs = []
+        smooth_quant_config = SmoothQuantConfig()
+        operators = ["Gemm", "Conv", "MatMul", "FusedConv"]
+        supported_configs.append(OperatorConfig(config=smooth_quant_config, operators=operators))
+        cls.supported_configs = supported_configs
+
+    @staticmethod
+    def get_model_info(model) -> list:
+        white_list = ["Gemm", "Conv", "MatMul", "FusedConv"]
+        filter_result = []
+        for node in model.graph.node:
+            if node.op_type in white_list:
+                pair = (node.name, node.op_type)
+                filter_result.append(pair)
+        logger.debug(f"Get model info: {filter_result}")
+        return filter_result
+
+    @classmethod
+    def get_config_set_for_tuning(
+        cls,
+    ) -> Union[None, "SmoothQuantConfig", List["SmoothQuantConfig"]]:  # pragma: no cover
+        # TODO fwk owner needs to update it.
+        return SmoothQuantConfig(alpha=np.arange(0.3, 0.7, 0.05))
+
+    def convert_to_ort_config(self):
+        self.activation_type = QuantType(self.activation_type)
+        self.weight_type = QuantType(self.weight_type)
+        self.weight_type = QuantType(self.weight_type)
+        self.calibrate_method = CalibrationMethod(self.calibrate_method)
+        self.quant_format = QuantFormat(self.quant_format)
+
+
+def get_default_sq_config() -> SmoothQuantConfig:
+    """Generate the default smooth quant config.
+
+    Returns:
+        the default smooth quant config.
+    """
+    return SmoothQuantConfig()
+
+
+##################### INC Algo Configs End ###################################
+
+
+register_supported_configs_for_fwk(fwk_name=FRAMEWORK_NAME)
+
+
+##################### Config for ONNXRuntime-like user-facing API ############
+
+
+class StaticQuantConfig(ORTStaticQuantConfig):
+    def __init__(self, calibration_data_reader: CalibrationDataReader, extra_options=None, *args, **kwargs):
+        """This is a class for static Quant Configuration.
+
+        Inherit from StaticQuantConfig:
+        https://github.com/microsoft/onnxruntime/blob/v1.17.1/onnxruntime/python/tools/quantization/quantize.py#L78
+        extra_options:
+            Support smoothquant args.
+            - SmoothQuant = True/False :
+                Default is False. If enabled, SmoothQuant algorithm will be applied before quantization to do
+                fake input channel quantization.
+            - SmoothQuantAlpha = float :
+                Default is 0.5. It only works if SmoothQuant is True. It controls the difficulty of weight
+                and activation quantization. A larger alpha value could be used on models with more significant
+                activation outliers to migrate more quantization difficulty to weights.
+            - SmoothQuantFolding = True/False :
+                Default is True. It only works if SmoothQuant is True. If enabled, inserted Mul ops during
+                SmoothQuant will be folded into the previous op if the previous op is foldable.
+            - SmoothQuantOpTypes = list (new args):
+                Default is ["Gemm", "Conv", "MatMul", "FusedConv"]. It only works if SmoothQuant is True.
+                It controls the op types to be smooth quantized.
+            - SmoothQuantCalibIter = int (new args):
+                Default is 100. It only works if SmoothQuant is True. It controls the iteration num for calibration.
+            - SmoothQuantScalesPerOp = True/False (new args) :
+                Default is True. It only works if SmoothQuant is True.
+                If enabled, each op will have an individual scale, mainlyfor accuracy.
+                If not enabled,  ops with the same input will share a scale, mainly for performance.
+        """
+        super().__init__(calibration_data_reader=calibration_data_reader, extra_options=extra_options, *args, **kwargs)
+
+    def to_dict(self):
+        return self.__dict__
+
+
+class DynamicQuantConfig(ORTDynamicQuantConfig, BaseConfig):
+    """This is a class for dynamic Quant Configuration.
+
+    Inherit from DynamicQuantConfig:
+        https://github.com/microsoft/onnxruntime/blob/v1.17.1/onnxruntime/python/tools/quantization/quantize.py#L206
+    """
+
+    def __init__(self, white_list: List[OP_NAME_OR_MODULE_TYPE] = DEFAULT_WHITE_LIST, *args, **kwargs):
+        ORTDynamicQuantConfig.__init__(self, *args, **kwargs)
+        BaseConfig.__init__(self, white_list=white_list)
+        self._post_init()
+
+    @classmethod
+    def register_supported_configs(cls) -> List[OperatorConfig]:
+        supported_configs = []
+        supported_configs.append(
+            OperatorConfig(
+                config=_OperatorConfig(
+                    weight_dtype="uint8",
+                    weight_sym=False,
+                    weight_per_channel=False,
+                    act_dtype="uint8",
+                    act_sym=False,
+                ),
+                operators=["FusedConv", "Conv", "EmbedLayerNormalization"]))
+        supported_configs.append(
+            OperatorConfig(
+                config=_OperatorConfig(
+                    weight_dtype="int8",
+                    weight_sym=True,
+                    weight_per_channel=True,
+                    act_dtype="uint8",
+                    act_sym=False,
+                ),
+                operators=["MatMul"]))
+        supported_configs.append(
+            OperatorConfig(
+                config=_OperatorConfig(
+                    weight_dtype="int8",
+                    weight_sym=True,
+                    weight_per_channel=False,
+                    act_dtype="uint8",
+                    act_sym=False,
+                ),
+                operators=["Gather", "Attention", "LSTM"]))
+        cls.supported_configs = supported_configs
+
+    @staticmethod
+    def get_model_info(model) -> list:
+        white_list = ["Conv", "MatMul", "FusedConv"]
+        filter_result = []
+        for node in model.graph.node:
+            if node.op_type in white_list:
+                pair = (node.name, node.op_type)
+                filter_result.append(pair)
+        logger.debug(f"Get model info: {filter_result}")
+        return filter_result
+
+    @classmethod
+    def get_config_set_for_tuning(
+        cls,
+    ) -> Union[None, "DynamicQuantConfig", List["DynamicQuantConfig"]]:  # pragma: no cover
+        # TODO fwk owner needs to update it.
+        return DynamicQuantConfig()
+
+    def to_config_mapping(self, config_list: list = None, model_info: list = None) -> OrderedDict:
+        config_mapping = OrderedDict()
+        if config_list is None:
+            config_list = [self]
+        for config in config_list:
+            # update model level setting
+            config_mapping.update(config.get_model_params_dict())
+
+            # update node level setting
+            global_config = config.global_config
+            op_type_config_dict, op_name_config_dict = config._get_op_name_op_type_config()
+            for op_name, op_type in model_info:
+                if self.global_config is not None:
+                    config_mapping[(op_name, op_type)] = global_config
+                    continue
+
+                for op_name_pattern in op_name_config_dict:
+                    if re.match(op_name_pattern, op_name):
+                        config_mapping[(op_name, op_type)] = op_name_config_dict[op_name_pattern]
+                        break
+
+                if op_type in op_type_config_dict:
+                    config_mapping[(op_name, op_type)] = op_name_config_dict[op_type]
+                    continue
+
+                for op_config in cls.supported_configs:
+                    if op_type in op_config.operators:
+                        config_mapping[(op_name, op_type)] = op_config.config
+                        break
+
+        return config_mapping
+
+def generate_inc_sq_config(quant_config: QuantConfig):
+    extra_options = quant_config.extra_options
+    quant_kwargs = {
+        "alpha": extra_options.get("SmoothQuantAlpha", 0.5),
+        "folding": extra_options.get("SmoothQuantFolding", True),
+        "op_types": extra_options.get("SmoothQuantOpTypes", ["Gemm", "Conv", "MatMul", "FusedConv"]),
+        "calib_iter": extra_options.get("SmoothQuantCalibIter", 100),
+        "scales_per_op": extra_options.get("SmoothQuantScalesPerOp", True),
+    }
+    quant_config.extra_options["SmoothQuant"] = False
+    quant_config_dict = quant_config.to_dict()
+    inc_sq_config = SmoothQuantConfig(**quant_kwargs, **quant_config_dict)
+    return inc_sq_config